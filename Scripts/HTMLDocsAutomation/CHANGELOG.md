## [Unreleased]
<<<<<<< HEAD

=======
 - Added the *permissions* argument with the following options:
    - **per-command** - the permissions entry will be diaplayed in every command section.
    - ***global*** - the permissions entry will be diaplayed once, in its own section.
    - ***none*** - if there are no permissions required for this integration, there will be no permissions section.
 - Added a comment with an HTML example showing how to manually add an image to each command HTML section.
 - Fixed an issue in the arguments descriptions.
 
>>>>>>> d70bc123

## [19.9.0] - 2019-09-04
#### New Script
Automates integration documentation.
See [https://github.com/demisto/content/tree/master/docs/integration_documentation](https://github.com/demisto/content/tree/master/docs/integration_documentation)<|MERGE_RESOLUTION|>--- conflicted
+++ resolved
@@ -1,7 +1,4 @@
 ## [Unreleased]
-<<<<<<< HEAD
-
-=======
  - Added the *permissions* argument with the following options:
     - **per-command** - the permissions entry will be diaplayed in every command section.
     - ***global*** - the permissions entry will be diaplayed once, in its own section.
@@ -9,7 +6,6 @@
  - Added a comment with an HTML example showing how to manually add an image to each command HTML section.
  - Fixed an issue in the arguments descriptions.
  
->>>>>>> d70bc123
 
 ## [19.9.0] - 2019-09-04
 #### New Script
