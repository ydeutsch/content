--- conflicted
+++ resolved
@@ -42,9 +42,5 @@
   - url
   - pt-malware
 timeout: 0s
-<<<<<<< HEAD
-fromVersion: 3.1.0
-releaseNotes: "-"
-=======
 deprecated: true
->>>>>>> 40555704
+releaseNotes: "-"