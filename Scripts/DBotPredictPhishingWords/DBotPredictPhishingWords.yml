--- conflicted
+++ resolved
@@ -24,11 +24,7 @@
   required: false
   secret: false
 - default: false
-<<<<<<< HEAD
   defaultValue: '20'
-=======
-  defaultValue: '50'
->>>>>>> 54014353
   description: 'Maximum number of positive/negative words to return for the model
     decision. '
   isArray: false
