# This is a template, used and modified by the demisto-sdk pre-commit command.

exclude: .devcontainer/|.vscode|Pipfile.lock|.gitlab/ci/|.circleci/|docs

repos:
- repo: https://github.com/pre-commit/pre-commit-hooks
  rev: v4.4.0
  hooks:
  - id: check-json
  - id: check-yaml
  - id: check-ast
  - id: check-merge-conflict
  - id: debug-statements
    language_version: python3
  - id: name-tests-test
    files: .+_test.py$

- repo: https://github.com/python-poetry/poetry
  rev: "1.5.1"
  hooks:
  - id: poetry-check
  - id: poetry-lock
    args: [--check]
    files: ^pyproject.toml$
  - id: poetry-export
    args: [--with, dev, --without-hashes, "-o", "requirements.txt"]

- repo: https://github.com/hadialqattan/pycln
  rev: v2.1.2
  hooks:
  - id: pycln

- repo: https://github.com/charliermarsh/ruff-pre-commit
  rev: "v0.0.272"
  hooks:
  - id: ruff

<<<<<<< HEAD
  - repo: https://github.com/pre-commit/mirrors-autopep8
    rev: "v2.0.1"
    hooks:
      - id: autopep8
  - repo: local
    hooks:
      - id: is-circle-changed
        name: is-circle-changed
        description: Checks if circle files are changed, and checkout to current if it is.
        entry: ./Tests/scripts/is_file_up_to_date.sh .circleci/config.yml "" false
        language: script
        pass_filenames: false

      - id: is-gitlab-changed
        name: is-gitlab-changed
        description: Checks if gitlab files are changed, and checkout to current if it is.
        entry: ./Tests/scripts/is_file_up_to_date.sh .gitlab "" false
        language: script
        pass_filenames: false
=======
- repo: https://github.com/pre-commit/mirrors-autopep8
  rev: "v2.0.1"
  hooks:
  - id: autopep8
- repo: local
  hooks:
  - id: is-circle-changed
    name: is-circle-changed
    description: Checks if circle files are changed, and checkout to current if it is.
    entry: ./Tests/scripts/is_file_up_to_date.sh .circleci/config.yml "" true
    language: script
    pass_filenames: false

  - id: is-gitlab-changed
    name: is-gitlab-changed
    description: Checks if gitlab files are changed, and checkout to current if it is.
    entry: ./Tests/scripts/is_file_up_to_date.sh .gitlab "" true
    language: script
    pass_filenames: false
>>>>>>> aa8add2d

- repo: https://github.com/demisto/demisto-sdk
  rev: ""
  hooks:
  - id: update-additional-dependencies
    args: [--pre_commit_config, .pre-commit-config_template.yaml]

          # enable with --test
  - id: run-unit-tests

  - id: format
          # update docker image to the latest version, assume no
    args: ["-ud", "-n", "--no-validate", "-g"]

  - id: validate
    args: ["-g", "--skip-pack-dependencies"]

  - id: secrets
    args: ["--ignore-entropy"]

  - id: no-implicit-optional
      # remove this argument when this hook is ready to use
    skip: true

- repo: https://github.com/pre-commit/mirrors-mypy
  rev: v0.982
  hooks:
  - id: mypy
    args: [--ignore-missing-imports, --check-untyped-defs, --show-error-codes, --follow-imports=silent, --allow-redefinition, --python-version=3.10]
    exclude: "test_data|tests_data|.venv|.*_test.py$|infrastructure_tests"

    additional_dependencies:
    - astor==0.8.1 ; python_version >= "3.8" and python_version < "3.11"
    - astroid==2.9.3 ; python_version >= "3.8" and python_version < "3.11"
    - attrs==23.1.0 ; python_version >= "3.8" and python_version < "3.11"
    - autopep8==1.6.0 ; python_version >= "3.8" and python_version < "3.11"
    - backports-zoneinfo==0.2.1 ; python_version >= "3.8" and python_version < "3.9"
    - bandit==1.7.5 ; python_version >= "3.8" and python_version < "3.11"
    - bcrypt==4.0.1 ; python_version >= "3.8" and python_version < "3.11"
    - beautifulsoup4==4.12.2 ; python_version >= "3.8" and python_version < "3.11"
    - bracex==2.3.post1 ; python_version >= "3.8" and python_version < "3.11"
    - cachetools==5.3.1 ; python_version >= "3.8" and python_version < "3.11"
    - certifi==2023.5.7 ; python_version >= "3.8" and python_version < "3.11"
    - cffi==1.15.1 ; python_version >= "3.8" and python_version < "3.11"
    - cfgv==3.3.1 ; python_version >= "3.8" and python_version < "3.11"
    - chardet==5.1.0 ; python_version >= "3.8" and python_version < "3.11"
    - charset-normalizer==3.1.0 ; python_version >= "3.8" and python_version < "3.11"
    - click==8.1.3 ; python_version >= "3.8" and python_version < "3.11"
    - colorama==0.4.6 ; python_version >= "3.8" and python_version < "3.11" and (platform_system == "Windows" or sys_platform == "win32")
    - coloredlogs==15.0.1 ; python_version >= "3.8" and python_version < "3.11"
    - commonmark==0.9.1 ; python_version >= "3.8" and python_version < "3.11"
    - configargparse==1.5.5 ; python_version >= "3.8" and python_version < "3.11"
    - configparser==5.3.0 ; python_version >= "3.8" and python_version < "3.11"
    - coverage==7.2.7 ; python_version >= "3.8" and python_version < "3.11"
    - cryptography==36.0.2 ; python_version >= "3.8" and python_version < "3.11"
    - dateparser==1.1.8 ; python_version >= "3.8" and python_version < "3.11"
    - decorator==5.1.1 ; python_version >= "3.8" and python_version < "3.11"
    - defusedxml==0.7.1 ; python_version >= "3.8" and python_version < "3.11"
    - demisto-py==3.2.10 ; python_version >= "3.8" and python_version < "3.11"
    - demisto-sdk==1.17.2 ; python_version >= "3.8" and python_version < "3.11"
    - dictdiffer==0.9.0 ; python_version >= "3.8" and python_version < "3.11"
    - dictor==0.1.11 ; python_version >= "3.8" and python_version < "3.11"
    - distlib==0.3.6 ; python_version >= "3.8" and python_version < "3.11"
    - docker==5.0.3 ; python_version >= "3.8" and python_version < "3.11"
    - docopt==0.6.2 ; python_version >= "3.8" and python_version < "3.11"
    - exceptiongroup==1.1.2 ; python_version >= "3.8" and python_version < "3.11"
    - filelock==3.12.2 ; python_version >= "3.8" and python_version < "3.11"
    - flatten-dict==0.4.2 ; python_version >= "3.8" and python_version < "3.11"
    - freezegun==1.2.2 ; python_version >= "3.8" and python_version < "3.11"
    - future==0.18.3 ; python_version >= "3.8" and python_version < "3.11"
    - gitdb==4.0.10 ; python_version >= "3.8" and python_version < "3.11"
    - gitpython==3.1.30 ; python_version >= "3.8" and python_version < "3.11"
    - giturlparse==0.10.0 ; python_version >= "3.8" and python_version < "3.11"
    - google-api-core==2.11.1 ; python_version >= "3.8" and python_version < "3.11"
    - google-api-core[grpc]==2.11.1 ; python_version >= "3.8" and python_version < "3.11"
    - google-auth==2.21.0 ; python_version >= "3.8" and python_version < "3.11"
    - google-cloud-compute==1.11.0 ; python_version >= "3.8" and python_version < "3.11"
    - google-cloud-core==2.3.2 ; python_version >= "3.8" and python_version < "3.11"
    - google-cloud-storage==2.10.0 ; python_version >= "3.8" and python_version < "3.11"
    - google-crc32c==1.5.0 ; python_version >= "3.8" and python_version < "3.11"
    - google-resumable-media==2.5.0 ; python_version >= "3.8" and python_version < "3.11"
    - googleapis-common-protos==1.59.1 ; python_version >= "3.8" and python_version < "3.11"
    - grpcio-status==1.56.0 ; python_version >= "3.8" and python_version < "3.11"
    - grpcio==1.56.0 ; python_version >= "3.8" and python_version < "3.11"
    - humanfriendly==10.0 ; python_version >= "3.8" and python_version < "3.11"
    - identify==2.5.24 ; python_version >= "3.8" and python_version < "3.11"
    - idna==3.4 ; python_version >= "3.8" and python_version < "3.11"
    - imagesize==1.4.1 ; python_version >= "3.8" and python_version < "3.11"
    - importlib-resources==5.12.0 ; python_version >= "3.8" and python_version < "3.11"
    - inflection==0.5.1 ; python_version >= "3.8" and python_version < "3.11"
    - iniconfig==2.0.0 ; python_version >= "3.8" and python_version < "3.11"
    - isort==5.12.0 ; python_version >= "3.8" and python_version < "3.11"
    - joblib==1.3.1 ; python_version >= "3.8" and python_version < "3.11"
    - jsonschema==4.17.3 ; python_version >= "3.8" and python_version < "3.11"
    - junitparser==2.8.0 ; python_version >= "3.8" and python_version < "3.11"
    - klara==0.6.3 ; python_version >= "3.8" and python_version < "3.11"
    - lazy-object-proxy==1.9.0 ; python_version >= "3.8" and python_version < "3.11"
    - mccabe==0.6.1 ; python_version >= "3.8" and python_version < "3.11"
    - mergedeep==1.3.4 ; python_version >= "3.8" and python_version < "3.11"
    - more-itertools==9.1.0 ; python_version >= "3.8" and python_version < "3.11"
    - mypy-extensions==1.0.0 ; python_version >= "3.8" and python_version < "3.11"
    - mypy==0.982 ; python_version >= "3.8" and python_version < "3.11"
    - neo4j==5.10.0 ; python_version >= "3.8" and python_version < "3.11"
    - networkx==2.8.8 ; python_version >= "3.8" and python_version < "3.11"
    - nltk==3.8.1 ; python_version >= "3.8" and python_version < "3.11"
    - nodeenv==1.8.0 ; python_version >= "3.8" and python_version < "3.11"
    - ordered-set==4.1.0 ; python_version >= "3.8" and python_version < "3.11"
    - orjson==3.9.1 ; python_version >= "3.8" and python_version < "3.11"
    - packaging==21.3 ; python_version >= "3.8" and python_version < "3.11"
    - paramiko==2.12.0 ; python_version >= "3.8" and python_version < "3.11"
    - pbr==5.11.1 ; python_version >= "3.8" and python_version < "3.11"
    - pebble==5.0.3 ; python_version >= "3.8" and python_version < "3.11"
    - pkgutil-resolve-name==1.3.10 ; python_version >= "3.8" and python_version < "3.9"
    - platformdirs==3.8.0 ; python_version >= "3.8" and python_version < "3.11"
    - pluggy==1.2.0 ; python_version >= "3.8" and python_version < "3.11"
    - pre-commit==2.21.0 ; python_version >= "3.8" and python_version < "3.11"
    - prettytable==3.8.0 ; python_version >= "3.8" and python_version < "3.11"
    - proto-plus==1.22.3 ; python_version >= "3.8" and python_version < "3.11"
    - protobuf==4.23.3 ; python_version >= "3.8" and python_version < "3.11"
    - pyasn1-modules==0.3.0 ; python_version >= "3.8" and python_version < "3.11"
    - pyasn1==0.5.0 ; python_version >= "3.8" and python_version < "3.11"
    - pycodestyle==2.8.0 ; python_version >= "3.8" and python_version < "3.11"
    - pycparser==2.21 ; python_version >= "3.8" and python_version < "3.11"
    - pydantic==1.10.10 ; python_version >= "3.8" and python_version < "3.11"
    - pygments==2.15.1 ; python_version >= "3.8" and python_version < "3.11"
    - pykwalify==1.8.0 ; python_version >= "3.8" and python_version < "3.11"
    - pylint==2.12.2 ; python_version >= "3.8" and python_version < "3.11"
    - pynacl==1.5.0 ; python_version >= "3.8" and python_version < "3.11"
    - pyparsing==2.4.7 ; python_version >= "3.8" and python_version < "3.11"
    - pypdf2==1.28.6 ; python_version >= "3.8" and python_version < "3.11"
    - pyreadline3==3.4.1 ; sys_platform == "win32" and python_version >= "3.8" and python_version < "3.11"
    - pyrsistent==0.19.3 ; python_version >= "3.8" and python_version < "3.11"
    - pyspellchecker==0.6.3 ; python_version >= "3.8" and python_version < "3.11"
    - pytest-freezegun==0.4.2 ; python_version >= "3.8" and python_version < "3.11"
    - pytest==7.4.0 ; python_version >= "3.8" and python_version < "3.11"
    - python-dateutil==2.8.2 ; python_version >= "3.8" and python_version < "3.11"
    - python-dotenv==0.20.0 ; python_version >= "3.8" and python_version < "3.11"
    - pytz-deprecation-shim==0.1.0.post0 ; python_version >= "3.8" and python_version < "3.11"
    - pytz==2023.3 ; python_version >= "3.8" and python_version < "3.11"
    - pywin32==227 ; python_version >= "3.8" and python_version < "3.11" and sys_platform == "win32"
    - pyyaml==6.0 ; python_version >= "3.8" and python_version < "3.11"
    - regex==2023.6.3 ; python_version >= "3.8" and python_version < "3.11"
    - requests==2.31.0 ; python_version >= "3.8" and python_version < "3.11"
    - rich==12.6.0 ; python_version >= "3.8" and python_version < "3.11"
    - rsa==4.9 ; python_version >= "3.8" and python_version < "3.11"
    - ruamel-yaml-clib==0.2.7 ; platform_python_implementation == "CPython" and python_version < "3.11" and python_version >= "3.8"
    - ruamel-yaml==0.17.32 ; python_version >= "3.8" and python_version < "3.11"
    - setuptools==68.0.0 ; python_version >= "3.8" and python_version < "3.11"
    - shellingham==1.5.0.post1 ; python_version >= "3.8" and python_version < "3.11"
    - six==1.16.0 ; python_version >= "3.8" and python_version < "3.11"
    - slack-sdk==3.21.3 ; python_version >= "3.8" and python_version < "3.11"
    - smmap==5.0.0 ; python_version >= "3.8" and python_version < "3.11"
    - soupsieve==2.4.1 ; python_version >= "3.8" and python_version < "3.11"
    - stevedore==5.1.0 ; python_version >= "3.8" and python_version < "3.11"
    - tabulate==0.9.0 ; python_version >= "3.8" and python_version < "3.11"
    - toml==0.10.2 ; python_version >= "3.8" and python_version < "3.11"
    - tomli==2.0.1 ; python_version >= "3.8" and python_version < "3.11"
    - tqdm==4.65.0 ; python_version >= "3.8" and python_version < "3.11"
    - typed-ast==1.5.4 ; python_version >= "3.8" and python_version < "3.11"
    - typer[all]==0.7.0 ; python_version >= "3.8" and python_version < "3.11"
    - types-chardet==5.0.4.6 ; python_version >= "3.8" and python_version < "3.11"
    - types-cryptography==3.3.23.2 ; python_version >= "3.8" and python_version < "3.11"
    - types-dateparser==1.1.4.9 ; python_version >= "3.8" and python_version < "3.11"
    - types-decorator==5.1.8.3 ; python_version >= "3.8" and python_version < "3.11"
    - types-emoji==2.1.0.3 ; python_version >= "3.8" and python_version < "3.11"
    - types-filelock==3.2.7 ; python_version >= "3.8" and python_version < "3.11"
    - types-futures==3.3.8 ; python_version >= "3.8" and python_version < "3.11"
    - types-ipaddress==1.0.8 ; python_version >= "3.8" and python_version < "3.11"
    - types-markdown==3.4.2.9 ; python_version >= "3.8" and python_version < "3.11"
    - types-mock==4.0.15.2 ; python_version >= "3.8" and python_version < "3.11"
    - types-paramiko==2.12.0.1 ; python_version >= "3.8" and python_version < "3.11"
    - types-pkg-resources==0.1.3 ; python_version >= "3.8" and python_version < "3.11"
    - types-protobuf==3.20.4.6 ; python_version >= "3.8" and python_version < "3.11"
    - types-pymysql==1.1.0.0 ; python_version >= "3.8" and python_version < "3.11"
    - types-python-dateutil==2.8.19.13 ; python_version >= "3.8" and python_version < "3.11"
    - types-pytz==2022.7.1.2 ; python_version >= "3.8" and python_version < "3.11"
    - types-pyvmomi==8.0.0.5 ; python_version >= "3.8" and python_version < "3.11"
    - types-pyyaml==6.0.12.10 ; python_version >= "3.8" and python_version < "3.11"
    - types-requests==2.28.11 ; python_version >= "3.8" and python_version < "3.11"
    - types-setuptools==67.8.0.0 ; python_version >= "3.8" and python_version < "3.11"
    - types-six==1.16.21.8 ; python_version >= "3.8" and python_version < "3.11"
    - types-tabulate==0.9.0.2 ; python_version >= "3.8" and python_version < "3.11"
    - types-ujson==5.8.0.0 ; python_version >= "3.8" and python_version < "3.11"
    - types-urllib3==1.26.25.13 ; python_version >= "3.8" and python_version < "3.11"
    - typing-extensions==4.7.1 ; python_version >= "3.8" and python_version < "3.11"
    - tzdata==2023.3 ; python_version >= "3.8" and python_version < "3.11"
    - tzlocal==4.3.1 ; python_version >= "3.8" and python_version < "3.11"
    - ujson==5.8.0 ; python_version >= "3.8" and python_version < "3.11"
    - urllib3==1.26.16 ; python_version >= "3.8" and python_version < "3.11"
    - virtualenv==20.23.1 ; python_version >= "3.8" and python_version < "3.11"
    - vulture==2.7 ; python_version >= "3.8" and python_version < "3.11"
    - wcmatch==8.4.1 ; python_version >= "3.8" and python_version < "3.11"
    - wcwidth==0.2.6 ; python_version >= "3.8" and python_version < "3.11"
    - websocket-client==1.6.1 ; python_version >= "3.8" and python_version < "3.11"
    - wrapt==1.13.3 ; python_version >= "3.8" and python_version < "3.11"
    - yamlordereddictloader==0.4.0 ; python_version >= "3.8" and python_version < "3.11"
    - z3-solver==4.12.2.0 ; python_version >= "3.8" and python_version < "3.11"
    - zipp==3.15.0 ; python_version >= "3.8" and python_version < "3.10"<|MERGE_RESOLUTION|>--- conflicted
+++ resolved
@@ -35,7 +35,6 @@
   hooks:
   - id: ruff
 
-<<<<<<< HEAD
   - repo: https://github.com/pre-commit/mirrors-autopep8
     rev: "v2.0.1"
     hooks:
@@ -55,28 +54,6 @@
         entry: ./Tests/scripts/is_file_up_to_date.sh .gitlab "" false
         language: script
         pass_filenames: false
-=======
-- repo: https://github.com/pre-commit/mirrors-autopep8
-  rev: "v2.0.1"
-  hooks:
-  - id: autopep8
-- repo: local
-  hooks:
-  - id: is-circle-changed
-    name: is-circle-changed
-    description: Checks if circle files are changed, and checkout to current if it is.
-    entry: ./Tests/scripts/is_file_up_to_date.sh .circleci/config.yml "" true
-    language: script
-    pass_filenames: false
-
-  - id: is-gitlab-changed
-    name: is-gitlab-changed
-    description: Checks if gitlab files are changed, and checkout to current if it is.
-    entry: ./Tests/scripts/is_file_up_to_date.sh .gitlab "" true
-    language: script
-    pass_filenames: false
->>>>>>> aa8add2d
-
 - repo: https://github.com/demisto/demisto-sdk
   rev: ""
   hooks:
