version: 2
jobs:
  build:
    docker:
      - image: devdemisto/content-build-2and3:1.0.0.197 # disable-secrets-detection
    resource_class: medium+
    environment:
<<<<<<< HEAD
      CONTENT_VERSION: "19.4.0"
=======
      CONTENT_VERSION: "19.3.1"
      SERVER_VERSION: "5.0.0"
>>>>>>> 02d39ac8
      GIT_SHA1: "eae9e2c8c301dc8d01e450f4c334fe90dc84d995" # guardrails-disable-line disable-secrets-detection
    steps:
      - checkout
      - run:
          name: Prepare Environment
          command: |
              echo 'export CIRCLE_ARTIFACTS="/home/circleci/project/artifacts"' >> $BASH_ENV
              echo 'export PATH="/home/circleci/.pyenv/shims:/home/circleci/.local/bin:/home/circleci/.pyenv/bin:${PATH}"' >> $BASH_ENV # disable-secrets-detection
              echo 'export PYTHONPATH="/home/circleci/project:${PYTHONPATH}"' >> $BASH_ENV
              echo "=== sourcing $BASH_ENV ==="
              source $BASH_ENV
              sudo mkdir -p -m 777 $CIRCLE_ARTIFACTS
              chmod +x ./Tests/scripts/*
              chmod +x ./Tests/lastest_server_build_scripts/*
              pyenv versions
              python --version
              python3 --version
      - add_ssh_keys:
          fingerprints:
              - "02:df:a5:6a:53:9a:f5:5d:bd:a6:fc:b2:db:9b:c9:47" # disable-secrets-detection
              - "f5:25:6a:e5:ac:4b:84:fb:60:54:14:82:f1:e9:6c:f9" # disable-secrets-detection
      - run:
          name: Infrastucture testing
          command: |
            pytest ./Tests/scripts/hook_validations/tests/ -v
            pytest ./Tests/scripts/infrastructure_tests/ -v
      - run:
          name: Create ID Set
          command: |
            python ./Tests/scripts/update_id_set.py -r
      - run:
          name: Validate Files and Yaml
          command: |
              ./Tests/scripts/pyflake.sh

              [ -n "${BACKWARD_COMPATIBILITY}" ] && CHECK_BACKWARD=false || CHECK_BACKWARD=true
              python ./Tests/scripts/validate_files.py -c true -b $CHECK_BACKWARD
      - run:
          name: Configure Test Filter
          command: |
              [ -n "${NIGHTLY}" ] && IS_NIGHTLY=true || IS_NIGHTLY=false
              python ./Tests/scripts/configure_tests.py -n $IS_NIGHTLY
      - run:
          name: Build Content Descriptor
          command: ./setContentDescriptor.sh $CIRCLE_BUILD_NUM $GIT_SHA1 $CONTENT_VERSION $SERVER_VERSION
      - run:
          name: Common Server Documentation
          command: ./Documentation/commonServerDocs.sh
      - run:
          name: Create Content Artifacts
          command: python content_creator.py $CIRCLE_ARTIFACTS
      - store_artifacts:
          path: artifacts
          destination: artifacts
      - setup_remote_docker
      - run:
          name: Run Unit Testing and Lint
          command: SKIP_GIT_COMPARE_FILTER=${NIGHTLY} ./Tests/scripts/run_all_pkg_dev_tasks.sh
      - run:
          name: Download Artifacts
          command: |
            if ./Tests/scripts/is_ami.sh ;
              then
                echo "Using AMI - Not downloading artifacts"

              else
                ./Tests/scripts/server_get_artifact.sh $SERVER_CI_TOKEN
            fi
      - run:
          name: Download Configuration
          command: |
            if ./Tests/scripts/is_ami.sh ;
              then
                ./Tests/scripts/download_demisto_conf.sh

              else
                ./Tests/lastest_server_build_scripts/download_demisto_conf.sh
            fi
      - run:
          name: Create Instance
          command: |
            if ./Tests/scripts/is_ami.sh ;
              then
                [ -n "${NIGHTLY}" ] && IS_NIGHTLY=true || IS_NIGHTLY=false
                python ./Tests/scripts/create_instances.py -n $IS_NIGHTLY -b $CIRCLE_BRANCH

              else
                ./Tests/lastest_server_build_scripts/create_instance.sh instance.json
            fi
      - run:
          name: Setup Instance
          command: |
            if ./Tests/scripts/is_ami.sh ;
              then
                python ./Tests/scripts/run_content_installation.py
                python ./Tests/scripts/wait_until_server_ready.py -c $(cat secret_conf_path)

              else
                ./Tests/lastest_server_build_scripts/run_installer_on_instance.sh
                ./Tests/lastest_server_build_scripts/wait_until_server_ready.sh
            fi
      - run:
          name: Run Tests - Latest GA
          shell: /bin/bash
          when: always
          command: |
            if ./Tests/scripts/is_ami.sh ;
              then
                ./Tests/scripts/run_tests.sh "Demisto GA"

              else
                ./Tests/lastest_server_build_scripts/run_tests.sh
            fi
      - run:
          name: Run Tests - One Before GA
          shell: /bin/bash
          when: always
          command: |
            if ./Tests/scripts/is_ami.sh ;
              then
                ./Tests/scripts/run_tests.sh "Demisto one before GA"

              else
                echo "Not AMI run, can't run on this version"
            fi
      - run:
          name: Run Tests - Two Before GA
          shell: /bin/bash
          when: always
          command: |
            if ./Tests/scripts/is_ami.sh ;
              then
                ./Tests/scripts/run_tests.sh "Demisto two before GA"

              else
                echo "Not AMI run, can't run on this version"
            fi
      - run:
          name: Run Tests - Server Master
          shell: /bin/bash
          when: always
          command: |
            if ./Tests/scripts/is_ami.sh ;
              then
                ./Tests/scripts/run_tests.sh "Server Master"

              else
                echo "Not AMI run, can't run on this version"
            fi
      - run:
          name: Slack Notifier
          shell: /bin/bash
          command: ./Tests/scripts/slack_notifier.sh
          when: always
      - run:
          name: Instance Test
          command: ./Tests/scripts/instance_test.sh
          when: always
      - run:
          name: Destroy Instances
          command: python ./Tests/scripts/destroy_instances.py $CIRCLE_ARTIFACTS
          when: always
      - store_artifacts:
          path: artifacts
          destination: artifacts
          when: always


workflows:
  version: 2
  commit:
    jobs:
      - build<|MERGE_RESOLUTION|>--- conflicted
+++ resolved
@@ -5,12 +5,7 @@
       - image: devdemisto/content-build-2and3:1.0.0.197 # disable-secrets-detection
     resource_class: medium+
     environment:
-<<<<<<< HEAD
       CONTENT_VERSION: "19.4.0"
-=======
-      CONTENT_VERSION: "19.3.1"
-      SERVER_VERSION: "5.0.0"
->>>>>>> 02d39ac8
       GIT_SHA1: "eae9e2c8c301dc8d01e450f4c334fe90dc84d995" # guardrails-disable-line disable-secrets-detection
     steps:
       - checkout
