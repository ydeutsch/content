--- conflicted
+++ resolved
@@ -4419,19 +4419,20 @@
             }
         }, 
         {
-<<<<<<< HEAD
             "AbuseIPDBPopulateIndicators": {
                 "name": "AbuseIPDBPopulateIndicators", 
                 "depends_on": [
                     "abuseipdb-get-blacklist", 
                     "createNewIndicator"
-=======
+                  ]
+            }
+        },
+       {
             "CybereasonPreProcessingExample": {
                 "name": "CybereasonPreProcessingExample", 
                 "script_executions": [
                     "getIncidents", 
                     "setIncident"
->>>>>>> 40dd7d45
                 ]
             }
         }
