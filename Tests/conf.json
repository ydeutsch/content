--- conflicted
+++ resolved
@@ -3,13 +3,6 @@
     "testInterval": 30,
     "tests": [
         {
-<<<<<<< HEAD
-            "integrations": {
-                "name": "carbonblackprotection",
-                "byoi": false
-            },
-            "playbookID": "Carbon black Protection Rapid IOC Hunting - Test"
-=======
             "integrations":"Cylance Protect",
             "playbookID": "get_file_sample_by_hash_-_cylance_protect_-_test",
             "timeout": 240
@@ -20,7 +13,6 @@
                 "byoi": false
             },
             "playbookID": "get_file_sample_by_hash_-_carbon_black_enterprise_Response_-_test"
->>>>>>> decf5e23
         },
         {
             "integrations": "ThreatExchange",
