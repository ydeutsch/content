{
    "testTimeout": 160,
    "testInterval": 20,
    "tests": [
        {
<<<<<<< HEAD
            "integrations": "ThreatQ v2",
            "playbookID": "ThreatQ - Test"
=======
            "integrations": "AttackIQFireDrill",
            "playbookID": "AttackIQ - Test"
>>>>>>> 8d0eaec5
        },
        {
            "integrations": "ZeroFox",
            "playbookID": "ZeroFox-Test",
            "fromversion": "4.1.0"
        },
        {
            "integrations": "SlackV2",
            "playbookID": "Slack Test Playbook",
            "fromversion": "5.0.0"
        },
        {
            "integrations": "Cortex XDR - IR",
            "playbookID": "Test XDR Playbook",
            "fromversion": "4.1.0"
        },
        {
            "integrations": "MicrosoftGraphMail",
            "playbookID": "MicrosoftGraphMail-Test",
            "instance_names": "ms_graph_mail_dev"
        },
        {
            "integrations": "MicrosoftGraphMail",
            "playbookID": "MicrosoftGraphMail-Test",
            "instance_names": "ms_graph_mail_prod"
        },
        {
            "integrations": "Cloaken",
            "playbookID": "Cloaken-Test"
        },
        {
            "integrations": "Uptycs",
            "playbookID": "TestUptycs"
        },
        {
            "integrations": "ThreatX",
            "playbookID": "ThreatX-test"
        },
        {
            "integrations": "AlienVault OTX",
            "playbookID": "AlienVaultOTX Test"
        },
        {
            "integrations": "Cofense Triage",
            "playbookID": "Cofense Triage Test"
        },
        {
            "integrations": "Minerva Labs Anti-Evasion Platform",
            "playbookID": "Minerva Test playbook"
        },
        {
            "integrations": "CheckPhish",
            "playbookID": "CheckPhish-Test"
        },
        {
            "integrations": "Symantec Management Center",
            "playbookID": "SymantecMC_TestPlaybook"
        },
        {
            "integrations": "Tufin",
            "playbookID": "Tufin Test"
        },
        {
            "integrations": "Looker",
            "playbookID": "Test-Looker"
        },
        {
            "integrations": "Vertica",
            "playbookID": "Vertica Test"
        },
        {
            "integrations": "Server Message Block (SMB)",
            "playbookID": "SMB test"
        },
        {
            "playbookID": "TestParseEmailHeaders"
        },
        {
            "playbookID": "TestParseEmailFile-deprecated-script"
        },
        {
            "integrations": "RSA NetWitness Packets and Logs",
            "playbookID": "rsa_packets_and_logs_test"
        },
        {
            "playbookID": "test_similar_incidents"
        },
        {
            "playbookID": "autofocus_test",
            "integrations": "Autofocus"
        },
        {
            "playbookID": "CheckpointFW-test",
            "integrations": "Check Point"
        },
        {
            "playbookID": "RegPathReputationBasicLists_test"
        },
        {
            "playbookID": "EmailDomainSquattingReputation-Test"
        },
        {
            "playbookID": "RandomStringGenerateTest"
        },
        {
            "playbookID": "DocumentationTest",
            "integrations": "ipinfo"
        },
        {
            "playbookID": "playbook-checkEmailAuthenticity-test"
        },
        {
            "playbookID": "HighlightWords_Test"

        },
        {
            "playbookID": "StringContainsArray_test"
        },
        {
            "integrations": "Fidelis Elevate Network",
            "playbookID": "Fidelis-Test"
        },
        {
            "integrations": "AWS - ACM",
            "playbookID": "ACM-Test"
        },
        {
            "integrations": "Thinkst Canary",
            "playbookID": "CanaryTools Test"
        },
        {
            "integrations": "ThreatMiner",
            "playbookID": "ThreatMiner-Test"
        },
        {
            "playbookID": "StixCreator-Test"
        },
        {
            "playbookID": "CompareIncidentsLabels-test-playbook"
        },
        {
            "integrations": "Have I Been Pwned? V2",
            "playbookID": "Pwned test",
            "nightly": true
        },
        {
            "integrations": "Have I Been Pwned? V2",
            "playbookID": "Pwned v2 test"
        },
        {
            "integrations": "Alexa Rank Indicator",
            "playbookID": "Alexa Test Playbook"
        },
        {
            "playbookID": "UnEscapeURL-Test"
        },
        {
            "playbookID": "UnEscapeIPs-Test"
        },
        {
            "playbookID": "ExtractDomainFromUrlAndEmail-Test"
        },
        {
            "playbookID": "ConvertKeysToTableFieldFormat_Test"
        },
        {
            "integrations": "CVE Search",
            "playbookID": "cveReputation Test"
        },
        {
            "integrations": "HashiCorp Vault",
            "playbookID": "hashicorp_test"
        },
        {
            "integrations": "AWS - Athena - Beta",
            "playbookID": "Beta-Athena-Test"
        },
        {
            "integrations": "BeyondTrust Password Safe",
            "playbookID": "BeyondTrust-Test"
        },
        {
            "integrations": "Dell Secureworks",
            "playbookID": "secureworks_test"
        },
        {
            "integrations": "ServiceNow",
            "playbookID": "servicenow_test_new"
        },
        {
            "integrations": "ExtraHop",
            "playbookID": "ExtraHop-Test"
        },
        {
            "playbookID": "Test CommonServer"
        },
        {
            "integrations": "CIRCL",
            "playbookID": "CirclIntegrationTest"
        },
        {
            "integrations": "MISP V2",
            "playbookID": "MISP V2 Test"
        },
        {
            "playbookID": "test-LinkIncidentsWithRetry"
        },
        {
            "playbookID": "CopyContextToFieldTest"
        },
        {
            "integrations": "OTRS",
            "playbookID": "OTRS Test",
            "fromversion": "4.1.0"
        },
        {
            "integrations": "Attivo Botsink",
            "playbookID": "AttivoBotsinkTest"
        },
        {
            "playbookID": "CreatePhishingClassifierMLTest",
            "timeout" : 2400
        },
        {
            "integrations": "Cymon",
            "playbookID": "playbook-Cymon_Test"
        },
        {
            "integrations": "FortiGate",
            "playbookID": "Fortigate Test"
        },
        {
            "playbookID": "FormattedDateToEpochTest"
        },
        {
            "integrations": "SNDBOX",
            "playbookID": "SNDBOX_Test"
        },
        {
            "integrations": "SNDBOX",
            "playbookID": "Detonate File - SNDBOX - Test",
            "timeout": 2400,
            "nightly": true
        },
        {
            "integrations": "VxStream",
            "playbookID": "Detonate File - HybridAnalysis - Test",
            "timeout": 2400
        },
        {
            "playbookID": "WordTokenizeTest"
        },
        {
            "integrations": "Awake Security",
            "playbookID": "awake_security_test_pb"
        },
        {
          "integrations": "Tenable.sc",
          "playbookID": "tenable-sc-test",
          "timeout": 240,
          "nightly": true
        },
        {
            "integrations": "MimecastV2",
            "playbookID": "Mimecast test"
        },
        {
            "playbookID": "CreateEmailHtmlBody_test_pb",
            "fromversion": "4.1.0"
        },
        {
          "playbookID": "ReadPDFFile-Test"
        },
        {
            "playbookID": "ReadPDFFileV2-Test"
        },
        {
          "playbookID": "JSONtoCSV-Test"
        },
        {
            "integrations": "Panorama",
            "instance_names": "palo_alto_firewall",
            "playbookID": "palo_alto_firewall_test_pb",
            "timeout": 1000,
            "nightly": true
        },
        {
            "integrations": "Panorama",
            "instance_names": "palo_alto_panorama",
            "playbookID": "palo_alto_panorama_test_pb",
            "timeout": 1000,
            "nightly": true
        },
        {
            "integrations": "Panorama",
            "instance_names": "palo_alto_panorama",
            "playbookID": "Panorama Query Logs - Test",
            "timeout": 1000,
            "nightly": true
        },
        {
            "integrations": "Panorama",
            "instance_names": "palo_alto_firewall_9.0",
            "playbookID": "palo_alto_firewall_test_pb",
            "timeout": 1000,
            "nightly": true
        },
        {
            "integrations": "Panorama",
            "instance_names": "palo_alto_panorama_9.0",
            "playbookID": "palo_alto_panorama_test_pb",
            "timeout": 1000,
            "nightly": true
        },
        {
          "integrations": "Tenable.io",
          "playbookID": "Tenable.io test"
        },
        {
          "playbookID": "URLDecode-Test"
        },
        {
          "playbookID": "GetTime-Test"
        },
        {
          "integrations": "Tenable.io",
          "playbookID": "Tenable.io Scan Test",
          "nightly": true,
          "timeout": 900
        },
        {
            "integrations": "Tenable.sc",
            "playbookID": "tenable-sc-scan-test",
            "nightly": true,
            "timeout": 600
        },
        {
            "integrations": "google-vault",
            "playbookID": "Google-Vault-Generic-Test",
            "nightly": true,
            "timeout": 3600
        },
        {
            "integrations": "google-vault",
            "playbookID": "Google_Vault-Search_And_Display_Results_test",
            "nightly": true,
            "timeout": 3600
        },
        {
            "playbookID": "Luminate-TestPlaybook",
            "integrations": "Luminate"
        },
        {
            "playbookID": "Palo Alto Networks - Malware Remediation Test",
            "integrations": "Palo Alto Minemeld",
            "fromversion": "4.5.0"
        },
        {
            "playbookID": "SumoLogic-Test",
            "integrations": "SumoLogic",
            "fromversion": "4.1.0"
        },
        {
            "playbookID": "ParseEmailFiles-test"
        },
        {
            "playbookID": "PAN-OS - Block IP and URL - External Dynamic List Test",
            "integrations": "palo_alto_networks_pan_os_edl_management",
            "fromversion": "4.0.0"

        },
        {
            "playbookID": "PAN-OS - Block IP - Custom Block Rule Test",
            "integrations": "Panorama",
            "instance_names": "palo_alto_panorama",
            "fromversion": "4.0.0"
        },
        {
            "playbookID": "PAN-OS - Block IP - Static Address Group Test",
            "integrations": "Panorama",
            "instance_names": "palo_alto_panorama",
            "fromversion": "4.0.0"
        },
        {
            "playbookID": "PAN-OS - Block URL - Custom URL Category Test",
            "integrations": "Panorama",
            "instance_names": "palo_alto_panorama",
            "fromversion": "4.0.0"
        },
        {
            "playbookID": "ParseExcel-test"
        },
        {
            "playbookID": "Detonate File - No Files test"
        },
        {
            "integrations": [
                "Panorama",
                "Check Point"
            ],
            "instance_names": "palo_alto_firewall",
            "playbookID": "blockip_test_playbook"
        },
        {
            "integrations": "Palo Alto Minemeld",
            "playbookID": "minemeld_test"
        },
        {
            "integrations": "SentinelOne V2",
            "playbookID": "SentinelOne V2 - test"
        },
        {
            "integrations": "InfoArmor VigilanteATI",
            "playbookID": "InfoArmorVigilanteATITest"
        },
        {
            "integrations": "IntSights",
            "instance_names": "intsights_standard_account",
            "playbookID": "IntSights Test",
            "nightly": true,
            "timeout": 500
        },
        {
            "integrations": "IntSights",
            "playbookID": "IntSights Mssp Test",
            "instance_names": "intsights_mssp_account",
            "nightly": true,
            "timeout": 500
        },
        {
            "integrations": "dnstwist",
            "playbookID": "dnstwistTest"
        },
        {
            "integrations": "BitDam",
            "playbookID": "Detonate File - BitDam Test"
        },
        {
            "integrations": "Threat Grid",
            "playbookID": "Test-Detonate URL - ThreatGrid",
            "timeout": 600
        },
        {
            "integrations": "Threat Grid",
            "playbookID": "ThreatGridTest",
            "timeout": 600
        },
        {
            "integrations": [
                "Palo Alto Minemeld",
                "Panorama"
            ],
            "instance_names": "palo_alto_firewall",
            "playbookID": "block_indicators_-_generic_-_test"
        },
        {
          "integrations": "Signal Sciences WAF",
          "playbookID": "SignalSciences-Test"
        },
        {
            "integrations": "RTIR",
            "playbookID": "RTIR Test"
        },
        {
            "integrations": "RedCanary",
            "playbookID": "RedCanaryTest",
            "nightly" : true
        },
        {
          "integrations": "Devo",
          "playbookID": "devo_test_playbook"
        },
        {
          "playbookID": "URL Enrichment - Generic v2 - Test",
          "integrations": [
              "Rasterize",
              "VirusTotal - Private API"
          ],
            "instance_names": "virus_total_private_api_general",
            "timeout": 500
        },
        {
            "playbookID": "CutTransformerTest"
        },
        {
            "integrations": "SCADAfence CNM",
            "playbookID": "SCADAfence_test"
        },
        {
            "integrations": "ProtectWise",
            "playbookID": "Protectwise-Test"
        },
        {
            "integrations": "WhatsMyBrowser",
            "playbookID": "WhatsMyBrowser-Test"
        },
        {

            "integrations": "BigFix",
            "playbookID": "BigFixTest"
        },
        {
            "integrations": "Lastline",
            "playbookID": "Lastline - testplaybook",
            "nightly": true
        },
        {
            "integrations": "epo",
            "playbookID": "Test Playbook McAfee ePO"
        },
        {
            "integrations": "activedir",
            "playbookID": "calculate_severity_-_critical_assets_-_test"
        },
        {
            "playbookID": "TextFromHTML_test_playbook"
        },
        {
            "playbookID": "PortListenCheck-test"
        },
        {
            "integrations": "ThreatExchange",
            "playbookID": "ThreatExchange-test"
        },
        {
            "integrations": "ThreatExchange",
            "playbookID": "extract_indicators_-_generic_-_test",
            "timeout": 240
        },
        {
            "integrations": "Joe Security",
            "playbookID": "JoeSecurityTestPlaybook",
            "timeout": 500,
            "nightly": true
        },
        {
            "integrations": "Joe Security",
            "playbookID": "JoeSecurityTestDetonation",
            "timeout": 2000,
            "nightly": true
        },
        {
            "integrations": "WildFire-v2",
            "playbookID": "Wildfire Test"
        },
        {
            "integrations": "WildFire-v2",
            "playbookID": "Detonate URL - WildFire-v2 - Test"
        },
        {
            "integrations": "GRR",
            "playbookID": "grr_test",
            "nightly": true
        },
        {
            "integrations": "VirusTotal",
            "instance_names": "virus_total_general",
            "playbookID": "virusTotal-test-playbook",
            "timeout": 1400,
            "nightly": true
        },
        {
            "integrations": "VirusTotal",
            "instance_names": "virus_total_preferred_vendors",
            "playbookID": "virusTotaI-test-preferred-vendors",
            "timeout": 1400,
            "nightly": true
        },
        {
            "integrations": "Preempt",
            "playbookID": "Preempt Test"
        },
        {   "integrations": "Gmail",
            "playbookID": "get_original_email_-_gmail_-_test"
        },
        {
            "integrations": "EWS v2",
            "playbookID": "get_original_email_-_ews-_test"
        },
        {
            "integrations": ["EWS v2","EWS Mail Sender"],
            "playbookID": "EWS search-mailbox test",
            "timeout": 300
        },
        {
            "integrations": "PagerDuty v2",
            "playbookID": "PagerDuty Test"
        },
        {
            "playbookID": "test_delete_context"
        },
        {
            "playbookID": "GmailTest",
            "integrations": "Gmail"
        },
        {
            "playbookID": "Gmail Convert Html Test",
            "integrations": "Gmail"
        },
        {
            "playbookID": "reputations.json Test"
        },
        {
            "playbookID": "Test IP Indicator Fields",
            "fromversion": "5.0.0"
        },
        {
            "integrations": "Shodan",
            "playbookID": "ShodanTest"
        },
        {
            "playbookID": "Extract Indicators From File - test",
            "timeout": 2000
        },
        {
            "playbookID": "dedup_-_generic_-_test"
        },
        {
            "playbookID": "TestDedupIncidentsPlaybook"
        },
        {
            "playbookID": "TestDedupIncidentsByName"
        },
        {
            "integrations": "McAfee Advanced Threat Defense",
            "playbookID": "Test Playbook McAfee ATD",
            "timeout": 700
        },
        {
            "playbookID": "stripChars - Test"
        },
        {
            "integrations": "McAfee Advanced Threat Defense",
            "playbookID": "Test Playbook McAfee ATD Upload File"
        },
        {
            "playbookID": "exporttocsv_script_test"
        },
        {
            "integrations": "Intezer",
            "playbookID": "Intezer Testing",
            "nightly": true,
            "timeout": 500
        },
        {
            "integrations": "Intezer v2",
            "playbookID": "Intezer Testing v2",
            "fromversion": "4.1.0",
            "timeout": 700
        },
        {
            "integrations": "FalconIntel",
            "playbookID": "CrowdStrike Falcon Intel v2"
        },
        {
          "playbookID": "ContextGetters_Test"
        },
        {
            "integrations": [
                "Mail Sender (New)",
                "google"
            ],
            "playbookID": "Mail Sender (New) Test"
        },
        {
            "playbookID": "buildewsquery_test"
        },
        {
            "integrations": "Rapid7 Nexpose",
            "playbookID": "nexpose_test",
            "timeout": 240
        },
        {
            "playbookID": "GetIndicatorDBotScore Test"
        },
        {
            "integrations": "EWS Mail Sender",
            "playbookID": "EWS Mail Sender Test"
        },
        {
            "integrations": [
                "EWS Mail Sender",
                "Rasterize"
            ],
            "playbookID": "EWS Mail Sender Test 2"
        },
        {
            "playbookID": "decodemimeheader_-_test"
        },
        {
            "integrations": "CVE Search",
            "playbookID": "cve_enrichment_-_generic_-_test"
        },
        {
            "playbookID": "test_url_regex"
        },
        {
            "integrations": "Skyformation",
            "playbookID": "TestSkyformation"
        },
        {
            "integrations": "okta",
            "playbookID": "okta_test_playbook",
            "timeout": 240
        },
        {
            "playbookID": "Test filters & transformers scripts"
        },
        {
            "integrations": "Salesforce",
            "playbookID": "SalesforceTestPlaybook"
        },
        {
            "integrations": "McAfee ESM-v10",
            "instance_names": "v10.2.0",
            "playbookID": "McAfeeESMTest",
            "timeout": 500
        },
        {
            "integrations": "McAfee ESM-v10",
            "instance_names": "v10.3.0",
            "playbookID": "McAfeeESMTest",
            "timeout": 500
        },
        {
            "integrations": "McAfee ESM-v10",
            "instance_names": "v11.1.3",
            "playbookID": "McAfeeESMTest",
            "timeout": 500
        },
        {
            "integrations": "GoogleSafeBrowsing",
            "playbookID": "Google Safe Browsing Test",
            "timeout": 240
        },
        {
            "integrations": "EWS v2",
            "playbookID": "EWSv2_empty_attachment_test"
        },
        {
            "integrations": "EWS v2",
            "playbookID": "EWS Public Folders Test"
        },
        {
            "playbookID": "TestWordFileToIOC",
            "timeout": 300
        },
        {
            "integrations": "Symantec Endpoint Protection V2",
            "playbookID": "SymantecEndpointProtection_Test"
        },
        {
            "integrations": "carbonblackprotection",
            "playbookID": "search_endpoints_by_hash_-_carbon_black_protection_-_test",
            "timeout": 500
        },
        {
            "playbookID": "process_email_-_generic_-_test",
            "integrations": "Rasterize",
            "timeout": 240
        },
        {
            "integrations": "activedir",
            "playbookID": "account_enrichment_-_generic_test"
        },
        {
            "integrations": "FalconHost",
            "playbookID": "search_endpoints_by_hash_-_crowdstrike_-_test",
            "timeout": 500
        },
        {
            "integrations": "FalconHost",
            "playbookID": "CrowdStrike Endpoint Enrichment - Test"
        },
        {
          "integrations": "FalconHost",
          "playbookID": "crowdstrike_falconhost_test"
        },
        {
            "integrations": "CrowdstrikeFalcon",
            "playbookID": "Test - CrowdStrike Falcon",
            "fromversion": "4.1.0"
        },
        {
            "integrations": [
                "VirusTotal"
            ],
            "instance_names": "virus_total_general",
            "playbookID": "ip_enrichment_generic_test"
        },
        {
            "playbookID": "ExposeIncidentOwner-Test"
        },
        {
            "integrations": "OpenPhish",
            "playbookID": "email_test"
        },
        {
            "integrations": "VirusTotal",
            "instance_names": "virus_total_general",
            "playbookID": "domain_enrichment_generic_test"
        },
        {
            "integrations": "PostgreSQL",
            "playbookID": "PostgreSQL Test"
        },
        {
            "integrations": "google",
            "playbookID": "GsuiteTest"
        },
        {
            "integrations": "OpenPhish",
            "playbookID": "OpenPhish Test Playbook"
        },
        {
            "integrations": "RSA Archer",
            "playbookID": "Archer-Test-Playbook",
            "nightly": true
        },
        {
            "integrations": "jira",
            "playbookID": "Jira-Test"
        },
        {
            "integrations": "jira-v2",
            "playbookID": "Jira-v2-Test"
        },
        {
            "integrations": "ipinfo",
            "playbookID": "IPInfoTest"
        },
        {
            "integrations": "jira",
            "playbookID": "VerifyHumanReadableFormat"
        },
        {
            "playbookID": "ExtractURL Test"
        },
        {
            "playbookID": "strings-test"
        },
        {
            "playbookID": "TestCommonPython"
        },
        {
            "playbookID": "TestFileCreateAndUpload"
        },
        {
            "playbookID": "TestIsValueInArray"
        },
        {
            "playbookID": "TestStringReplace"
        },
        {
            "playbookID": "TestHttpPlaybook"
        },
        {
            "integrations": "SplunkPy",
            "playbookID": "Splunk-Test"
        },
        {
            "integrations": "SplunkPy",
            "playbookID": "SplunkPySearch_Test"
        },
        {
            "integrations" : "McAfee NSM",
            "playbookID" : "McAfeeNSMTest",
            "timeout" : 400,
            "nightly": true
        },
        {
            "integrations": "PhishTank",
            "playbookID": "PhishTank Testing"
        },
        {
            "integrations": "McAfee Web Gateway",
            "playbookID": "McAfeeWebGatewayTest",
            "timeout" : 500
        },
        {
            "integrations": "TCPIPUtils",
            "playbookID": "TCPUtils-Test"
        },
        {
            "playbookID": "ProofpointDecodeURL-Test",
            "timeout": 300
        },
        {
            "playbookID": "listExecutedCommands-Test"
        },
        {
            "integrations": "AWS - Lambda",
            "playbookID": "AWS-Lambda-Test (Read-Only)"
        },
        {
            "integrations": "Service Manager",
            "playbookID": "TestHPServiceManager",
            "timeout": 400
        },
        {
            "playbookID": "LanguageDetect-Test",
            "timeout": 300
        },
        {
            "integrations": "Forcepoint",
            "playbookID": "forcepoint test",
            "timeout": 500,
            "nightly": true
        },
        {
            "playbookID": "GeneratePassword-Test"
        },
        {
            "playbookID": "ZipFile-Test"
        },
        {
            "playbookID": "ExtractDomainTest"
        },
        {
            "playbookID": "Test-IsMaliciousIndicatorFound"
        },
        {
            "playbookID": "TestExtractHTMLTables"
        },
        {
            "integrations": "carbonblackliveresponse",
            "playbookID": "CarbonBlackLiveResponseTest",
            "nightly": true
        },
        {
            "playbookID": "TestSafeBreach",
            "integrations": "SafeBreach"
        },
        {
            "integrations": "urlscan.io",
            "playbookID": "urlscan_malicious_Test",
            "timeout": 500
        },
        {
            "integrations": "EWS v2",
            "playbookID": "pyEWS_Test"
        },
        {
            "integrations": "remedy_sr_beta",
            "playbookID": "remedy_sr_test_pb"
        },
        {

            "integrations": "Netskope",
            "playbookID": "Netskope Test"
        },
        {
            "integrations": "Cylance Protect v2",
            "playbookID": "Cylance Protect v2 Test"
        },
        {
            "integrations": "ReversingLabs Titanium Cloud",
            "playbookID": "ReversingLabsTCTest"
        },
        {
            "integrations": "ReversingLabs A1000",
            "playbookID": "ReversingLabsA1000Test"
        },
        {
            "integrations": "Demisto Lock",
            "playbookID": "DemistoLockTest"
        },
        {
            "playbookID": "test-domain-indicator",
            "timeout": 400
        },
        {
            "playbookID": "Cybereason Test",
            "integrations": "Cybereason",
            "timeout": 1200,
            "fromversion": "4.1.0"
        },
        {
            "integrations": "VirusTotal - Private API",
            "instance_names": "virus_total_private_api_general",
            "playbookID": "File Enrichment - Virus Total Private API Test",
            "nightly": true
        },
        {
            "integrations": "VirusTotal - Private API",
            "instance_names": "virus_total_private_api_general",
            "playbookID": "virusTotalPrivateAPI-test-playbook",
            "timeout": 1400,
            "nightly": true
        },
        {
            "integrations": "VirusTotal - Private API",
            "instance_names": "virus_total_private_api_preferred_vendors",
            "playbookID": "virusTotalPrivateAPI-test-preferred-vendors",
            "timeout": 1400,
            "nightly": true
        },
        {
            "integrations": "Cisco Meraki",
            "playbookID": "Cisco-Meraki-Test"
        },
        {
            "integrations": "Windows Defender Advanced Threat Protection",
            "playbookID": "Test - Windows Defender Advanced Threat Protection",
            "instance_names": "windows_defender_atp_dev"
        },
        {
            "integrations": "Windows Defender Advanced Threat Protection",
            "playbookID": "Test - Windows Defender Advanced Threat Protection",
            "instance_names": "windows_defender_atp_prod"
        },
        {
            "integrations": "Tanium",
            "playbookID": "Tanium Test Playbook",
            "nightly": true,
            "timeout": 1200
        },
        {
            "integrations": "Recorded Future",
            "playbookID": "Recorded Future Test",
            "nightly": true
        },
        {
            "integrations": "Microsoft Graph",
            "playbookID": "Microsoft Graph Test",
            "instance_names": "ms_graph_security_dev"
        },
        {
            "integrations": "Microsoft Graph",
            "playbookID": "Microsoft Graph Test",
            "instance_names": "ms_graph_security_prod"
        },
        {
            "integrations": "Microsoft Graph User",
            "playbookID": "Microsoft Graph - Test",
            "instance_names": "ms_graph_user_dev"
        },
        {
            "integrations": "Microsoft Graph User",
            "playbookID": "Microsoft Graph - Test",
            "instance_names": "ms_graph_user_prod"
        },
        {
            "integrations": "RedLock",
            "playbookID": "RedLockTest",
            "nightly": true
        },
        {
            "integrations": "Symantec Messaging Gateway",
            "playbookID": "Symantec Messaging Gateway Test"
        },
        {
            "integrations": "ThreatConnect",
            "playbookID": "test-ThreatConnect"
        },
        {
            "integrations": "VxStream",
            "playbookID": "VxStream Test",
            "nightly": true
        },
        {
            "integrations":"Cylance Protect",
            "playbookID": "get_file_sample_by_hash_-_cylance_protect_-_test",
            "timeout": 240
        },
        {
            "integrations": "Cylance Protect",
            "playbookID": "endpoint_enrichment_-_generic_test"
        },
        {
            "integrations": "QRadar",
            "playbookID": "test_Qradar"
        },
        {
            "integrations": "VMware",
            "playbookID": "VMWare Test"
        },
        {
            "integrations": "Anomali ThreatStream",
            "playbookID": "Anomali_ThreatStream_Test"
        },
        {
            "integrations": "Farsight DNSDB",
            "playbookID": "DNSDBTest"
        },
        {
            "integrations": "carbonblack-v2",
            "playbookID": "CarbonBlackResponseTest"
        },
        {
            "integrations": "Cisco Umbrella Investigate",
            "playbookID": "Cisco Umbrella Test"
        },
        {
            "integrations": "icebrg",
            "playbookID": "Icebrg Test",
            "timeout" : 500
        },
        {
            "integrations": "Symantec MSS",
            "playbookID": "SymantecMSSTest"
        },
        {
            "integrations": "Remedy AR",
            "playbookID": "Remedy AR Test"
        },
        {
            "integrations": "McAfee Active Response",
            "playbookID": "McAfee-MAR_Test",
            "timeout": 700
        },
        {
            "integrations": "McAfee Threat Intelligence Exchange",
            "playbookID": "McAfee-TIE Test",
            "timeout": 700
        },
        {
            "integrations": "ArcSight Logger",
            "playbookID": "ArcSight Logger test"
        },
        {
            "integrations": "ArcSight ESM v2",
            "playbookID": "ArcSight ESM v2 Test"
        },
        {
            "integrations": "ArcSight ESM v2",
            "playbookID": "test Arcsight - Get events related to the Case"
        },
        {
            "integrations": "XFE",
            "playbookID": "XFE Test",
            "timeout": 140,
            "nightly": true
        },
        {
            "integrations": "McAfee Threat Intelligence Exchange",
            "playbookID": "search_endpoints_by_hash_-_tie_-_test",
            "timeout": 500
        },
        {
            "integrations": "iDefense",
            "playbookID": "iDefenseTest",
            "timeout": 300
        },
        {
            "integrations": "AbuseIPDB",
            "playbookID": "AbuseIPDB Test",
            "nightly": true
        },
        {
            "integrations": "AbuseIPDB",
            "playbookID": "AbuseIPDB PopulateIndicators Test",
            "nightly": true
        },
        {
            "integrations" : "jira",
            "playbookID" : "JiraCreateIssue-example-test"
        },
        {
            "integrations": "LogRhythm",
            "playbookID": "LogRhythm-Test-Playbook",
            "timeout": 200
        },
        {
            "integrations": "FireEye HX",
            "playbookID": "FireEye HX Test"
        },
        {
            "integrations": "Phish.AI",
            "playbookID": "PhishAi-Test"
        },
        {
            "integrations": "Phish.AI",
            "playbookID": "Test-Detonate URL - Phish.AI"
        },
        {
            "integrations": "Centreon",
            "playbookID": "Centreon-Test-Playbook"
        },
        {
            "playbookID": "ReadFile test"
        },
        {
            "integrations": "TruSTAR",
            "playbookID": "TruSTAR Test"
        },
        {
            "integrations": "AlphaSOC Wisdom",
            "playbookID": "AlphaSOC-Wisdom-Test"
        },
        {
            "integrations": "carbonblack-v2",
            "playbookID": "CBFindIP - Test"
        },
        {
            "integrations": "Jask",
            "playbookID": "Jask_Test",
            "fromversion": "4.1.0"
        },
        {
            "integrations": "Qualys",
            "playbookID": "Qualys-Test",
            "nightly": true
        },
        {
            "integrations": "Whois",
            "playbookID": "whois_test",
            "fromversion": "4.1.0"
        },
        {
            "integrations": "RSA NetWitness Endpoint",
            "playbookID": "NetWitness Endpoint Test"
        },
        {
            "integrations": "Check Point Sandblast",
            "playbookID": "Sandblast_malicious_test"
        },
        {
            "playbookID": "TestMatchRegex"
        },
        {
            "integrations": "ActiveMQ",
            "playbookID": "ActiveMQ Test"
        },
        {
            "playbookID": "RegexGroups Test"
        },
        {
            "integrations": "Cisco ISE",
            "playbookID": "cisco-ise-test-playbook"
        },
        {
            "integrations": "RSA NetWitness v11.1",
            "playbookID": "RSA NetWitness Test"
        },
        {
            "playbookID": "ExifReadTest"
        },
        {
          "integrations": "Cuckoo Sandbox",
          "playbookID": "CuckooTest",
          "timeout": 700
        },
        {
            "integrations" : "VxStream",
            "playbookID" : "Test-Detonate URL - Crowdstrike",
            "timeout" : 1200
        },
        {
            "playbookID": "Detonate File - Generic Test",
            "timeout": 500
        },
        {
            "integrations": [
                "Lastline",
                "WildFire-v2",
                "SNDBOX",
                "VxStream",
                "McAfee Advanced Threat Defense"
            ],
            "playbookID" : "Detonate File - Generic Test",
            "timeout" : 2400,
            "nightly" : true
        },
        {
            "playbookID": "detonate_file_-_generic_test",
            "toversion": "3.6.0"
        },
        {
            "playbookID": "STIXParserTest"
        },
        {
           "playbookID": "Detonate URL - Generic Test",
           "timeout": 2000,
           "nightly": true,
           "integrations": [
             "McAfee Advanced Threat Defense",
             "VxStream",
             "Lastline"
           ]
        },
        {
            "playbookID": "ReadPDFFile-Test"
        },
        {
            "integrations": [
                "VirusTotal",
                "urlscan.io",
                "activedir"
            ],
            "instance_names": "virus_total_general",
            "playbookID": "entity_enrichment_generic_test",
            "timeout": 240
        },
        {
            "integrations": [
                "FalconHost",
                "McAfee Threat Intelligence Exchange",
                "carbonblackprotection",
                "carbonblack"
            ],
            "playbookID": "search_endpoints_by_hash_-_generic_-_test",
            "timeout": 500
        },
        {
            "integrations": "Zscaler",
            "playbookID": "Zscaler Test",
            "nightly": true,
            "timeout": 500
        },
        {
            "playbookID": "DemistoUploadFileToIncident Test",
            "integrations": "Demisto REST API"
        },
        {
            "playbookID": "DemistoUploadFile Test",
            "integrations": "Demisto REST API"
        },
        {
            "playbookID": "MaxMind Test",
            "integrations": "MaxMind GeoIP2"

        },
        {
            "playbookID": "Test_Sagemaker",
            "integrations": "AWS Sagemaker"

        },
        {
            "playbookID": "C2sec-Test",
            "integrations": "C2sec irisk",
            "fromversion": "5.0.0"
        },
        {
            "playbookID": "Phishing test - attachment",
            "timeout": 600,
            "nightly": true,
            "integrations": [
                "EWS Mail Sender",
                "Have I Been Pwned? V2",
                "Demisto REST API",
                "Palo Alto Minemeld",
                "Rasterize"
            ]
        },
        {
            "playbookID": "Phishing test - Inline",
            "timeout": 500,
            "nightly": true,
            "integrations": [
                "EWS Mail Sender",
                "Have I Been Pwned? V2",
                "Demisto REST API",
                "Palo Alto Minemeld",
                "Rasterize"
            ]
        },
        {
            "playbookID": "Phishing v2 Test - Attachment",
            "timeout": 1200,
            "nightly": true,
            "integrations": [
                "EWS Mail Sender",
                "Have I Been Pwned? V2",
                "Demisto REST API",
                "Palo Alto Minemeld",
                "Rasterize"
            ]
        },
        {
            "playbookID": "Phishing v2 Test - Inline",
            "timeout": 1200,
            "nightly": true,
            "integrations": [
                "EWS Mail Sender",
                "Have I Been Pwned? V2",
                "Demisto REST API",
                "Palo Alto Minemeld",
                "Rasterize"
            ]
        },
        {
            "integrations": "duo",
            "playbookID": "DUO Test Playbook"
        },
        {
            "playbookID": "SLA Scripts - Test",
            "fromversion": "4.1.0"
        },
        {
            "playbookID": "PcapHTTPExtractor-Test"
        },
        {
            "playbookID": "Ping Test Playbook"
        },
        {
            "playbookID": "Active Directory Test",
            "instance_names": "active_directory_query_v2",
            "integrations": "Active Directory Query v2"
        },
        {
            "integrations": "Active Directory Query v2",
            "instance_names": "active_directory_query_v2_with_port_configuration",
            "playbookID": "Active Directory Query V2 configuration with port"
        },
        {
            "integrations": "mysql",
            "playbookID": "MySQL Test"
        },
        {
            "playbookID": "Email Address Enrichment - Generic v2 - Test"
        },
        {
            "playbookID": "Email Address Enrichment - Generic v2.1 - Test",
            "integrations": "Active Directory Query v2"
        },
        {
            "integrations": "Cofense Intelligence",
            "playbookID": "Test - Cofense Intelligence",
            "timeout": 500
        },
        {
            "playbookID": "GDPRContactAuthorities Test"
        },
        {
            "integrations": "Google Resource Manager",
            "playbookID": "GoogleResourceManager-Test",
            "timeout": 500,
            "nightly": true
        },
        {
            "integrations": "Google Cloud Storage",
            "playbookID": "GCS - Test",
            "timeout": 500,
            "nightly": true
        },
        {
            "playbookID": "Calculate Severity - Generic v2 - Test",
            "integrations": [
                "Palo Alto Minemeld",
                "Active Directory Query v2"
            ],
            "fromversion": "4.5.0"
        },
        {
            "integrations": "Freshdesk",
            "playbookID": "Freshdesk-Test",
            "timeout": 500,
            "nightly": true
        },
        {
            "playbookID": "Autoextract - Test",
            "fromversion": "4.1.0"
        },
        {
            "playbookID": "FilterByList - Test",
            "fromversion": "4.1.0"
        },
        {
            "integrations": "Kafka V2",
            "playbookID": "Kafka Test"
        },
        {
            "playbookID": "File Enrichment - Generic v2 - Test",
            "instance_names": "virus_total_private_api_general",
            "integrations": [
                "VirusTotal - Private API",
                "Cylance Protect v2"
            ]
        },
        {
            "integrations": "McAfee Active Response",
            "playbookID": "Endpoint data collection test",
            "timeout": 500
        },
        {
            "integrations": "McAfee Active Response",
            "playbookID": "MAR - Endpoint data collection test",
            "timeout": 500
        },
        {

            "integrations": "DUO Admin",
            "playbookID": "DuoAdmin API test playbook"
        },
        {
            "playbookID": "TestShowScheduledEntries"
        },
        {
            "playbookID": "Calculate Severity - Standard - Test",
            "integrations": "Palo Alto Minemeld",
            "fromversion": "4.5.0"
        },
        {
            "integrations": "Symantec Advanced Threat Protection",
            "playbookID": "Symantec ATP Test"

        },
        {
            "playbookID": "HTTPListRedirects - Test SSL"
        },
        {
            "playbookID": "HTTPListRedirects Basic Test"
        },
        {
            "playbookID": "CheckDockerImageAvailableTest"
        },
        {
            "playbookID": "ExtractDomainFromEmailTest"
        },
        {
            "integrations": "Threat Grid",
            "playbookID": "Test-Detonate URL - ThreatGrid"
        },
        {
            "playbookID": "Account Enrichment - Generic v2 - Test",
            "integrations": "activedir"
        },
        {
            "playbookID": "Extract Indicators From File - Generic v2 - Test",
            "integrations": "Image OCR",
            "timeout": 300
        },
        {
            "playbookID": "Endpoint Enrichment - Generic v2 - Test",
            "integrations": [
                "FalconHost",
                "Cylance Protect",
                "carbonblack",
                "epo",
                "activedir"
            ]
        },
        {
            "playbookID": "Endpoint Enrichment - Generic v2.1 - Test",
            "integrations": [
                "FalconHost",
                "Cylance Protect v2",
                "carbonblack-v2",
                "epo",
                "Active Directory Query v2"
            ]
        },
        {
            "playbookID": "EmailReputationTest",
            "integrations": "Have I Been Pwned? V2"
        },
        {
            "integrations": "Symantec Deepsight Intelligence",
            "playbookID": "Symantec Deepsight Test"
        },
        {
            "playbookID": "ExtractDomainFromEmailTest"
        },
        {
            "playbookID": "PAN OS EDL Management - Test",
            "integrations": "palo_alto_networks_pan_os_edl_management"
        },
        {
            "playbookID": "PAN-OS DAG Configuration Test",
            "integrations": "Panorama",
            "instance_names": "palo_alto_panorama",
            "timeout": 1000
        },
        {
            "playbookID": "PAN-OS EDL Setup Test",
            "integrations": ["Panorama","palo_alto_networks_pan_os_edl_management"],
            "instance_names": "palo_alto_panorama",
            "timeout": 1000
        },
        {
            "integrations": "Snowflake",
            "playbookID": "Snowflake-Test"
        },
        {
            "playbookID": "Account Enrichment - Generic v2.1 - Test",
            "integrations": "Active Directory Query v2"
        },
        {
            "integrations": "Cisco Umbrella Investigate",
            "playbookID": "Domain Enrichment - Generic v2 - Test"
        },
        {
            "integrations": "Google BigQuery",
            "playbookID": "Google BigQuery Test"
        },
        {
            "integrations": "nmap",
            "playbookID": "af2f5a99-d70b-48c1-8c25-519732b733f2"
        },
        {
            "integrations": "Zoom",
            "playbookID": "Zoom_Test"
        },
        {
            "integrations": "Palo Alto Networks Cortex",
            "playbookID": "Palo Alto Networks Cortex Test",
            "fromversion": "4.1.0"
        },
        {
            "playbookID": "IP Enrichment - Generic v2 - Test",
            "integrations": "Threat Crowd",
            "fromversion": "4.1.0"
        },
        {
            "integrations": "Cherwell",
            "playbookID": "Cherwell Example Scripts - test"
        },
        {
            "integrations": "Cherwell",
            "playbookID": "Cherwell - test"
        },
        {
            "integrations": "CarbonBlackProtectionV2",
            "playbookID": "Carbon Black Enterprise Protection V2 Test"
        },
        {
            "integrations": "Active Directory Query v2",
            "instance_names": "active_directory_query_v2",
            "playbookID": "Test ADGetUser Fails with no instances 'Active Directory Query' (old version)"
        },
        {
            "integrations": "ANYRUN",
            "playbookID": "ANYRUN-Test"
        },
        {
            "integrations": "ANYRUN",
            "playbookID": "Detonate File - ANYRUN - Test"
        },
        {
            "integrations": "ANYRUN",
            "playbookID": "Detonate URL - ANYRUN - Test"
        },
        {
            "integrations": "Netcraft",
            "playbookID": "Netcraft test"
        },
        {
            "integrations": "EclecticIQ Platform",
            "playbookID": "EclecticIQ Test"
        },
        {
            "playbookID": "FormattingPerformance - Test",
            "fromversion": "5.0.0"
        },
        {
            "integrations": "AWS - EC2",
            "playbookID": "2142f8de-29d5-4288-8426-0db39abe988b"
        },
        {
            "integrations": "AWS - EC2",
            "playbookID": "d66e5f86-e045-403f-819e-5058aa603c32"
        },
        {
            "integrations": "ANYRUN",
            "playbookID": "Detonate File From URL - ANYRUN - Test"
        },
        {
            "integrations": "AWS - CloudWatchLogs",
            "playbookID": "2cddaacb-4e4c-407e-8ef5-d924867b810c"
        },
        {
            "integrations": "AWS - CloudTrail",
            "playbookID": "3da2e31b-f114-4d7f-8702-117f3b498de9"
        },
        {
            "playbookID": "5dc848e5-a649-4394-8300-386770d39d75"
        },
        {
            "integrations": "carbonblackprotection",
            "playbookID": "67b0f25f-b061-4468-8613-43ab13147173"
        },
        {
            "integrations": "DomainTools",
            "playbookID": "DomainTools-Test"
        },
        {
            "integrations": "Cisco Spark",
            "playbookID": "efc817d2-6660-4d4f-890d-90513ca1e180"
        },
        {
            "playbookID": "Get File Sample By Hash - Generic - Test"
        },
        {
            "playbookID": "Get File Sample From Hash - Generic - Test"
        },
        {
            "playbookID": "get_file_sample_by_hash_-_carbon_black_enterprise_Response_-_test"
        },
        {
            "playbookID": "get_file_sample_from_path_-_d2_-_test"
        },
        {
            "integrations": "Remedy On-Demand",
            "playbookID": "Remedy-On-Demand-Test"
        },
        {
            "playbookID": "ssdeepreputationtest"
        },
        {
            "playbookID": "TestIsEmailAddressInternal"
        },
        {
            "playbookID": "search_endpoints_by_hash_-_carbon_black_response_-_test"
        },
        {
            "integrations": "Google Cloud Compute",
            "playbookID": "GoogleCloudCompute-Test"
        },
        {
            "playbookID": "FormattingPerformance - Test",
            "fromversion": "5.0.0"
        },
        {
            "integrations": "AWS - S3",
            "playbookID": "97393cfc-2fc4-4dfe-8b6e-af64067fc436"
        },
        {
            "integrations": "Image OCR",
            "playbookID": "TestImageOCR"
        },
        {
            "playbookID": "EWS test"
        },
        {
            "integrations": "fireeye",
            "playbookID": "Detonate File - FireEye AX - Test"
        },
        {
            "integrations": "Rasterize",
            "playbookID": "Rasterize Test"
        },
        {
            "integrations": "Rasterize",
            "playbookID": "RasterizeImageTest"
        },
        {
            "integrations": "Ipstack",
            "playbookID": "Ipstack_Test"
        },
        {

            "integrations": "Perch",
            "playbookID": "Perch-Test"
        },
        {
            "integrations": "Forescout",
            "playbookID": "Forescout-Test"
        },
        {
            "integrations": "GitHub",
            "playbookID": "Git_Integration-Test"
        },
        {
            "integrations": "LogRhythmRest",
            "playbookID": "LogRhythm REST test"
        },
        {
            "integrations": "AlienVault USM Anywhere",
            "playbookID": "AlienVaultUSMAnywhereTest"
        },
        {
            "playbookID": "PhishLabsTestPopulateIndicators"
        },
        {
            "integrations": "PhishLabs IOC",
            "playbookID": "PhishLabsIOC TestPlaybook",
            "fromversion": "4.1.0"
        },
        {
            "integrations": "vmray",
            "playbookID": "VMRay-Test"
        },
        {
            "integrations": "PerceptionPoint",
            "playbookID": "PerceptionPoint Test",
            "fromversion": "4.1.0"
        },
        {
            "integrations": "AutoFocus V2",
            "playbookID": "AutoFocus V2 test"
        },
        {
            "playbookID": "Process Email - Generic for Rasterize"
        },
        {
            "playbookID": "Send Investigation Summary Reports - Test",
            "integrations": "EWS Mail Sender",
            "fromversion": "4.1.0"
        },
        {
            "integrations": "Anomali ThreatStream v2",
            "playbookID": "ThreatStream-Test"
        },
        {
            "integrations": "BluecatAddressManager",
            "playbookID": "Bluecat Address Manager test"
        },
        {
            "integrations": "MailListener - POP3",
            "playbookID": "MailListener-POP3 - Test"
        },
        {
            "playbookID": "sumList - Test"
        },
        {
            "integrations": "VulnDB",
            "playbookID": "Test-VulnDB"
        },
        {
            "integrations": "Threat Crowd",
            "playbookID": "ThreatCrowd - Test"
        },
        {
            "integrations": "Hybrid Analysis",
            "playbookID": "HybridAnalysis-Test",
            "timeout": 500,
            "fromversion": "4.1.0"
        },
        {
            "integrations": "Elasticsearch v2",
            "instance_names": "es_v7",
            "playbookID": "Elasticsearch_v2_test"
        },
        {
            "integrations": "Elasticsearch v2",
            "instance_names": "es_v6",
            "playbookID": "Elasticsearch_v2_test-v6"
        }
    ],
    "skipped_tests": {
        "TestParseEmailHeaders": "Fails on conditional task (Issue 18815)",
        "Pwned v2 test": "Pwned v2 test fails on conditional task (Issue 18793).",
        "CheckpointFW-test": "Test is not stable (Issue 18643)",
        "search_endpoints_by_hash_-_tie_-_test": "Test is unstable - from time to time fails to create an instance (issue #18350)",
        "McAfee-TIE Test": "Test is unstable - from time to time fails to create an instance (issue #18350)",
        "Autoextract - Test": "See issue #18343 for further information",
        "rsa_packets_and_logs_test": "A command searches for a session ID which doesn't exist on our local server - asked RSA to help (issue #18332)",
        "TestUptycs": "There is not enough data in uptycs instance in order the test to pass. Data need to be generated like open connections",
        "InfoArmorVigilanteATITest": "Test fails on verify context (issue 17358)",
        "calculate_severity_-_critical_assets_-_test": "Fails on verify context (issue 17924)",
        "Forescout-Test": "Should be skipped (issue 17016)",
        "domain_enrichment_generic_test": "Test is old and uses VirusTotal which has quota problems. The v2 playbook has a better test",
        "EWS test": "Old test",
        "Lastline - testplaybook": "Checking the integration via Generic detonation playbooks, don't want to load the daily quota",
        "entity_enrichment_generic_test": "Flaky test - fails for changing reasons, requires more investigation (issue 16490)",
        "ArcSight Logger test": "Possibly outdated API calls",
        "Qualys-Test": "Test is failing on qualys-report-list not returning results, and also seems there's a proxy issue (issue 16486)",
        "TruSTAR Test": "The test runs even when not supposed to, which causes its quota to run out",
        "TestDedupIncidentsByName": "skipped on purpose - this is part of the TestDedupIncidentsPlaybook - no need to execute separately as a test",
        "TestSafeBreach": "Instance configuration change causes test failure (issue 15909)",
        "Endpoint Enrichment - Generic v2 - Test": "Uses the deprecated script ADGetComputer which is bugged and won't be fixed and deprecated carbon black integration",
        "Test-IsMaliciousIndicatorFound": "Unstable test (issue 15940)",
        "Test-Detonate URL - ThreatGrid": "Outdated test",
        "ip_enrichment_generic_test": "Need to check if test is valid, and the playbook is going to be deprecated now.",
        "email_test": "Old test for deprecated playbook. Need to check if test is even valid",
        "JoeSecurityTestDetonation": "command joe-download-report fails (issue 16118)",
        "af2f5a99-d70b-48c1-8c25-519732b733f2": "Added here because test existed but was not configured - need to review the test",
        "Zoom_test": "Added here because test existed but was not configured - need to review the test",
        "Test - CrowdStrike Falcon": "Test is unmockable, and has its data deleted every few weeks",
        "DomainTools-Test": "No instance",
        "Beta-Athena-Test": "Beta integration & test is expensive to run",
        "Remedy-On-Demand-Test": "No instance",
        "2cddaacb-4e4c-407e-8ef5-d924867b810c": "Skipped pending PR",
        "3da2e31b-f114-4d7f-8702-117f3b498de9": "Skipped pending PR",
        "d66e5f86-e045-403f-819e-5058aa603c32": "skipped until PR is merged (pr 3220)",
        "Carbon Black Enterprise Protection V2 Test": "Data changes within Carbon Black on a weekly basis - which requires to update the test",
        "5dc848e5-a649-4394-8300-386770d39d75": "old test, needs to check if relevant",
        "Get File Sample By Hash - Generic - Test": "old test, needs to check if relevant",
        "Get File Sample From Hash - Generic - Test": "old test, needs to check if relevant",
        "get_file_sample_by_hash_-_carbon_black_enterprise_Response_-_test": "old test, needs to check if relevant",
        "get_file_sample_from_path_-_d2_-_test": "old test, needs to check if relevant",
        "ssdeepreputationtest": "old test, needs to check if relevant",
        "search_endpoints_by_hash_-_carbon_black_response_-_test": "old test, needs to check if relevant",
        "Detonate File - FireEye AX - Test": "No instance",
        "Cofense Triage Test": "Creds only works on demo4",
        "Intezer Testing": "Old test for old version of inteze",
        "Test - Windows Defender Advanced Threat Protection": "One of the commands has an internal server error. Check again 20/08/2019. Issue - #18552",
        "CarbonBlackLiveResponseTest": "Task: cb-session-create-and-wait fails (issue 18691)",
        "nexpose_test": "Failed to create site (issue 18694)",
        "Recorded Future Test": "Looks like a bug in the product, pending support answer (issue 18922)",
        "IntSights Mssp Test": "Account Expired (issue #16351)",
        "CarbonBlackResponseTest": "Instance content has been altered causing test failure #19180",
        "Pwned test": "API Deprecated, use Pwned test v2 instead",
        "CheckPhish-Test": "Test is unstable, requires redesign #19188"
    },
    "skipped_integrations": {
      "_comment": "~~~ NO INSTANCE - will not be resolved ~~~",
        "FortiGate": "License expired, and not going to get one (issue 14723)",
        "Attivo Botsink": "no instance, not going to get it",
        "VMware": "no License, and probably not going to get it",
        "AWS Sagemaker": "License expired, and probably not going to get it",
        "Symantec MSS": "No instance, probably not going to get it (issue 15513)",
        "Google Cloud Compute": "Can't test yet",
        "Cymon": "The service was discontinued since April 30th, 2019.",
        "FireEye ETP": "No instance",
        "ProofpointTAP_v2": "No instance",
        "remedy_sr_beta": "No instance",
        "Minerva Labs Anti-Evasion Platform": "No instance (Issue 18835)",


      "_comment": "~~~ INSTANCE ISSUES ~~~",
        "ZeroFox": "No data (Alerts) in the product, which is required because record isn't working (issue 19161)",
        "Jask": "Returning 401 (issue 18879)",
        "SumoLogic": "No credentials (Issue 18441)",
        "Lastline": "Temporally moved to skipped in order to not fail nightly",
        "vmray": "VMRay license expired (Issue 18752)",
        "Anomali ThreatStream v2": "Credentials are invalid (issue 18561)",
        "Anomali ThreatStream": "Credentials are invalid (issue 18561)",
        "RSA Archer": "Instance does not seem to be working, Arian is checking",
        "SCADAfence CNM": "Once in a while SCADAfence CNM integration fails to create an instance, throwing a '502 bad gateway' error (issue #18376)",
        "Cortex XDR - IR": "Instance seems to have problems - returning 500 internal server error (issue #18377)",
        "ArcSight ESM v2": "License expired (issue #18328)",
        "AlienVault USM Anywhere": "License expired (issue #18273)",
        "Tufin": "Calls to instance return 502 error. @itay reached out (issue 16441)",
        "Dell Secureworks": "Instance locally installed on @liorblob PC",
        "MimecastV2": "Several issues with instance",
        "Netskope": "instance is down",
        "Farsight DNSDB": "No instance (issue 15512)",
        "Service Manager": "Expired license",
        "carbonblackprotection": "License expired",
        "icebrg": "Requires BD (issue 14312)",
        "Freshdesk": "Trial account expired",
        "Threat Grid": "instance problem (issue 16197)",
        "Kafka V2": "Can not connect to instance from remote",
        "Check Point Sandblast": "No access (issue 15948)",
        "Remedy AR": "getting 'Not Found' in test button",
        "XFE": "License expired",
        "RedLock": "Credentials and API problems (issue 15493)",
        "Salesforce": "User and password expired (issue 15901)",
        "Zscaler": "License expired (issue 17784)",
        "RedCanary": "License expired",
        "LogRhythm": "Need to fix SOAP api",
        "ANYRUN": "No instance",
        "Snowflake": "Looks like account expired, needs looking into",
        "Cisco Spark": "No instance (Issue 18940)",
        "Phish.AI": "Unauthorized. will be re-branded soon as Cofense (Issue 17291)",
        "QRadar": "No license (issue 17794)",
        "MaxMind GeoIP2": "License has expired (Issue 18932).",

      "_comment": "~~~ UNSTABLE ~~~",
        "ServiceNow": "Instance goes to hibernate every few hours",
        "Tanium": "Instance is not stable (issue 15497)",
        "Tenable.sc": "unstable instance",
        "Tenable.io": "Unstable instance (issue 16115)",

      "_comment": "~~~ OTHER ~~~",
        "EclecticIQ Platform": "Old API is deprecated (Issue 8821)",
        "Pwned": "Old API is deprecated",
        "iDefense": "DevOps investigation",
        "RSA NetWitness Endpoint": "Instance is down, waiting for devops to rebuild",
        "BitDam": "Changes in service (issue #17247)",
        "Zoom": "Added here because test existed but was not configured - need to review the test",
        "MailListener - POP3": "Failing test module (issue 18580)",

      "_comment": "~~~ QUOTA ISSUES ~~~",
        "Joe Security": "Monthly quota exceeded, remove from skipped on or after April 1st",
        "Google Resource Manager": "Cannot create projects because have reached alloted quota.",
        "VirusTotal - Private API": "reached api alloted quota.",
        "Looker": "Warehouse 'DEMO_WH' cannot be resumed because resource monitor 'LIMITER' has exceeded its quota."
    },
    "nigthly_integrations": [
        "Lastline",
        "TruSTAR"
    ],
    "unmockable_integrations": {
        "mysql": "Does not use http",
        "SlackV2": "Integration requires SSL",
        "Whois": "Mocks does not support sockets",
        "Panorama": "Exception: Proxy process took to long to go up. https://circleci.com/gh/demisto/content/24826",
        "Image OCR": "Does not perform network traffic",
        "Server Message Block (SMB)": "Does not perform http communication",
        "Active Directory Query v2": "Does not perform http communication",
        "dnstwist": "Does not peform http communication",
        "VxStream": "JS integration, problem listed in this issue https://github.com/demisto/etc/issues/15544. Detonate URL: Large mock file.",
        "PagerDuty v2": "Integration requires SSL",
        "TCPIPUtils": "Integration requires SSL",
        "Luminate": "Integration has no proxy checkbox",
        "Pwned": "Integration has no proxy checkbox",
        "Shodan": "Integration has no proxy checkbox",
        "Google BigQuery": "Integration has no proxy checkbox",
        "ReversingLabs A1000": "Checking",
        "Check Point": "Checking",
        "okta": "Test Module failing, suspect it requires SSL",
        "Awake Security": "Checking",
        "ArcSight ESM v2": "Checking",
        "Phish.AI": "Checking",
        "Intezer": "Nightly - Checking",
        "ProtectWise": "Nightly - Checking",
        "google-vault": "Nightly - Checking",
        "RSA Archer": "Nightly - Checking",
        "McAfee NSM": "Nightly - Checking",
        "Forcepoint": "Nightly - Checking",
        "palo_alto_firewall": "Need to check test module",
        "Signal Sciences WAF": "error with certificate",
        "google": "'unsecure' parameter not working",
        "EWS Mail Sender": "Inconsistent test (playback fails, record succeeds)",
        "carbonblackliveresponse": "Pending check: issue 16072",
        "ReversingLabs Titanium Cloud": "No Unsecure checkbox. proxy trying to connect when disabled.",
        "Anomali ThreatStream": "'proxy' parameter not working",
        "Palo Alto Networks Cortex": "SDK",
        "Recorded Future": "might be dynamic test",
        "AlphaSOC Wisdom": "Test module issue",
        "Microsoft Graph": "Test direct access to oproxy",
        "MicrosoftGraphMail": "Test direct access to oproxy",
        "Microsoft Graph User": "Test direct access to oproxy",
        "Windows Defender Advanced Threat Protection": "Test direct access to oproxy"
    }
}<|MERGE_RESOLUTION|>--- conflicted
+++ resolved
@@ -3,13 +3,12 @@
     "testInterval": 20,
     "tests": [
         {
-<<<<<<< HEAD
             "integrations": "ThreatQ v2",
             "playbookID": "ThreatQ - Test"
-=======
+        },
+        {
             "integrations": "AttackIQFireDrill",
             "playbookID": "AttackIQ - Test"
->>>>>>> 8d0eaec5
         },
         {
             "integrations": "ZeroFox",
