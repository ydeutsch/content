--- conflicted
+++ resolved
@@ -21,22 +21,6 @@
     "testInterval": 20,
     "tests": [
         {
-<<<<<<< HEAD
-            "integrations": [
-                "ServiceNow v2",
-                "Cortex XDR - IR",
-                "jira-v2",
-                "Core REST API"
-            ],
-            "instance_names": [
-                "snow_basic_auth",
-                "Cortex XDR - IR",
-                "jira_v2",
-                "Core REST API"
-            ],
-            "playbookID": "Test Playbook - Cortex XDR - True Positive Incident Handling",
-            "fromversion": "6.5.0"
-=======
             "playbookID": "T1036 - Masquerading - Test",
             "integrations": "VirusTotal (API v3)",
             "instance_names": "virus_total_v3",
@@ -68,7 +52,6 @@
 				"active_directory_80k",
 				"virus_total_v3"
 			]
->>>>>>> 0a86c9f9
         },
         {
             "integrations": "Microsoft Defender Advanced Threat Protection",
