--- conflicted
+++ resolved
@@ -3,10 +3,10 @@
     "testInterval": 20,
     "tests": [
         {
-<<<<<<< HEAD
             "integrations": "AWS Feed",
             "playbookID": "AWS Feed Test"
-=======
+        },
+        {
             "integrations": "Digital Defense FrontlineVM",
             "playbookID": "Digital Defense FrontlineVM - Scan Asset Not Recently Scanned Test"
         },
@@ -17,7 +17,6 @@
         {
             "integrations": "CSVFeed",
             "playbookID": "CSV_Feed_Test"
->>>>>>> a31e5467
         },
         {
             "integrations": "Digital Shadows",
