{
    "testTimeout": 160,
    "testInterval": 20,
    "tests": [
        {
            "integrations": "AzureFeed",
            "playbookID": "AzureFeed - Test",
            "fromversion": "5.5.0"
        },
         {
            "playbookID": "CreateIndicatorFromSTIXTest",
             "fromversion": "5.0.0"
         },
         {
            "integrations": "SpamhausFeed",
            "playbookID": "Spamhaus_Feed_Test",
            "fromversion": "5.5.0"
        },
        {
<<<<<<< HEAD
            "integrations": "Bambenek Consulting Feed",
            "playbookID": "BambenekConsultingFeed_Test",
=======
            "integrations": "AWS Feed",
            "playbookID": "AWS Feed Test",
>>>>>>> 1deae512
            "fromversion": "5.5.0"
        },
        {
            "integrations": "Digital Defense FrontlineVM",
            "playbookID": "Digital Defense FrontlineVM - Scan Asset Not Recently Scanned Test"
        },
        {
            "integrations": "Digital Defense FrontlineVM",
            "playbookID": "Digital Defense FrontlineVM - Test Playbook"
        },
        {
            "integrations": "CSVFeed",
            "playbookID": "CSV_Feed_Test",
            "fromversion": "5.5.0"
        },
        {
            "integrations": "Digital Shadows",
            "playbookID": "Digital Shadows - Test"
        },
        {
            "integrations": "Azure Compute v2",
            "playbookID": "Azure Compute - Test",
            "instance_names": "ms_azure_compute_dev"
        },
        {
            "integrations": "Azure Compute v2",
            "playbookID": "Azure Compute - Test",
            "instance_names": "ms_azure_compute_prod"
        },
        {
            "integrations": "Symantec Data Loss Prevention",
            "playbookID": "Symantec Data Loss Prevention - Test",
            "fromversion": "4.5.0"
        },
        {
            "integrations": "Lockpath KeyLight v2",
            "playbookID": "Keylight v2 - Test"
        },
        {
            "integrations": "Azure Security Center v2",
            "playbookID": "Azure SecurityCenter - Test",
            "instance_names": "ms_azure_sc_prod"
        },
        {
            "integrations": "Azure Security Center v2",
            "playbookID": "Azure SecurityCenter - Test",
            "instance_names": "ms_azure_sc_prod"
        },
        {
            "integrations": "JsonWhoIs",
            "playbookID": "JsonWhoIs-Test"
        },
        {
            "integrations": "MicrosoftGraphMail",
            "playbookID": "MicrosoftGraphMail-Test",
            "instance_names": "ms_graph_mail_dev"
        },
        {
            "integrations": "MicrosoftGraphMail",
            "playbookID": "MicrosoftGraphMail-Test",
            "instance_names": "ms_graph_mail_dev_no_oproxy"
        },
        {
            "integrations": "MicrosoftGraphMail",
            "playbookID": "MicrosoftGraphMail-Test",
            "instance_names": "ms_graph_mail_prod"
        },
        {
            "integrations": "CloudShark",
            "playbookID": "CloudShark - Test Playbook",
            "timeout": 500
        },
        {
            "integrations": "nmap",
            "playbookID": "Nmap - Test",
            "fromversion": "5.0.0"
        },
        {
            "integrations": "AutoFocus V2",
            "playbookID": "Autofocus Query Samples, Sessions and Tags Test Playbook",
            "fromversion": "4.5.0",
            "timeout": 500
        },
        {
            "integrations": "HelloWorld",
            "playbookID": "TestHelloWorld"
        },
        {
            "integrations": "ThreatQ v2",
            "playbookID": "ThreatQ - Test",
            "fromversion": "4.5.0"
        },
        {
            "integrations": "AttackIQFireDrill",
            "playbookID": "AttackIQ - Test"
        },
        {
            "integrations": "PhishLabs IOC EIR",
            "playbookID": "PhishlabsIOC_EIR-Test"
        },
        {
            "integrations": "PhishLabs IOC DRP",
            "playbookID": "PhishlabsIOC_DRP-Test"
        },
        {
            "playbookID": "Create Phishing Classifier V2 ML Test",
            "timeout" : 60000,
            "fromversion": "4.5.0"
        },
        {
            "integrations": "ZeroFox",
            "playbookID": "ZeroFox-Test",
            "fromversion": "4.1.0"
        },
        {
            "integrations": "AlienVault OTX v2",
            "playbookID": "Alienvault_OTX_v2 - Test"
        },
        {
            "integrations": "AWS - SQS",
            "playbookID": "fd93f620-9a2d-4fb6-85d1-151a6a72e46d"
        },
        {
            "integrations": "SlackV2",
            "playbookID": "Slack Test Playbook",
            "timeout" : 2400,
            "fromversion": "5.0.0"
        },
        {
            "integrations": "Cortex XDR - IR",
            "playbookID": "Test XDR Playbook",
            "fromversion": "4.1.0"
        },
        {
            "integrations": "Cloaken",
            "playbookID": "Cloaken-Test"
        },
        {
            "integrations": "Uptycs",
            "playbookID": "TestUptycs"
        },
        {
            "integrations": "ThreatX",
            "playbookID": "ThreatX-test"
        },
        {
            "integrations": "Akamai WAF SIEM",
            "playbookID": "Akamai_WAF_SIEM-Test"
        },
        {
            "integrations": "AlienVault OTX",
            "playbookID": "AlienVaultOTX Test"
        },
        {
            "integrations": "Cofense Triage",
            "playbookID": "Cofense Triage Test"
        },
        {
            "integrations": "Minerva Labs Anti-Evasion Platform",
            "playbookID": "Minerva Test playbook"
        },
        {
            "integrations": "CheckPhish",
            "playbookID": "CheckPhish-Test"
        },
        {
            "integrations": "Symantec Management Center",
            "playbookID": "SymantecMC_TestPlaybook"
        },
        {
            "integrations": "Tufin",
            "playbookID": "Tufin Test"
        },
        {
            "integrations": "Looker",
            "playbookID": "Test-Looker"
        },
        {
            "integrations": "Vertica",
            "playbookID": "Vertica Test"
        },
        {
            "integrations": "Server Message Block (SMB)",
            "playbookID": "SMB test"
        },
        {
            "playbookID": "ConvertFile-Test",
            "fromversion": "4.5.0"
        },
        {
            "playbookID": "TestAwsEC2GetPublicSGRules-Test"
        },
        {
            "playbookID": "TestParseEmailFile-deprecated-script"
        },
        {
            "integrations": "RSA NetWitness Packets and Logs",
            "playbookID": "rsa_packets_and_logs_test"
        },
        {
            "playbookID": "test_similar_incidents"
        },
        {
            "playbookID": "autofocus_test",
            "integrations": "Autofocus"
        },
        {
            "playbookID": "CheckpointFW-test",
            "integrations": "Check Point"
        },
        {
            "playbookID": "RegPathReputationBasicLists_test"
        },
        {
            "playbookID": "EmailDomainSquattingReputation-Test"
        },
        {
            "playbookID": "RandomStringGenerateTest"
        },
        {
            "playbookID": "DocumentationTest",
            "integrations": "ipinfo"
        },
        {
            "playbookID": "playbook-checkEmailAuthenticity-test"
        },
        {
            "playbookID": "HighlightWords_Test"

        },
        {
            "playbookID": "StringContainsArray_test"
        },
        {
            "integrations": "Fidelis Elevate Network",
            "playbookID": "Fidelis-Test"
        },
        {
            "integrations": "AWS - ACM",
            "playbookID": "ACM-Test"
        },
        {
            "integrations": "Thinkst Canary",
            "playbookID": "CanaryTools Test"
        },
        {
            "integrations": "ThreatMiner",
            "playbookID": "ThreatMiner-Test"
        },
        {
            "playbookID": "StixCreator-Test"
        },
        {
            "playbookID": "CompareIncidentsLabels-test-playbook"
        },
        {
            "integrations": "Have I Been Pwned? V2",
            "playbookID": "Pwned v2 test"
        },
        {
            "integrations": "Alexa Rank Indicator",
            "playbookID": "Alexa Test Playbook"
        },
        {
            "playbookID": "UnEscapeURL-Test"
        },
        {
            "playbookID": "UnEscapeIPs-Test"
        },
        {
            "playbookID": "ExtractDomainFromUrlAndEmail-Test"
        },
        {
            "playbookID": "ConvertKeysToTableFieldFormat_Test"
        },
        {
            "integrations": "CVE Search",
            "playbookID": "cveReputation Test"
        },
        {
            "integrations": "HashiCorp Vault",
            "playbookID": "hashicorp_test"
        },
        {
            "integrations": "AWS - Athena - Beta",
            "playbookID": "Beta-Athena-Test"
        },
        {
            "integrations": "BeyondTrust Password Safe",
            "playbookID": "BeyondTrust-Test"
        },
        {
            "integrations": "Dell Secureworks",
            "playbookID": "secureworks_test"
        },
        {
            "integrations": "ServiceNow",
            "playbookID": "servicenow_test_new"
        },
        {
            "integrations": "ExtraHop",
            "playbookID": "ExtraHop-Test"
        },
        {
            "integrations": "ExtraHop v2",
            "playbookID": "ExtraHop_v2-Test"
        },
        {
            "playbookID": "Test CommonServer"
        },
        {
            "integrations": "CIRCL",
            "playbookID": "CirclIntegrationTest"
        },
        {
            "integrations": "MISP V2",
            "playbookID": "MISP V2 Test"
        },
        {
            "playbookID": "test-LinkIncidentsWithRetry"
        },
        {
            "playbookID": "CopyContextToFieldTest"
        },
        {
            "integrations": "OTRS",
            "playbookID": "OTRS Test",
            "fromversion": "4.1.0"
        },
        {
            "integrations": "Attivo Botsink",
            "playbookID": "AttivoBotsinkTest"
        },
        {
            "playbookID": "CreatePhishingClassifierMLTest",
            "timeout": 2400
        },
        {
            "integrations": "Cymon",
            "playbookID": "playbook-Cymon_Test"
        },
        {
            "integrations": "FortiGate",
            "playbookID": "Fortigate Test"
        },
        {
            "playbookID": "FormattedDateToEpochTest"
        },
        {
            "integrations": "SNDBOX",
            "playbookID": "SNDBOX_Test"
        },
        {
            "integrations": "SNDBOX",
            "playbookID": "Detonate File - SNDBOX - Test",
            "timeout": 2400,
            "nightly": true
        },
        {
            "integrations": "VxStream",
            "playbookID": "Detonate File - HybridAnalysis - Test",
            "timeout": 2400
        },
        {
            "playbookID": "WordTokenizeTest"
        },
        {
            "integrations": "Awake Security",
            "playbookID": "awake_security_test_pb"
        },
        {
            "integrations": "Tenable.sc",
            "playbookID": "tenable-sc-test",
            "timeout": 240,
            "nightly": true
        },
        {
            "integrations": "MimecastV2",
            "playbookID": "Mimecast test"
        },
        {
            "playbookID": "CreateEmailHtmlBody_test_pb",
            "fromversion": "4.1.0"
        },
        {
            "playbookID": "ReadPDFFile-Test"
        },
        {
            "playbookID": "ReadPDFFileV2-Test",
            "timeout": 1000
        },
        {
            "playbookID": "JSONtoCSV-Test"
        },
        {
            "integrations": "Panorama",
            "instance_names": "palo_alto_firewall",
            "playbookID": "palo_alto_firewall_test_pb",
            "timeout": 1000,
            "nightly": true
        },
        {
            "integrations": "Panorama",
            "instance_names": "palo_alto_panorama",
            "playbookID": "palo_alto_panorama_test_pb",
            "timeout": 1000,
            "nightly": true
        },
        {
            "integrations": "Panorama",
            "instance_names": "palo_alto_panorama",
            "playbookID": "Panorama Query Logs - Test",
            "timeout": 1000,
            "nightly": true
        },
        {
            "integrations": "Panorama",
            "instance_names": "palo_alto_firewall_9.0",
            "playbookID": "palo_alto_firewall_test_pb",
            "timeout": 1000,
            "nightly": true
        },
        {
            "integrations": "Panorama",
            "instance_names": "palo_alto_panorama_9.0",
            "playbookID": "palo_alto_panorama_test_pb",
            "timeout": 1000,
            "nightly": true
        },
        {
            "integrations": "Tenable.io",
            "playbookID": "Tenable.io test"
        },
        {
            "playbookID": "URLDecode-Test"
        },
        {
            "playbookID": "GetTime-Test"
        },
        {
            "playbookID": "GetTime-ObjectVsStringTest"
        },
        {
            "integrations": "Tenable.io",
            "playbookID": "Tenable.io Scan Test",
            "nightly": true,
            "timeout": 900
        },
        {
            "integrations": "Tenable.sc",
            "playbookID": "tenable-sc-scan-test",
            "nightly": true,
            "timeout": 600
        },
        {
            "integrations": "google-vault",
            "playbookID": "Google-Vault-Generic-Test",
            "nightly": true,
            "timeout": 3600
        },
        {
            "integrations": "google-vault",
            "playbookID": "Google_Vault-Search_And_Display_Results_test",
            "nightly": true,
            "timeout": 3600
        },
        {
            "playbookID": "Luminate-TestPlaybook",
            "integrations": "Luminate"
        },
        {
            "playbookID": "Palo Alto Networks - Malware Remediation Test",
            "integrations": "Palo Alto Minemeld",
            "fromversion": "4.5.0"
        },
        {
            "playbookID": "SumoLogic-Test",
            "integrations": "SumoLogic",
            "fromversion": "4.1.0"
        },
        {
            "playbookID": "ParseEmailFiles-test"
        },
        {
            "playbookID": "PAN-OS - Block IP and URL - External Dynamic List Test",
            "integrations": "palo_alto_networks_pan_os_edl_management",
            "fromversion": "4.0.0"
        },
        {
            "playbookID": "Test_EDL",
            "integrations": "EDL",
            "fromversion": "5.5.0"
        },
        {
            "playbookID": "PAN-OS - Block IP - Custom Block Rule Test",
            "integrations": "Panorama",
            "instance_names": "palo_alto_panorama",
            "fromversion": "4.0.0"
        },
        {
            "playbookID": "PAN-OS - Block IP - Static Address Group Test",
            "integrations": "Panorama",
            "instance_names": "palo_alto_panorama",
            "fromversion": "4.0.0"
        },
        {
            "playbookID": "PAN-OS - Block URL - Custom URL Category Test",
            "integrations": "Panorama",
            "instance_names": "palo_alto_panorama",
            "fromversion": "4.0.0"
        },
        {
            "playbookID": "Endpoint Malware Investigation - Generic - Test",
            "integrations": [
                "Traps",
                "Cylance Protect v2",
                "Demisto REST API"
            ],
            "fromversion": "5.0.0",
            "timeout": 1200
        },
        {
            "playbookID": "ParseExcel-test"
        },
        {
            "playbookID": "Detonate File - No Files test"
        },
        {
            "integrations": [
                "Panorama",
                "Check Point"
            ],
            "instance_names": "palo_alto_firewall",
            "playbookID": "blockip_test_playbook"
        },
        {
            "integrations": "Palo Alto Minemeld",
            "playbookID": "minemeld_test"
        },
        {
            "integrations": "SentinelOne V2",
            "playbookID": "SentinelOne V2 - test"
        },
        {
            "integrations": "InfoArmor VigilanteATI",
            "playbookID": "InfoArmorVigilanteATITest"
        },
        {
            "integrations": "IntSights",
            "instance_names": "intsights_standard_account",
            "playbookID": "IntSights Test",
            "nightly": true,
            "timeout": 500
        },
        {
            "integrations": "IntSights",
            "playbookID": "IntSights Mssp Test",
            "instance_names": "intsights_mssp_account",
            "nightly": true,
            "timeout": 500
        },
        {
            "integrations": "dnstwist",
            "playbookID": "dnstwistTest"
        },
        {
            "integrations": "BitDam",
            "playbookID": "Detonate File - BitDam Test"
        },
        {
            "integrations": "Threat Grid",
            "playbookID": "Test-Detonate URL - ThreatGrid",
            "timeout": 600
        },
        {
            "integrations": "Threat Grid",
            "playbookID": "ThreatGridTest",
            "timeout": 600
        },
        {
            "integrations": [
                "Palo Alto Minemeld",
                "Panorama"
            ],
            "instance_names": "palo_alto_firewall",
            "playbookID": "block_indicators_-_generic_-_test"
        },
        {
            "integrations": "Signal Sciences WAF",
            "playbookID": "SignalSciences-Test"
        },
        {
            "integrations": "RTIR",
            "playbookID": "RTIR Test"
        },
        {
            "integrations": "RedCanary",
            "playbookID": "RedCanaryTest",
            "nightly": true
        },
        {
            "integrations": "Devo",
            "playbookID": "devo_test_playbook",
            "timeout" : 500
        },
        {
            "playbookID": "URL Enrichment - Generic v2 - Test",
            "integrations": [
                "Rasterize",
                "VirusTotal - Private API"
            ],
            "instance_names": "virus_total_private_api_general",
            "timeout": 500
        },
        {
            "playbookID": "CutTransformerTest"
        },
        {
            "integrations": "SCADAfence CNM",
            "playbookID": "SCADAfence_test"
        },
        {
            "integrations": "ProtectWise",
            "playbookID": "Protectwise-Test"
        },
        {
            "integrations": "WhatsMyBrowser",
            "playbookID": "WhatsMyBrowser-Test"
        },
        {

            "integrations": "BigFix",
            "playbookID": "BigFixTest"
        },
        {
            "integrations": "Lastline",
            "playbookID": "Lastline - testplaybook",
            "nightly": true
        },
        {
            "integrations": "epo",
            "playbookID": "Test Playbook McAfee ePO"
        },
        {
            "integrations": "McAfee DXL",
            "playbookID": "McAfee DXL - Test"
        },
        {
            "integrations": "activedir",
            "playbookID": "calculate_severity_-_critical_assets_-_test"
        },
        {
            "playbookID": "TextFromHTML_test_playbook"
        },
        {
            "playbookID": "PortListenCheck-test"
        },
        {
            "integrations": "ThreatExchange",
            "playbookID": "ThreatExchange-test"
        },
        {
            "integrations": "ThreatExchange",
            "playbookID": "extract_indicators_-_generic_-_test",
            "timeout": 240
        },
        {
            "integrations": "Joe Security",
            "playbookID": "JoeSecurityTestPlaybook",
            "timeout": 500,
            "nightly": true
        },
        {
            "integrations": "Joe Security",
            "playbookID": "JoeSecurityTestDetonation",
            "timeout": 2000,
            "nightly": true
        },
        {
            "integrations": "WildFire-v2",
            "playbookID": "Wildfire Test"
        },
        {
            "integrations": "WildFire-v2",
            "playbookID": "Detonate URL - WildFire-v2 - Test"
        },
        {
            "integrations": "GRR",
            "playbookID": "grr_test",
            "nightly": true
        },
        {
            "integrations": "VirusTotal",
            "instance_names": "virus_total_general",
            "playbookID": "virusTotal-test-playbook",
            "timeout": 1400,
            "nightly": true
        },
        {
            "integrations": "VirusTotal",
            "instance_names": "virus_total_preferred_vendors",
            "playbookID": "virusTotaI-test-preferred-vendors",
            "timeout": 1400,
            "nightly": true
        },
        {
            "integrations": "Preempt",
            "playbookID": "Preempt Test"
        },
        {
            "integrations": "Gmail",
            "playbookID": "get_original_email_-_gmail_-_test"
        },
        {
            "integrations": ["Gmail Single User", "Gmail"],
            "playbookID": "Gmail Single User - Test",
            "fromversion": "4.5.0"
        },
        {
            "integrations": "EWS v2",
            "playbookID": "get_original_email_-_ews-_test",
            "instance_names": "ewv2_regular"
        },
        {
            "integrations": ["EWS v2", "EWS Mail Sender"],
            "playbookID": "EWS search-mailbox test",
            "instance_names": "ewv2_regular",
            "timeout": 300
        },
        {
            "integrations": "PagerDuty v2",
            "playbookID": "PagerDuty Test"
        },
        {
            "playbookID": "test_delete_context"
        },
        {
            "playbookID": "DeleteContext-auto-test"
        },
        {
            "playbookID": "GmailTest",
            "integrations": "Gmail"
        },
        {
            "playbookID": "Gmail Convert Html Test",
            "integrations": "Gmail"
        },
        {
            "playbookID": "reputations.json Test",
            "toversion": "5.0.0"
        },
        {
            "playbookID": "Indicators reputation-.json Test",
            "fromversion": "5.5.0"
        },
        {
            "playbookID": "Test IP Indicator Fields",
            "fromversion": "5.0.0"
        },
        {
            "integrations": "Shodan",
            "playbookID": "ShodanTest"
        },
        {
            "playbookID": "dedup_-_generic_-_test"
        },
        {
            "playbookID": "TestDedupIncidentsPlaybook"
        },
        {
            "playbookID": "TestDedupIncidentsByName"
        },
        {
            "integrations": "McAfee Advanced Threat Defense",
            "playbookID": "Test Playbook McAfee ATD",
            "timeout": 700
        },
        {
            "playbookID": "stripChars - Test"
        },
        {
            "integrations": "McAfee Advanced Threat Defense",
            "playbookID": "Test Playbook McAfee ATD Upload File"
        },
        {
            "playbookID": "exporttocsv_script_test"
        },
        {
            "playbookID": "Set - Test"
        },
        {
            "integrations": "Intezer v2",
            "playbookID": "Intezer Testing v2",
            "fromversion": "4.1.0",
            "timeout": 700
        },
        {
            "integrations": "FalconIntel",
            "playbookID": "CrowdStrike Falcon Intel v2"
        },
        {
            "playbookID": "ContextGetters_Test"
        },
        {
            "integrations": [
                "Mail Sender (New)",
                "google"
            ],
            "playbookID": "Mail Sender (New) Test"
        },
        {
            "playbookID": "buildewsquery_test"
        },
        {
            "integrations": "Rapid7 Nexpose",
            "playbookID": "nexpose_test",
            "timeout": 240
        },
        {
            "playbookID": "GetIndicatorDBotScore Test"
        },
        {
            "integrations": "EWS Mail Sender",
            "playbookID": "EWS Mail Sender Test"
        },
        {
            "integrations": [
                "EWS Mail Sender",
                "Rasterize"
            ],
            "playbookID": "EWS Mail Sender Test 2"
        },
        {
            "playbookID": "decodemimeheader_-_test"
        },
        {
            "integrations": "CVE Search",
            "playbookID": "cve_enrichment_-_generic_-_test"
        },
        {
            "playbookID": "test_url_regex"
        },
        {
            "integrations": "Skyformation",
            "playbookID": "TestSkyformation"
        },
        {
            "integrations": "okta",
            "playbookID": "okta_test_playbook",
            "timeout": 240
        },
        {
            "playbookID": "Test filters & transformers scripts"
        },
        {
            "integrations": "Salesforce",
            "playbookID": "SalesforceTestPlaybook"
        },
        {
            "integrations": "McAfee ESM-v10",
            "instance_names": "v10.2.0",
            "playbookID": "McAfeeESMTest",
            "timeout": 500
        },
        {
            "integrations": "McAfee ESM-v10",
            "instance_names": "v10.3.0",
            "playbookID": "McAfeeESMTest",
            "timeout": 500
        },
        {
            "integrations": "McAfee ESM-v10",
            "instance_names": "v11.1.3",
            "playbookID": "McAfeeESMTest",
            "timeout": 500
        },
        {
            "integrations": "GoogleSafeBrowsing",
            "playbookID": "Google Safe Browsing Test",
            "timeout": 240
        },
        {
            "integrations": "EWS v2",
            "playbookID": "EWSv2_empty_attachment_test",
            "instance_names": "ewv2_regular"
        },
        {
            "integrations": "EWS v2",
            "playbookID": "EWS Public Folders Test",
            "instance_names": "ewv2_regular"
        },
        {
            "playbookID": "TestWordFileToIOC",
            "timeout": 300
        },
        {
            "integrations": "Symantec Endpoint Protection V2",
            "playbookID": "SymantecEndpointProtection_Test"
        },
        {
            "integrations": "carbonblackprotection",
            "playbookID": "search_endpoints_by_hash_-_carbon_black_protection_-_test",
            "timeout": 500
        },
        {
            "playbookID": "process_email_-_generic_-_test",
            "integrations": "Rasterize",
            "timeout": 240
        },
        {
            "integrations": "activedir",
            "playbookID": "account_enrichment_-_generic_test"
        },
        {
            "integrations": "FalconHost",
            "playbookID": "search_endpoints_by_hash_-_crowdstrike_-_test",
            "timeout": 500
        },
        {
            "integrations": "FalconHost",
            "playbookID": "CrowdStrike Endpoint Enrichment - Test"
        },
        {
            "integrations": "FalconHost",
            "playbookID": "crowdstrike_falconhost_test"
        },
        {
            "integrations": "CrowdstrikeFalcon",
            "playbookID": "Test - CrowdStrike Falcon",
            "fromversion": "4.1.0"
        },
        {
            "playbookID": "ExposeIncidentOwner-Test"
        },
        {
            "integrations": "PostgreSQL",
            "playbookID": "PostgreSQL Test"
        },
        {
            "integrations": "google",
            "playbookID": "GsuiteTest"
        },
        {
            "integrations": "OpenPhish",
            "playbookID": "OpenPhish Test Playbook"
        },
        {
            "integrations": "RSA Archer",
            "playbookID": "Archer-Test-Playbook",
            "nightly": true
        },
        {
            "integrations": "jira",
            "playbookID": "Jira-Test"
        },
        {
            "integrations": "jira-v2",
            "playbookID": "Jira-v2-Test"
        },
        {
            "integrations": "ipinfo",
            "playbookID": "IPInfoTest"
        },
        {
            "integrations": "jira",
            "playbookID": "VerifyHumanReadableFormat"
        },
        {
            "playbookID": "ExtractURL Test"
        },
        {
            "playbookID": "strings-test"
        },
        {
            "playbookID": "TestCommonPython"
        },
        {
            "playbookID": "TestFileCreateAndUpload"
        },
        {
            "playbookID": "TestIsValueInArray"
        },
        {
            "playbookID": "TestStringReplace"
        },
        {
            "playbookID": "TestHttpPlaybook"
        },
        {
            "integrations": "SplunkPy",
            "playbookID": "Splunk-Test"
        },
        {
            "integrations": "SplunkPy",
            "playbookID": "SplunkPySearch_Test"
        },
        {
            "integrations": "McAfee NSM",
            "playbookID": "McAfeeNSMTest",
            "timeout": 400,
            "nightly": true
        },
        {
            "integrations": "PhishTank",
            "playbookID": "PhishTank Testing"
        },
        {
            "integrations": "McAfee Web Gateway",
            "playbookID": "McAfeeWebGatewayTest",
            "timeout": 500
        },
        {
            "integrations": "TCPIPUtils",
            "playbookID": "TCPUtils-Test"
        },
        {
            "playbookID": "ProofpointDecodeURL-Test",
            "timeout": 300
        },
        {
            "playbookID": "listExecutedCommands-Test"
        },
        {
            "integrations": "AWS - Lambda",
            "playbookID": "AWS-Lambda-Test (Read-Only)"
        },
        {
            "integrations": "Service Manager",
            "playbookID": "TestHPServiceManager",
            "timeout": 400
        },
        {
            "playbookID": "LanguageDetect-Test",
            "timeout": 300
        },
        {
            "integrations": "Forcepoint",
            "playbookID": "forcepoint test",
            "timeout": 500,
            "nightly": true
        },
        {
            "playbookID": "GeneratePassword-Test"
        },
        {
            "playbookID": "ZipFile-Test"
        },
        {
            "playbookID": "UnzipFile-Test"
        },
        {
            "playbookID": "ExtractDomainTest"
        },
        {
            "playbookID": "Test-IsMaliciousIndicatorFound",
            "integrations": "VirusTotal",
            "instance_names": "virus_total_general",
            "fromversion": "5.0.0"
        },
        {
            "playbookID": "TestExtractHTMLTables"
        },
        {
            "integrations": "carbonblackliveresponse",
            "playbookID": "CarbonBlackLiveResponseTest",
            "nightly": true
        },
        {
            "playbookID": "TestSafeBreach",
            "integrations": "SafeBreach"
        },
        {
            "integrations": "urlscan.io",
            "playbookID": "urlscan_malicious_Test",
            "timeout": 500
        },
        {
            "integrations": "EWS v2",
            "playbookID": "pyEWS_Test",
            "instance_names": "ewv2_regular"
        },
        {
            "integrations": "EWS v2",
            "playbookID": "pyEWS_Test",
            "instance_names": "ewsv2_separate_process"
        },
        {
            "integrations": "remedy_sr_beta",
            "playbookID": "remedy_sr_test_pb"
        },
        {

            "integrations": "Netskope",
            "playbookID": "Netskope Test"
        },
        {
            "integrations": "Cylance Protect v2",
            "playbookID": "Cylance Protect v2 Test"
        },
        {
            "integrations": "ReversingLabs Titanium Cloud",
            "playbookID": "ReversingLabsTCTest"
        },
        {
            "integrations": "ReversingLabs A1000",
            "playbookID": "ReversingLabsA1000Test"
        },
        {
            "integrations": "Demisto Lock",
            "playbookID": "DemistoLockTest"
        },
        {
            "playbookID": "test-domain-indicator",
            "timeout": 400
        },
        {
            "playbookID": "Cybereason Test",
            "integrations": "Cybereason",
            "timeout": 1200,
            "fromversion": "4.1.0"
        },
        {
            "integrations": "VirusTotal - Private API",
            "instance_names": "virus_total_private_api_general",
            "playbookID": "File Enrichment - Virus Total Private API Test",
            "nightly": true
        },
        {
            "integrations": "VirusTotal - Private API",
            "instance_names": "virus_total_private_api_general",
            "playbookID": "virusTotalPrivateAPI-test-playbook",
            "timeout": 1400,
            "nightly": true
        },
        {
            "integrations": "VirusTotal - Private API",
            "instance_names": "virus_total_private_api_preferred_vendors",
            "playbookID": "virusTotalPrivateAPI-test-preferred-vendors",
            "timeout": 1400,
            "nightly": true
        },
        {
            "integrations": "Cisco Meraki",
            "playbookID": "Cisco-Meraki-Test"
        },
        {
            "integrations": "Windows Defender Advanced Threat Protection",
            "playbookID": "Test - Windows Defender Advanced Threat Protection",
            "instance_names": "windows_defender_atp_dev"
        },
        {
            "integrations": "Windows Defender Advanced Threat Protection",
            "playbookID": "Test - Windows Defender Advanced Threat Protection",
            "instance_names": "windows_defender_atp_prod"
        },
        {
            "integrations": "Tanium",
            "playbookID": "Tanium Test Playbook",
            "nightly": true,
            "timeout": 1200
        },
        {
            "integrations": "Recorded Future",
            "playbookID": "Recorded Future Test",
            "nightly": true
        },
        {
            "integrations": "Microsoft Graph",
            "playbookID": "Microsoft Graph Test",
            "instance_names": "ms_graph_security_dev"
        },
        {
            "integrations": "Microsoft Graph",
            "playbookID": "Microsoft Graph Test",
            "instance_names": "ms_graph_security_prod"
        },
        {
            "integrations": "Microsoft Graph User",
            "playbookID": "Microsoft Graph - Test",
            "instance_names": "ms_graph_user_dev"
        },
        {
            "integrations": "Microsoft Graph User",
            "playbookID": "Microsoft Graph - Test",
            "instance_names": "ms_graph_user_prod"
        },
        {
            "integrations": "Microsoft Graph Groups",
            "playbookID": "Microsoft Graph Groups - Test",
            "instance_names": "ms_graph_groups_dev"
        },
        {
            "integrations": "Microsoft Graph Groups",
            "playbookID": "Microsoft Graph Groups - Test",
            "instance_names": "ms_graph_groups_prod"
        },
                {
            "integrations": "Microsoft Graph Calendar",
            "playbookID": "Microsoft Graph Calendar - Test",
            "instance_names": "ms_graph_calendar_dev"
        },
        {
            "integrations": "Microsoft Graph Calendar",
            "playbookID": "Microsoft Graph Calendar - Test",
            "instance_names": "ms_graph_calendar_prod"
        },
        {
            "integrations": "RedLock",
            "playbookID": "RedLockTest",
            "nightly": true
        },
        {
            "integrations": "Symantec Messaging Gateway",
            "playbookID": "Symantec Messaging Gateway Test"
        },
        {
            "integrations": "ThreatConnect",
            "playbookID": "test-ThreatConnect"
        },
        {
            "integrations": "VxStream",
            "playbookID": "VxStream Test",
            "nightly": true
        },
        {
            "integrations": "Cylance Protect",
            "playbookID": "get_file_sample_by_hash_-_cylance_protect_-_test",
            "timeout": 240
        },
        {
            "integrations": "Cylance Protect",
            "playbookID": "endpoint_enrichment_-_generic_test"
        },
        {
            "integrations": "QRadar",
            "playbookID": "test_Qradar"
        },
        {
            "integrations": "VMware",
            "playbookID": "VMWare Test"
        },
        {
            "integrations": "Anomali ThreatStream",
            "playbookID": "Anomali_ThreatStream_Test"
        },
        {
            "integrations": "Farsight DNSDB",
            "playbookID": "DNSDBTest"
        },
        {
            "integrations": "carbonblack-v2",
            "playbookID": "CarbonBlackResponseTest"
        },
        {
            "integrations": "Cisco Umbrella Investigate",
            "playbookID": "Cisco Umbrella Test"
        },
        {
            "integrations": "icebrg",
            "playbookID": "Icebrg Test",
            "timeout": 500
        },
        {
            "integrations": "Symantec MSS",
            "playbookID": "SymantecMSSTest"
        },
        {
            "integrations": "Remedy AR",
            "playbookID": "Remedy AR Test"
        },
        {
            "integrations": "AWS - IAM",
            "playbookID": "d5cb69b1-c81c-4f27-8a40-3106c0cb2620"
        },
        {
            "integrations": "McAfee Active Response",
            "playbookID": "McAfee-MAR_Test",
            "timeout": 700
        },
        {
            "integrations": "McAfee Threat Intelligence Exchange",
            "playbookID": "McAfee-TIE Test",
            "timeout": 700
        },
        {
            "integrations": "ArcSight Logger",
            "playbookID": "ArcSight Logger test"
        },
        {
            "integrations": "ArcSight ESM v2",
            "playbookID": "ArcSight ESM v2 Test"
        },
        {
            "integrations": "ArcSight ESM v2",
            "playbookID": "test Arcsight - Get events related to the Case"
        },
        {
            "integrations": "XFE",
            "playbookID": "XFE Test",
            "timeout": 140,
            "nightly": true
        },
        {
            "integrations": "McAfee Threat Intelligence Exchange",
            "playbookID": "search_endpoints_by_hash_-_tie_-_test",
            "timeout": 500
        },
        {
            "integrations": "iDefense",
            "playbookID": "iDefenseTest",
            "timeout": 300
        },
        {
            "integrations": "AbuseIPDB",
            "playbookID": "AbuseIPDB Test",
            "nightly": true
        },
        {
            "integrations": "AbuseIPDB",
            "playbookID": "AbuseIPDB PopulateIndicators Test",
            "nightly": true
        },
        {
            "integrations": "jira",
            "playbookID": "JiraCreateIssue-example-test"
        },
        {
            "integrations": "LogRhythm",
            "playbookID": "LogRhythm-Test-Playbook",
            "timeout": 200
        },
        {
            "integrations": "FireEye HX",
            "playbookID": "FireEye HX Test"
        },
        {
            "integrations": "Phish.AI",
            "playbookID": "PhishAi-Test"
        },
        {
            "integrations": "Phish.AI",
            "playbookID": "Test-Detonate URL - Phish.AI"
        },
        {
            "integrations": "Centreon",
            "playbookID": "Centreon-Test-Playbook"
        },
        {
            "playbookID": "ReadFile test"
        },
        {
            "integrations": "TruSTAR",
            "playbookID": "TruSTAR Test"
        },
        {
            "integrations": "AlphaSOC Wisdom",
            "playbookID": "AlphaSOC-Wisdom-Test"
        },
        {
            "integrations": "carbonblack-v2",
            "playbookID": "CBFindIP - Test"
        },
        {
            "integrations": "Jask",
            "playbookID": "Jask_Test",
            "fromversion": "4.1.0"
        },
        {
            "integrations": "Qualys",
            "playbookID": "Qualys-Test"
        },
        {
            "integrations": "Whois",
            "playbookID": "whois_test",
            "fromversion": "4.1.0"
        },
        {
            "integrations": "RSA NetWitness Endpoint",
            "playbookID": "NetWitness Endpoint Test"
        },
        {
            "integrations": "Check Point Sandblast",
            "playbookID": "Sandblast_malicious_test"
        },
        {
            "playbookID": "TestMatchRegex"
        },
        {
            "integrations": "ActiveMQ",
            "playbookID": "ActiveMQ Test"
        },
        {
            "playbookID": "RegexGroups Test"
        },
        {
            "integrations": "Cisco ISE",
            "playbookID": "cisco-ise-test-playbook"
        },
        {
            "integrations": "RSA NetWitness v11.1",
            "playbookID": "RSA NetWitness Test"
        },
        {
            "playbookID": "ExifReadTest"
        },
        {
            "integrations": "Cuckoo Sandbox",
            "playbookID": "CuckooTest",
            "timeout": 700
        },
        {
            "integrations": "VxStream",
            "playbookID": "Test-Detonate URL - Crowdstrike",
            "timeout": 1200
        },
        {
            "playbookID": "Detonate File - Generic Test",
            "timeout": 500
        },
        {
            "integrations": [
                "Lastline",
                "WildFire-v2",
                "SNDBOX",
                "VxStream",
                "McAfee Advanced Threat Defense"
            ],
            "playbookID": "Detonate File - Generic Test",
            "timeout": 2400,
            "nightly": true
        },
        {
            "playbookID": "detonate_file_-_generic_test",
            "toversion": "3.6.0"
        },
        {
            "playbookID": "STIXParserTest"
        },
        {
            "playbookID": "Detonate URL - Generic Test",
            "timeout": 2000,
            "nightly": true,
            "integrations": [
                "McAfee Advanced Threat Defense",
                "VxStream",
                "Lastline"
            ]
        },
        {
            "playbookID": "ReadPDFFile-Test"
        },
        {
            "integrations": [
                "FalconHost",
                "McAfee Threat Intelligence Exchange",
                "carbonblackprotection",
                "carbonblack"
            ],
            "playbookID": "search_endpoints_by_hash_-_generic_-_test",
            "timeout": 500
        },
        {
            "integrations": "Zscaler",
            "playbookID": "Zscaler Test",
            "nightly": true,
            "timeout": 500
        },
        {
            "playbookID": "DemistoUploadFileToIncident Test",
            "integrations": "Demisto REST API"
        },
        {
            "playbookID": "DemistoUploadFile Test",
            "integrations": "Demisto REST API"
        },
        {
            "playbookID": "MaxMind Test",
            "integrations": "MaxMind GeoIP2"

        },
        {
            "playbookID": "Test_Sagemaker",
            "integrations": "AWS Sagemaker"

        },
        {
            "playbookID": "C2sec-Test",
            "integrations": "C2sec irisk",
            "fromversion": "5.0.0"
        },
        {
            "playbookID": "Phishing v2 Test - Attachment",
            "timeout": 1200,
            "nightly": true,
            "integrations": [
                "EWS Mail Sender",
                "Have I Been Pwned? V2",
                "Demisto REST API",
                "Palo Alto Minemeld",
                "Rasterize"
            ]
        },
        {
            "playbookID": "Phishing v2 Test - Inline",
            "timeout": 1200,
            "nightly": true,
            "integrations": [
                "EWS Mail Sender",
                "Have I Been Pwned? V2",
                "Demisto REST API",
                "Palo Alto Minemeld",
                "Rasterize"
            ]
        },
        {
            "integrations": "duo",
            "playbookID": "DUO Test Playbook"
        },
        {
            "playbookID": "SLA Scripts - Test",
            "fromversion": "4.1.0"
        },
        {
            "playbookID": "PcapHTTPExtractor-Test"
        },
        {
            "playbookID": "Ping Test Playbook"
        },
        {
            "playbookID": "Active Directory Test",
            "integrations": "Active Directory Query v2",
            "instance_names": "active_directory_ninja"
        },
        {
            "playbookID": "AD v2 - debug-mode - Test",
            "integrations": "Active Directory Query v2",
            "instance_names": "active_directory_ninja",
            "fromversion": "5.0.0"
        },
        {
            "playbookID": "Docker Hardening Test",
            "_comment": "Not testing on 5.5 yet. Waiting for #20951",
            "fromversion": "5.0.0",
            "toversion": "5.4.9"
        },
        {
            "integrations": "Active Directory Query v2",
            "instance_names": "active_directory_ninja",
            "playbookID": "Active Directory Query V2 configuration with port"
        },
        {
            "integrations": "mysql",
            "playbookID": "MySQL Test"
        },
        {
            "playbookID": "Email Address Enrichment - Generic v2 - Test"
        },
        {
            "playbookID": "Email Address Enrichment - Generic v2.1 - Test",
            "integrations": "Active Directory Query v2",
            "instance_names": "active_directory_ninja"
        },
        {
            "integrations": "Cofense Intelligence",
            "playbookID": "Test - Cofense Intelligence",
            "timeout": 500
        },
        {
            "playbookID": "GDPRContactAuthorities Test"
        },
        {
            "integrations": "Google Resource Manager",
            "playbookID": "GoogleResourceManager-Test",
            "timeout": 500,
            "nightly": true
        },
        {
            "integrations": "SlashNext Phishing Incident Response",
            "playbookID": "SlashNextPhishingIncidentResponse-Test",
            "timeout": 500,
            "nightly": true
        },
        {
            "integrations": "Google Cloud Storage",
            "playbookID": "GCS - Test",
            "timeout": 500,
            "nightly": true
        },
        {
            "playbookID": "Calculate Severity - Generic v2 - Test",
            "integrations": [
                "Palo Alto Minemeld",
                "Active Directory Query v2"
            ],
            "instance_names": "active_directory_ninja",
            "fromversion": "4.5.0"
        },
        {
            "integrations": "Freshdesk",
            "playbookID": "Freshdesk-Test",
            "timeout": 500,
            "nightly": true
        },
        {
            "playbookID": "Autoextract - Test",
            "fromversion": "4.1.0"
        },
        {
            "playbookID": "FilterByList - Test",
            "fromversion": "4.5.0"
        },
            {
            "playbookID": "Impossible Traveler - Test",
            "integrations": [
                "Ipstack",
                "ipinfo",
                "Rasterize",
                "Active Directory Query v2",
                "Demisto REST API"
            ],
            "instance_names": "active_directory_ninja",
            "fromversion": "5.0.0",
            "timeout": 700
        },
        {
            "playbookID": "Active Directory - Get User Manager Details - Test",
            "integrations": "Active Directory Query v2",
            "instance_names": "active_directory_80k",
            "fromversion": "4.5.0"
        },
        {
            "integrations": "Kafka V2",
            "playbookID": "Kafka Test"
        },
        {
            "playbookID": "File Enrichment - Generic v2 - Test",
            "instance_names": "virus_total_private_api_general",
            "integrations": [
                "VirusTotal - Private API",
                "Cylance Protect v2"
            ]
        },
        {
            "integrations": "McAfee Active Response",
            "playbookID": "Endpoint data collection test",
            "timeout": 500
        },
        {
            "playbookID": "Phishing - Core - Test",
            "integrations": [
                "EWS Mail Sender",
                "Demisto REST API",
                "Palo Alto Minemeld",
                "Rasterize"
            ],
            "fromversion": "4.5.0",
            "timeout": 1700
        },
        {
            "integrations": "McAfee Active Response",
            "playbookID": "MAR - Endpoint data collection test",
            "timeout": 500
        },
        {

            "integrations": "DUO Admin",
            "playbookID": "DuoAdmin API test playbook"
        },
        {
            "integrations": "TAXIIFeed",
            "playbookID": "TAXII_Feed_Test",
            "fromversion": "5.5.0"
        },
        {
            "integrations": "Traps",
            "playbookID": "Traps test",
            "timeout": 600
        },
        {
            "playbookID": "TestShowScheduledEntries"
        },
        {
            "playbookID": "Calculate Severity - Standard - Test",
            "integrations": "Palo Alto Minemeld",
            "fromversion": "4.5.0"
        },
        {
            "integrations": "Symantec Advanced Threat Protection",
            "playbookID": "Symantec ATP Test"

        },
        {
            "playbookID": "HTTPListRedirects - Test SSL"
        },
        {
            "playbookID": "HTTPListRedirects Basic Test"
        },
        {
            "playbookID": "CheckDockerImageAvailableTest"
        },
        {
            "playbookID": "ExtractDomainFromEmailTest"
        },
        {
            "playbookID": "Account Enrichment - Generic v2 - Test",
            "integrations": "activedir"
        },
        {
            "playbookID": "Extract Indicators From File - Generic v2 - Test",
            "integrations": "Image OCR",
            "timeout": 300,
            "fromversion": "4.1.0",
            "toversion": "4.4.9"
        },
        {
            "playbookID": "Extract Indicators From File - Generic v2 - Test",
            "integrations": "Image OCR",
            "timeout": 350,
            "fromversion": "4.5.0"
        },
        {
            "playbookID": "Endpoint Enrichment - Generic v2.1 - Test",
            "integrations": [
                "FalconHost",
                "Cylance Protect v2",
                "carbonblack-v2",
                "epo",
                "Active Directory Query v2"
            ],
            "instance_names": "active_directory_ninja"
        },
        {
            "playbookID": "EmailReputationTest",
            "integrations": "Have I Been Pwned? V2"
        },
        {
            "integrations": "Symantec Deepsight Intelligence",
            "playbookID": "Symantec Deepsight Test"
        },
        {
            "playbookID": "ExtractDomainFromEmailTest"
        },
        {
            "playbookID": "Wait Until Datetime - Test",
            "fromversion": "4.5.0"
        },
        {
            "playbookID": "PAN OS EDL Management - Test",
            "integrations": "palo_alto_networks_pan_os_edl_management"
        },
        {
            "playbookID": "PAN-OS DAG Configuration Test",
            "integrations": "Panorama",
            "instance_names": "palo_alto_panorama",
            "timeout": 1000
        },
        {
            "playbookID": "PAN-OS Create Or Edit Rule Test",
            "integrations": "Panorama",
            "instance_names": "palo_alto_panorama",
            "timeout": 1000
        },
        {
            "playbookID": "PAN-OS EDL Setup Test",
            "integrations": ["Panorama", "palo_alto_networks_pan_os_edl_management"],
            "instance_names": "palo_alto_panorama",
            "timeout": 1000
        },
        {
            "integrations": "Snowflake",
            "playbookID": "Snowflake-Test"
        },
        {
            "playbookID": "Account Enrichment - Generic v2.1 - Test",
            "integrations": "Active Directory Query v2",
            "instance_names": "active_directory_ninja"
        },
        {
            "integrations": "Cisco Umbrella Investigate",
            "playbookID": "Domain Enrichment - Generic v2 - Test"
        },
        {
            "integrations": "Google BigQuery",
            "playbookID": "Google BigQuery Test"
        },
        {
            "integrations": "Zoom",
            "playbookID": "Zoom_Test"
        },
        {
            "integrations": "Palo Alto Networks Cortex",
            "playbookID": "Palo Alto Networks Cortex Test",
            "fromversion": "4.1.0"
        },
        {
            "playbookID": "IP Enrichment - Generic v2 - Test",
            "integrations": "Threat Crowd",
            "fromversion": "4.1.0"
        },
        {
            "integrations": "Cherwell",
            "playbookID": "Cherwell Example Scripts - test"
        },
        {
            "integrations": "Cherwell",
            "playbookID": "Cherwell - test"
        },
        {
            "integrations": "CarbonBlackProtectionV2",
            "playbookID": "Carbon Black Enterprise Protection V2 Test"
        },
        {
            "integrations": "Active Directory Query v2",
            "instance_names": "active_directory_ninja",
            "playbookID": "Test ADGetUser Fails with no instances 'Active Directory Query' (old version)"
        },
        {
            "integrations": "ANYRUN",
            "playbookID": "ANYRUN-Test"
        },
        {
            "integrations": "ANYRUN",
            "playbookID": "Detonate File - ANYRUN - Test"
        },
        {
            "integrations": "ANYRUN",
            "playbookID": "Detonate URL - ANYRUN - Test"
        },
        {
            "integrations": "Netcraft",
            "playbookID": "Netcraft test"
        },
        {
            "integrations": "EclecticIQ Platform",
            "playbookID": "EclecticIQ Test"
        },
        {
            "playbookID": "FormattingPerformance - Test",
            "fromversion": "5.0.0"
        },
        {
            "integrations": "AWS - EC2",
            "playbookID": "2142f8de-29d5-4288-8426-0db39abe988b"
        },
        {
            "integrations": "AWS - EC2",
            "playbookID": "d66e5f86-e045-403f-819e-5058aa603c32"
        },
        {
            "integrations": "ANYRUN",
            "playbookID": "Detonate File From URL - ANYRUN - Test"
        },
        {
            "integrations": "AWS - CloudWatchLogs",
            "playbookID": "2cddaacb-4e4c-407e-8ef5-d924867b810c"
        },
        {
            "integrations": "AWS - CloudTrail",
            "playbookID": "3da2e31b-f114-4d7f-8702-117f3b498de9"
        },
        {
            "integrations": "carbonblackprotection",
            "playbookID": "67b0f25f-b061-4468-8613-43ab13147173"
        },
        {
            "integrations": "DomainTools",
            "playbookID": "DomainTools-Test"
        },
        {
            "integrations": "Exabeam",
            "playbookID": "Exabeam - Test"
        },
        {
            "integrations": "DomainTools Iris",
            "playbookID": "DomainTools Iris - Test",
            "fromversion": "4.1.0"
        },
        {
            "integrations": "Cisco Spark",
            "playbookID": "efc817d2-6660-4d4f-890d-90513ca1e180"
        },
        {
            "playbookID": "get_file_sample_from_path_-_d2_-_test"
        },
        {
            "integrations": "Remedy On-Demand",
            "playbookID": "Remedy-On-Demand-Test"
        },
        {
            "playbookID": "ssdeepreputationtest"
        },
        {
            "playbookID": "TestIsEmailAddressInternal"
        },
        {
            "integrations": "Google Cloud Compute",
            "playbookID": "GoogleCloudCompute-Test"
        },
        {
            "integrations": "AWS - S3",
            "playbookID": "97393cfc-2fc4-4dfe-8b6e-af64067fc436"
        },
        {
            "integrations": "Image OCR",
            "playbookID": "TestImageOCR"
        },
        {
            "integrations": "fireeye",
            "playbookID": "Detonate File - FireEye AX - Test"
        },
        {
            "integrations": ["Rasterize","Image OCR"],
            "playbookID": "Rasterize Test"
        },
        {
            "integrations": "Rasterize",
            "playbookID": "RasterizeImageTest"
        },
        {
            "integrations": "Ipstack",
            "playbookID": "Ipstack_Test"
        },
        {

            "integrations": "Perch",
            "playbookID": "Perch-Test"
        },
        {
            "integrations": "Forescout",
            "playbookID": "Forescout-Test"
        },
        {
            "integrations": "GitHub",
            "playbookID": "Git_Integration-Test"
        },
        {
            "integrations": "LogRhythmRest",
            "playbookID": "LogRhythm REST test"
        },
        {
            "integrations": "AlienVault USM Anywhere",
            "playbookID": "AlienVaultUSMAnywhereTest"
        },
        {
            "playbookID": "PhishLabsTestPopulateIndicators"
        },
        {
            "integrations": "PhishLabs IOC",
            "playbookID": "PhishLabsIOC TestPlaybook",
            "fromversion": "4.1.0"
        },
        {
            "integrations": "vmray",
            "playbookID": "VMRay-Test"
        },
        {
            "integrations": "PerceptionPoint",
            "playbookID": "PerceptionPoint Test",
            "fromversion": "4.1.0"
        },
        {
            "integrations": "AutoFocus V2",
            "playbookID": "AutoFocus V2 test",
            "fromversion": "5.0.0"
        },
        {
            "playbookID": "Process Email - Generic for Rasterize"
        },
        {
            "playbookID": "Send Investigation Summary Reports - Test",
            "integrations": "EWS Mail Sender",
            "fromversion": "4.1.0"
        },
        {
            "integrations": "Anomali ThreatStream v2",
            "playbookID": "ThreatStream-Test"
        },
        {
            "integrations": "Flashpoint",
            "playbookID": "Flashpoint_event-Test"
        },
        {
            "integrations": "Flashpoint",
            "playbookID": "Flashpoint_forum-Test"
        },
        {
            "integrations": "Flashpoint",
            "playbookID": "Flashpoint_report-Test"
        },
        {
            "integrations": "Flashpoint",
            "playbookID": "Flashpoint_reputation-Test"
        },
        {
            "integrations": "BluecatAddressManager",
            "playbookID": "Bluecat Address Manager test"
        },
        {
            "integrations": "MailListener - POP3 Beta",
            "playbookID": "MailListener-POP3 - Test"
        },
        {
            "playbookID": "sumList - Test"
        },
        {
            "integrations": "VulnDB",
            "playbookID": "Test-VulnDB"
        },
        {
            "integrations": "Shodan_v2",
            "playbookID": "Test-Shodan_v2",
            "timeout": 1000
        },
        {
            "integrations": "Threat Crowd",
            "playbookID": "ThreatCrowd - Test"
        },
        {
            "integrations": "GoogleDocs",
            "playbookID": "GoogleDocs-test"
        },
        {
            "playbookID": "Request Debugging - Test",
            "fromversion": "5.0.0"
        },
        {
            "playbookID": "Test Convert file hash to corresponding hashes",
            "fromversion": "4.5.0",
            "integrations": "VirusTotal",
            "instance_names": "virus_total_general"
        },
        {
            "playbookID": "PANW - Hunting and threat detection by indicator type Test",
            "fromversion": "5.0.0",
            "timeout": 1200,
            "integrations": ["Panorama","Palo Alto Networks Cortex","AutoFocus V2","VirusTotal"],
            "instance_names": ["palo_alto_panorama","virus_total_general"]
        },
        {
            "playbookID": "PAN-OS Query Logs For Indicators Test",
            "fromversion": "4.5.0",
            "timeout": 600,
            "integrations": "Panorama",
            "instance_names": "palo_alto_panorama"
        },
        {
            "integrations": "Hybrid Analysis",
            "playbookID": "HybridAnalysis-Test",
            "timeout": 500,
            "fromversion": "4.1.0"
        },
        {
            "integrations": "Elasticsearch v2",
            "instance_names": "es_v7",
            "playbookID": "Elasticsearch_v2_test"
        },
        {
            "integrations": "Elasticsearch v2",
            "instance_names": "es_v7",
            "playbookID": "Elasticsearch_Fetch_Indicators_Test",
            "fromversion": "5.5.0"
        },
        {
            "integrations": "Elasticsearch v2",
            "instance_names": "es_v6",
            "playbookID": "Elasticsearch_v2_test-v6"
        },
        {
            "integrations": "IronDefense",
            "playbookID": "IronDefenseTest"
        },
        {
            "integrations": "PolySwarm",
            "playbookID": "PolySwarm-Test"
        },
        {
            "integrations": "Kennav2",
            "playbookID": "Kenna Test"
        },
        {
            "integrations": "SecurityAdvisor",
            "playbookID": "SecurityAdvisor-Test",
            "fromversion": "4.5.0"
        },
        {
            "integrations": "Google Key Management Service",
            "playbookID": "Google-KMS-test"
        },
        {
            "integrations": "SecBI",
            "playbookID": "SecBI - Test"
        },
        {
            "playbookID": "ExtractFQDNFromUrlAndEmail-Test"
        },
        {
          "integrations": "EWS v2",
          "playbookID": "Get EWS Folder Test",
          "fromversion": "4.5.0",
          "instance_names": "ewv2_regular"
        },
        {
          "integrations": "QRadar",
          "playbookID": "QRadar Indicator Hunting Test",
          "timeout": 1200,
          "fromversion": "5.0.0"
        },
        {
            "playbookID": "SetAndHandleEmpty test",
            "fromversion": "4.5.0"
        },
        {
            "integrations": "Tanium v2",
            "playbookID": "Tanium v2 - Test"
        },
        {
          "integrations": "FeedOffice365",
          "playbookID": "Office365_Feed_Test",
          "fromversion": "5.5.0"
        },
        {
            "integrations": "GoogleCloudTranslate",
            "playbookID": "GoogleCloudTranslate-Test"
        },
        {
            "integrations": "Infoblox",
            "playbookID": "Infoblox Test"
        },
        {
            "integrations": "BPA",
            "playbookID": "Test-BPA",
            "fromversion": "4.5.0"
        },
        {
            "playbookID": "GetValuesOfMultipleFIelds Test",
            "fromversion": "4.5.0"
        },
        {
            "playbookID": "IsInternalHostName Test",
            "fromversion": "4.5.0"
        },
        {
            "integrations": "SplunkPy",
            "playbookID": "Splunk Indicator Hunting Test",
            "fromversion": "5.0.0"
        },
        {
            "integrations": "BPA",
            "playbookID": "Test-BPA_Integration",
            "fromversion": "4.5.0"
        },
        {
            "integrations": "Sixgill",
            "playbookID": "Sixgill-Test",
            "fromversion": "5.0.0"
        },
        {
            "integrations": "Sixgill",
            "playbookID": "Sixgill - Darkfeed - Indicators-Test",
            "fromversion": "5.0.0"
        },
        {
            "integrations": "PaloAltoNetworks_PrismaCloudCompute",
            "playbookID": "PaloAltoNetworks_PrismaCloudCompute-Test"
        },
        {
            "playbookID": "Indicator Feed - Test",
            "fromversion": "5.5.0"
        },
        {
            "integrations": "Recorded Future Feed",
            "playbookID": "RecordedFutureFeed - Test",
            "timeout": 1000,
            "fromversion": "5.5.0"
        }
    ],
    "skipped_tests": {
        "Test-Detonate URL - Crowdstrike": "Issue 19439",
        "Git_Integration-Test": "Issue 20029",
        "Symantec Data Loss Prevention - Test": "Issue 20134",
        "Extract Indicators From File - Generic v2": "Issue 20143",
        "PAN-OS Create Or Edit Rule Test":"Issue 20037",
        "NetWitness Endpoint Test": "Issue 19878",
        "TestParseEmailHeaders": "Issue 18815",
        "TestUptycs": "Issue 19750",
        "InfoArmorVigilanteATITest": "Test issue 17358",
        "Lastline - testplaybook": "Checking the integration via Generic detonation playbooks, don't want to load the daily quota",
        "ArcSight Logger test": "Issue 19117",
        "TruSTAR Test": "Issue 19777",
        "TestDedupIncidentsByName": "skipped on purpose - this is part of the TestDedupIncidentsPlaybook - no need to execute separately as a test",
        "3da2e31b-f114-4d7f-8702-117f3b498de9": "Issue 19837",
        "d66e5f86-e045-403f-819e-5058aa603c32": "pr 3220",
        "Carbon Black Enterprise Protection V2 Test": "Issue 19838",
        "get_file_sample_from_path_-_d2_-_test": "Issue 19844",
        "Cofense Triage Test": "Creds only works on demo4",
        "Test - Windows Defender Advanced Threat Protection": "Issue - #18552",
        "nexpose_test": "Issue 18694",
        "Recorded Future Test": "Issue 18922",
        "IntSights Mssp Test": "Issue #16351",
        "CheckPhish-Test": "Issue 19188",
        "fd93f620-9a2d-4fb6-85d1-151a6a72e46d": "Issue 19854",
        "PAN-OS DAG Configuration Test": "Issue #19205",
        "DeleteContext-auto-subplaybook-test": "used in DeleteContext-auto-test as sub playbook",
        "Test Playbook TrendMicroDDA": "Issue 16501",
        "ssdeepreputationtest": "Issue #20953",
        "Elasticsearch_v2_test-v6": "Issue #21510",
        "ssdeepreputationtest": "Issue #20953",
        "C2sec-Test": "Issue #21633"
    },
    "skipped_integrations": {
        "_comment": "~~~ NO INSTANCE ~~~",
        "AWS - IAM": "Issue 21401",
        "FortiGate": "License expired, and not going to get one (issue 14723)",
        "IronDefense": "Test depends on making requests to a non-public API",
        "Attivo Botsink": "no instance, not going to get it",
        "VMware": "no License, and probably not going to get it",
        "AWS Sagemaker": "License expired, and probably not going to get it",
        "Symantec MSS": "No instance, probably not going to get it (issue 15513)",
        "Google Cloud Compute": "Can't test yet",
        "Cymon": "The service was discontinued since April 30th, 2019.",
        "FireEye ETP": "No instance",
        "ProofpointTAP_v2": "No instance",
        "remedy_sr_beta": "No instance",
        "ExtraHop v2": "No instance",
        "Fidelis Elevate Network": "Issue 20735",
        "Minerva Labs Anti-Evasion Platform": "Issue 18835",
        "PolySwarm": "contribution",
        "fireeye": "Issue 19839",
        "DomainTools": "Issue 8298",
        "Remedy On-Demand": "Issue 19835",
        "ProtectWise": "Issue 20486",
        "ThreatMiner": "Issue 20469",
        "DomainTools Iris": "Issue 20433",
        "Check Point": "Issue 18643",
        "Preempt": "Issue 20268",
        "iDefense": "Issue 20095",
        "Joe Security": "Issue 17996",
        "CrowdstrikeFalcon": "Issue 19833",
        "ZeroFox": "Issue 19161",
        "Jask": "Issue 18879",
        "vmray": "Issue 18752",
        "Anomali ThreatStream v2": "Issue 18561",
        "Anomali ThreatStream": "Issue 19182",
        "SCADAfence CNM": "Issue 18376",
        "ArcSight ESM v2": "Issue #18328",
        "AlienVault USM Anywhere": "Issue #18273",
        "Tufin": "Issue 16441",
        "Dell Secureworks": "Instance locally installed on @liorblob PC",
        "MimecastV2": "Issue 14593",
        "Netskope": "instance is down",
        "Farsight DNSDB": "Issue 15512",
        "Service Manager": "Expired license",
        "carbonblackprotection": "License expired",
        "icebrg": "Issue 14312",
        "Freshdesk": "Trial account expired",
        "Threat Grid": "Issue 16197",
        "Kafka V2": "Can not connect to instance from remote",
        "Check Point Sandblast": "Issue 15948",
        "Remedy AR": "getting 'Not Found' in test button",
        "Salesforce": "Issue 15901",
        "Zscaler": "Issue 17784",
        "RedCanary": "License expired",
        "ANYRUN": "No instance",
        "Snowflake": "Looks like account expired, needs looking into",
        "Cisco Spark": "Issue 18940",
        "Phish.AI": "Issue 17291",
        "MaxMind GeoIP2": "Issue 18932.",
        "Exabeam": "Issue 19371",
        "McAfee ESM-v10": "Issue 20225",
        "PaloAltoNetworks_PrismaCloudCompute": "Instance not set up yet",
        "LogRhythm": "Issue 21672",

        "_comment": "~~~ UNSTABLE ~~~",
        "ServiceNow": "Instance goes to hibernate every few hours",
        "Tanium": "issue 15497",
        "Tenable.sc": "unstable instance",


        "_comment": "~~~ OTHER ~~~",
        "EclecticIQ Platform": "Issue 8821",
        "BitDam": "Issue #17247",
        "Zoom": "Issue 19832",
        "Forescout": "Can only be run from within PANW network. Look in keeper for - Demisto in the LAB",
        "HelloWorldSimple": "This is just an example integration - no need for test",
        "Lockpath KeyLight": "Deprecated. No tests.",
        "SafeBreach": "pending rewrite",

        "_comment": "~~~ QUOTA ISSUES ~~~",
        "AWS - Athena - Beta": "Issue 19834",
        "Lastline": "issue 20323",
        "Google Resource Manager": "Cannot create projects because have reached alloted quota.",
        "Looker": "Warehouse 'DEMO_WH' cannot be resumed because resource monitor 'LIMITER' has exceeded its quota."
    },
    "nightly_integrations": [
        "Lastline",
        "TruSTAR",
        "SlackV2"
    ],
    "unmockable_integrations": {
        "Google Key Management Service": "The API requires an SSL secure connection to work.",
        "McAfee ESM-v10": "we have multiple instances with same test playbook, mock recording are per playbook so it keeps failing the playback step",
        "mysql": "Does not use http",
        "SlackV2": "Integration requires SSL",
        "Whois": "Mocks does not support sockets",
        "Panorama": "Exception: Proxy process took to long to go up. https://circleci.com/gh/demisto/content/24826",
        "Image OCR": "Does not perform network traffic",
        "Server Message Block (SMB)": "Does not perform http communication",
        "Active Directory Query v2": "Does not perform http communication",
        "dnstwist": "Does not peform http communication",
        "VxStream": "Issue 15544",
        "PagerDuty v2": "Integration requires SSL",
        "TCPIPUtils": "Integration requires SSL",
        "Luminate": "Integration has no proxy checkbox",
        "Shodan": "Integration has no proxy checkbox",
        "Google BigQuery": "Integration has no proxy checkbox",
        "ReversingLabs A1000": "Checking",
        "Check Point": "Checking",
        "okta": "Test Module failing, suspect it requires SSL",
        "Awake Security": "Checking",
        "ArcSight ESM v2": "Checking",
        "Phish.AI": "Checking",
        "Intezer": "Nightly - Checking",
        "ProtectWise": "Nightly - Checking",
        "google-vault": "Nightly - Checking",
        "RSA Archer": "Nightly - Checking",
        "McAfee NSM": "Nightly - Checking",
        "Forcepoint": "Nightly - Checking",
        "palo_alto_firewall": "Need to check test module",
        "Signal Sciences WAF": "error with certificate",
        "google": "'unsecure' parameter not working",
        "EWS Mail Sender": "Inconsistent test (playback fails, record succeeds)",
        "ReversingLabs Titanium Cloud": "No Unsecure checkbox. proxy trying to connect when disabled.",
        "Anomali ThreatStream": "'proxy' parameter not working",
        "Palo Alto Networks Cortex": "SDK",
        "Recorded Future": "might be dynamic test",
        "AlphaSOC Wisdom": "Test module issue",
        "RedLock": "SSL Issues",
        "Microsoft Graph": "Test direct access to oproxy",
        "MicrosoftGraphMail": "Test direct access to oproxy",
        "Microsoft Graph User": "Test direct access to oproxy",
        "Windows Defender Advanced Threat Protection": "Test direct access to oproxy",
        "Microsoft Graph Groups": "Test direct access to oproxy",
        "SafeBreach": "SSL Issues",
        "FeedOffice365": "SSl Issues. issue: 21181",
        "AWS - CloudWatchLogs": "Issue 20958",
        "Gmail Single User" : "googleclient sdk has time based challenge exchange",
        "Gmail": "googleclient sdk has time based challenge exchange",
        "GoogleCloudTranslate": "google translate sdk does not support proxy",
        "Kennav2": "HTTPSConnectionPool(host='api.kennasecurity.com', port=443), issue:21233"
    }
}<|MERGE_RESOLUTION|>--- conflicted
+++ resolved
@@ -17,13 +17,13 @@
             "fromversion": "5.5.0"
         },
         {
-<<<<<<< HEAD
             "integrations": "Bambenek Consulting Feed",
             "playbookID": "BambenekConsultingFeed_Test",
-=======
+            "fromversion": "5.5.0"
+        },
+        {
             "integrations": "AWS Feed",
             "playbookID": "AWS Feed Test",
->>>>>>> 1deae512
             "fromversion": "5.5.0"
         },
         {
