--- conflicted
+++ resolved
@@ -3,14 +3,10 @@
     "testInterval": 20,
     "tests": [
         {
-<<<<<<< HEAD
             "playbookID": "test_similar_incidents"
         },
         {
-            "integrations": "pyEWS",
-=======
             "integrations": "EWS v2",
->>>>>>> 16f11ab2
             "playbookID": "pyEWS_Test"
         },
         {
