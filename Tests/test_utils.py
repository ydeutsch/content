import re
import os
import sys
import json
import argparse
from subprocess import Popen, PIPE
from distutils.version import LooseVersion
import yaml
import requests
<<<<<<< HEAD
import glob

=======
>>>>>>> 8022daaa
from Tests.scripts.constants import CHECKED_TYPES_REGEXES, PACKAGE_SUPPORTING_DIRECTORIES, CONTENT_GITHUB_LINK, \
    PACKAGE_YML_FILE_REGEX, UNRELEASE_HEADER, RELEASE_NOTES_REGEX, PACKS_DIR_REGEX, PACKS_DIR

# disable insecure warnings
requests.packages.urllib3.disable_warnings()


class LOG_COLORS:
    NATIVE = '\033[m'
    RED = '\033[01;31m'
    GREEN = '\033[01;32m'
    YELLOW = '\033[0;33m'


# print srt in the given color
def print_color(obj, color):
    print(u'{}{}{}'.format(color, obj, LOG_COLORS.NATIVE))


def print_error(error_str):
    print_color(error_str, LOG_COLORS.RED)


def print_warning(warning_str):
    print_color(warning_str, LOG_COLORS.YELLOW)


def run_command(command, is_silenced=True, exit_on_error=True, use_shell=False):
    """Run a bash command in the shell.

    Args:
        command (string): The string of the command you want to execute.
        is_silenced (bool): Whether to print command output.
        exit_on_error (bool): Whether to exit on command error.
        use_shell (bool): Whether use shell to executed command through the shell.

    Returns:
        string. The output of the command you are trying to execute.
    """
    if not use_shell:
        command = command.split()

    if is_silenced:
        p = Popen(command, stdout=PIPE, stderr=PIPE, universal_newlines=True, shell=use_shell)
    else:
        p = Popen(command)

    output, err = p.communicate()
    if err:
        if exit_on_error:
            print_error('Failed to run command {}\nerror details:\n{}'.format(command, err))
            sys.exit(1)
        else:
            raise RuntimeError('Failed to run command {}\nerror details:\n{}'.format(command, err))

    return output


def get_remote_file(full_file_path, tag='master'):
    # 'origin/' prefix is used to compared with remote branches but it is not a part of the github url.
    tag = tag.lstrip('origin/')

    # The replace in the end is for Windows support
    github_path = os.path.join(CONTENT_GITHUB_LINK, tag, full_file_path).replace('\\', '/')
    try:
        res = requests.get(github_path, verify=False)
        res.raise_for_status()
    except Exception as exc:
        print_warning('Could not find the old entity file under "{}".\n'
                      'please make sure that you did not break backward compatibility. '
                      'Reason: {}'.format(github_path, exc))
        return {}

    if full_file_path.endswith('json'):
        details = json.loads(res.content)
    else:
        details = yaml.safe_load(res.content)

    return details


def filter_packagify_changes(modified_files, added_files, removed_files, tag='master'):
    """
    Mark scripts/integrations that were removed and added as modifiied.

    :param modified_files: list of modified files in branch
    :param added_files: list of new files in branch
    :param removed_files: list of removed files in branch
    :param tag: tag of compared revision

    :return: tuple of updated lists: (modified_files, updated_added_files, removed_files)
    """
    # map IDs to removed files
    packagify_diff = {}  # type: dict
    for file_path in removed_files:
        if file_path.split("/")[0] in PACKAGE_SUPPORTING_DIRECTORIES:
            details = get_remote_file(file_path, tag)
            if details:
                uniq_identifier = '_'.join([
                    details['name'],
                    details.get('fromversion', '0.0.0'),
                    details.get('toversion', '99.99.99')
                ])
                packagify_diff[uniq_identifier] = file_path

    updated_added_files = set()
    for file_path in added_files:
        if file_path.split("/")[0] in PACKAGE_SUPPORTING_DIRECTORIES:
            with open(file_path) as f:
                details = yaml.safe_load(f.read())

            uniq_identifier = '_'.join([
                details['name'],
                details.get('fromversion', '0.0.0'),
                details.get('toversion', '99.99.99')
            ])
            if uniq_identifier in packagify_diff:
                # if name appears as added and removed, this is packagify process - treat as modified.
                removed_files.remove(packagify_diff[uniq_identifier])
                modified_files.add((packagify_diff[uniq_identifier], file_path))
                continue

        updated_added_files.add(file_path)

    # remove files that are marked as both "added" and "modified"
    for file_path in modified_files:
        if isinstance(file_path, tuple):
            updated_added_files -= {file_path[1]}
        else:
            updated_added_files -= {file_path}

    return modified_files, updated_added_files, removed_files


def get_last_release_version():
    """
    Get latest release tag (xx.xx.xx)

    :return: tag
    """
    tags = run_command('git tag').split('\n')
    tags = [tag for tag in tags if re.match(r'\d+\.\d+\.\d+', tag) is not None]
    tags.sort(key=LooseVersion, reverse=True)

    return tags[0]


def get_file(method, file_path, type_of_file):
    data_dictionary = None
    with open(os.path.expanduser(file_path), "r") as f:
        if file_path.endswith(type_of_file):
            try:
                data_dictionary = method(f)
            except Exception as e:
                print_error(
                    "{} has a structure issue of file type{}. Error was: {}".format(file_path, type_of_file, str(e)))
                return {}
    if type(data_dictionary) is dict:
        return data_dictionary
    return {}


def get_yaml(file_path):
    return get_file(yaml.safe_load, file_path, ('yml', 'yaml'))


def get_json(file_path):
    return get_file(json.load, file_path, 'json')


def get_script_or_integration_id(file_path):
    data_dictionary = get_yaml(file_path)

    if data_dictionary:
        commonfields = data_dictionary.get('commonfields', {})
        return commonfields.get('id', ['-', ])


def collect_ids(file_path):
    """Collect id mentioned in file_path"""
    data_dictionary = get_yaml(file_path)

    if data_dictionary:
        return data_dictionary.get('id', '-')


def get_from_version(file_path):
    data_dictionary = get_yaml(file_path)

    if data_dictionary:
        from_version = data_dictionary.get('fromversion', '0.0.0')
        if from_version == "":
            return "0.0.0"

        if not re.match(r"^\d{1,2}\.\d{1,2}\.\d{1,2}$", from_version):
            raise ValueError("{} fromversion is invalid \"{}\". "
                             "Should be of format: \"x.x.x\". for example: \"4.5.0\"".format(file_path, from_version))

        return from_version

    return '0.0.0'


def get_to_version(file_path):
    data_dictionary = get_yaml(file_path)

    if data_dictionary:
        to_version = data_dictionary.get('toversion', '99.99.99')
        if not re.match(r"^\d{1,2}\.\d{1,2}\.\d{1,2}$", to_version):
            raise ValueError("{} toversion is invalid \"{}\". "
                             "Should be of format: \"x.x.x\". for example: \"4.5.0\"".format(file_path, to_version))

        return to_version

    return '99.99.99'


def str2bool(v):
    if v.lower() in ('yes', 'true', 't', 'y', '1'):
        return True

    if v.lower() in ('no', 'false', 'f', 'n', '0'):
        return False

    raise argparse.ArgumentTypeError('Boolean value expected.')


def get_release_notes_file_path(file_path):
    dir_name = os.path.dirname(file_path)

    if re.match(PACKAGE_YML_FILE_REGEX, file_path):
        return os.path.join(dir_name, 'CHANGELOG.md')

    # outside of packages, change log file will include the original file name.
    file_name = os.path.basename(file_path)
    return os.path.join(dir_name, os.path.splitext(file_name)[0] + '_CHANGELOG.md')


def get_latest_release_notes_text(rn_path):
    if not os.path.isfile(rn_path):
        # releaseNotes were not provided
        return None

    with open(rn_path) as f:
        rn = f.read()

    if not rn:
        # empty releaseNotes is not supported
        return None

    new_rn = re.findall(RELEASE_NOTES_REGEX, rn)
    if new_rn:
        # get release notes up to release header
        new_rn = new_rn[0].rstrip()
    else:
        new_rn = rn.replace(UNRELEASE_HEADER, '')

    return new_rn if new_rn else None


def checked_type(file_path, compared_regexes=None):
    compared_regexes = compared_regexes or CHECKED_TYPES_REGEXES
    if any(re.match(regex, file_path, re.IGNORECASE) for regex in compared_regexes):
        return True
    return False


def server_version_compare(v1, v2):
    """compare Demisto versions

    Args:
        v1 (string): string representing Demisto version (first comparable)
        v2 (string): string representing Demisto version (second comparable)


    Returns:
        int.
        0 for equal versions.
        positive if v1 later version than v2.
        negative if v2 later version than v1.
    """

    v1 = re.sub('[\'\"]', '', v1)
    v2 = re.sub('[\'\"]', '', v2)

    if v1 == "" or v2 == "":
        return 0

    v1_nums = [int(d) for d in v1.split(".")]
    v2_nums = [int(d) for d in v2.split(".")]

    for i in range(min(len(v1_nums), len(v2_nums))):
        if v1_nums[i] != v2_nums[i]:
            return v1_nums[i] - v2_nums[i]

    # versions are equal to the i th number

    # versions are equal
    return 0


def run_threads_list(threads_list):
    """
    Start a list of threads and wait for completion (join)

    Arguments:
        threads_list (list of threads) -- list of threads to start and wait for join
    """
    # run each command in a separate thread
    for t in threads_list:
        t.start()
    # wait for the commands to complete
    for t in threads_list:
        t.join()


def get_dockerimage45(script_object):
    """Get the docker image used up to 4.5 (including).

    Arguments:
        script_object {dict} -- [script object containing the dockerimage configuration]
    """
    if 'dockerimage45' in script_object:
        return script_object['dockerimage45']
    return script_object.get('dockerimage', '')


def is_file_path_in_pack(file_path):
    return bool(re.findall(PACKS_DIR_REGEX, file_path))


def get_pack_name(file_path):
    match = re.search(r'^(?:./)?{}/([^/]+)/'.format(PACKS_DIR), file_path)
    return match.group(1) if match else None


def pack_name_to_path(pack_name):
    return os.path.join(PACKS_DIR, pack_name)


<<<<<<< HEAD
def collect_content_items_data(pack_path):
    YML_SUPPORTED_DIRS = [
        "Scripts",
        "Integrations",
        "Playbooks"
    ]
    data = {}

    for directory in os.listdir(pack_path):
        if not os.path.isdir(os.path.join(pack_path, directory)) or directory == "TestPlaybooks":
            continue

        dir_data = []
        dir_path = os.path.join(pack_path, directory)

        for dir_file in os.listdir(dir_path):
            file_path = os.path.join(dir_path, dir_file)
            if dir_file.endswith('.json') or dir_file.endswith('.yml'):
                file_info = {}

                with open(file_path, 'r') as file_data:
                    if directory in YML_SUPPORTED_DIRS:
                        new_data = yaml.safe_load(file_data)
                    else:
                        new_data = json.load(file_data)

                    if directory == 'Layouts':
                        file_info['name'] = new_data.get('TypeName', '')
                    elif directory == 'Integrations':
                        file_info['name'] = new_data.get('display', '')
                    elif directory == "Classifiers":
                        file_info['name'] = new_data.get('id', '')
                    else:
                        file_info['name'] = new_data.get('name', '')

                    if new_data.get('description', ''):
                        file_info['description'] = new_data.get('description', '')
                    if new_data.get('comment', ''):
                        file_info['description'] = new_data.get('comment', '')

                    if directory == "Integrations":
                        integration_commands = new_data.get('script', {}).get('commands', [])
                        file_info['commands'] = [{'name': c.get('name', ''), 'description': c.get('description', '')}
                                                 for c in integration_commands]

                    dir_data.append(file_info)

        data[directory] = dir_data

    return data


def input_to_list(input_data):
    input_data = input_data if input_data else []
    return input_data if isinstance(input_data, list) else [s for s in input_data.split(',') if s]
=======
class Docker:
    """ Client for running docker commands on remote machine using ssh connection.

    """
    PYTHON_INTEGRATION_TYPE = 'python'
    JAVASCRIPT_INTEGRATION_TYPE = 'javascript'
    DEFAULT_PYTHON2_IMAGE = 'demisto/python'
    DEFAULT_PYTHON3_IMAGE = 'demisto/python3'
    COMMAND_FORMAT = '{{json .}}'
    MEMORY_USAGE = 'MemUsage'
    PIDS_USAGE = 'PIDs'
    CONTAINER_NAME = 'Name'
    DEFAULT_CONTAINER_MEMORY_USAGE = 50
    DEFAULT_CONTAINER_PIDS_USAGE = 3
    REMOTE_MACHINE_USER = 'ec2-user'
    SSH_OPTIONS = 'ssh -o StrictHostKeyChecking=no'

    @classmethod
    def _build_stats_cmd(cls, server_ip, docker_images):
        """ Builds docker stats and grep command string.

        Example of returned value:
        ssh -o StrictHostKeyChecking=no ec2-user@server_ip
        'sudo docker stats --no-stream --no-trunc --format "{{json .}}" | grep -Ei "demistopython33.7.2.214--"'
        Grep is based on docker images names regex.

            Args:
                server_ip (str): Remote machine ip to connect using ssh.
                docker_images (set): Set of docker images.

            Returns:
                str: String command to run later as subprocess.

        """
        # docker stats command with json output
        docker_command = 'sudo docker stats --no-stream --no-trunc --format "{}"'.format(cls.COMMAND_FORMAT)
        # replacing : and / in docker images names in order to grep the stats by container name
        docker_images_regex = ['{}--'.format(re.sub('[:/]', '', docker_image)) for docker_image in docker_images]
        pipe = ' | '
        grep_command = 'grep -Ei "{}"'.format('|'.join(docker_images_regex))
        remote_command = docker_command + pipe + grep_command
        remote_server = '{}@{}'.format(cls.REMOTE_MACHINE_USER, server_ip)
        ssh_prefix = '{} {}'.format(cls.SSH_OPTIONS, remote_server)
        # escaping the remote command with single quotes
        cmd = "{} '{}'".format(ssh_prefix, remote_command)

        return cmd

    @classmethod
    def _build_kill_cmd(cls, server_ip, container_name):
        """ Constructs docker kll command string to run on remote machine.

            Args:
                server_ip (str): Remote machine ip to connect using ssh.
                container_name (str): Docker container name to kill.

            Returns:
                str: String of docker kill command on remote machine.
        """
        remote_command = 'sudo docker kill {}'.format(container_name)
        remote_server = '{}@{}'.format(cls.REMOTE_MACHINE_USER, server_ip)
        ssh_prefix = '{} {}'.format(cls.SSH_OPTIONS, remote_server)
        cmd = "{} '{}'".format(ssh_prefix, remote_command)

        return cmd

    @classmethod
    def _parse_stats_result(cls, stats_lines):
        """Parses the docker statics str and converts to Mib.

            Args:
                stats_lines (str): String that contains docker stats.
            Returns:
                list: List of dictionaries with parsed docker container statistics.

        """
        stats_result = []
        try:
            containers_stats = [json.loads(c) for c in stats_lines.splitlines()]

            for container_stat in containers_stats:
                memory_usage_stats = container_stat.get(cls.MEMORY_USAGE, '').split('/')[0].lower()

                if 'kib' in memory_usage_stats:
                    mib_usage = float(memory_usage_stats.replace('kib', '').strip()) / 1024
                elif 'gib' in memory_usage_stats:
                    mib_usage = float(memory_usage_stats.replace('kib', '').strip()) * 1024
                else:
                    mib_usage = float(memory_usage_stats.replace('mib', '').strip())

                pids_number = int(container_stat.get(cls.PIDS_USAGE))
                container_name = container_stat.get(cls.CONTAINER_NAME)
                stats_result.append({'memory_usage': mib_usage, 'pids': pids_number, 'container_name': container_name})
        except Exception as e:
            print_warning("Failed in parsing docker stats result, returned empty list. Additional info: {}".format(e))
        finally:
            return stats_result

    @classmethod
    def get_integration_image(cls, integration_config):
        """ Returns docker image of integration that was configured using rest api call via demisto_client

            Args:
                integration_config (dict): Integration config that included script section.
            Returns:
                list: List that includes integration docker image name. If no docker image was found,
                      default python2 and python3 images are returned.

        """
        integration_script = integration_config.get('configuration', {}).get('integrationScript', {}) or {}
        integration_type = integration_script.get('type')
        docker_image = integration_script.get('dockerImage')

        if integration_type == cls.JAVASCRIPT_INTEGRATION_TYPE:
            return None
        elif integration_type == cls.PYTHON_INTEGRATION_TYPE and docker_image:
            return [docker_image]
        else:
            return [cls.DEFAULT_PYTHON2_IMAGE, cls.DEFAULT_PYTHON3_IMAGE]

    @classmethod
    def docker_stats(cls, server_ip, docker_images):
        """ Executes docker stats command and greps all containers with prefix of docker images names.

            Args:
                server_ip (str): Remote machine ip to connect using ssh.
                docker_images (set): Set of docker images to check their resource usage.

            Returns:
                list: List of dictionaries with parsed container memory statistics.
        """
        cmd = cls._build_stats_cmd(server_ip, docker_images)
        process = Popen(cmd, stdout=PIPE, stderr=PIPE, shell=True, universal_newlines=True)
        stdout, stderr = process.communicate()

        if stderr:
            print_warning("Failed running docker stats command. Additional information: {}".format(stderr))
            return []

        return cls._parse_stats_result(stdout)

    @classmethod
    def kill_container(cls, server_ip, container_name):
        """ Executes docker kill command on remote machine using ssh.

            Args:
                server_ip (str): The remote server ip address.
                container_name (str): The container name to kill

        """
        cmd = cls._build_kill_cmd(server_ip, container_name)

        process = Popen(cmd, stdout=PIPE, stderr=PIPE, shell=True, universal_newlines=True)
        stdout, stderr = process.communicate()

        if stderr:
            print_warning("Failed killing container: {}\nAdditional information: {}".format(container_name, stderr))

    @classmethod
    def check_resource_usage(cls, server_url, docker_images, memory_threshold, pids_threshold):
        """
        Executes docker stats command on remote machine and returns error message in case of exceeding threshold.

        Args:
            server_url (str): Target machine full url.
            docker_images (set): Set of docker images to check their resource usage.
            memory_threshold (int): Memory threshold of specific docker container, in Mib.
            pids_threshold (int): PIDs threshold of specific docker container, in Mib.

        Returns:
            str: The error message. Empty in case that resource check passed.

        """
        server_ip = server_url.lstrip("https://")
        containers_stats = cls.docker_stats(server_ip, docker_images)
        error_message = ""

        for container_stat in containers_stats:
            failed_memory_test = False
            container_name = container_stat['container_name']
            memory_usage = container_stat['memory_usage']
            pids_usage = container_stat['pids']

            if memory_usage > memory_threshold:
                error_message += ('Failed docker resource test. Docker container {} exceeded the memory threshold, '
                                  'configured: {} MiB and actual memory usage is {} MiB.\n'
                                  .format(container_name, memory_threshold, memory_usage))
                failed_memory_test = True
            if pids_usage > pids_threshold:
                error_message += ('Failed docker resource test. Docker container {} exceeded the pids threshold, '
                                  'configured: {} and actual pid number is {}.\n'.
                                  format(container_name, pids_threshold, pids_usage))
                failed_memory_test = True

            if failed_memory_test:
                # killing current container in case of memory resource test failure
                cls.kill_container(server_ip, container_name)

        return error_message
>>>>>>> 8022daaa
<|MERGE_RESOLUTION|>--- conflicted
+++ resolved
@@ -7,11 +7,6 @@
 from distutils.version import LooseVersion
 import yaml
 import requests
-<<<<<<< HEAD
-import glob
-
-=======
->>>>>>> 8022daaa
 from Tests.scripts.constants import CHECKED_TYPES_REGEXES, PACKAGE_SUPPORTING_DIRECTORIES, CONTENT_GITHUB_LINK, \
     PACKAGE_YML_FILE_REGEX, UNRELEASE_HEADER, RELEASE_NOTES_REGEX, PACKS_DIR_REGEX, PACKS_DIR
 
@@ -352,7 +347,6 @@
     return os.path.join(PACKS_DIR, pack_name)
 
 
-<<<<<<< HEAD
 def collect_content_items_data(pack_path):
     YML_SUPPORTED_DIRS = [
         "Scripts",
@@ -408,7 +402,8 @@
 def input_to_list(input_data):
     input_data = input_data if input_data else []
     return input_data if isinstance(input_data, list) else [s for s in input_data.split(',') if s]
-=======
+
+
 class Docker:
     """ Client for running docker commands on remote machine using ssh connection.
 
@@ -607,5 +602,4 @@
                 # killing current container in case of memory resource test failure
                 cls.kill_container(server_ip, container_name)
 
-        return error_message
->>>>>>> 8022daaa
+        return error_message