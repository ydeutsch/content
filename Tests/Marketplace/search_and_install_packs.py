
import contextlib
from functools import lru_cache
import glob
import json
import os
import re
import sys
from concurrent.futures import ThreadPoolExecutor
from pathlib import Path
from threading import Lock
from time import sleep
from typing import List

import demisto_client
from demisto_client.demisto_api.rest import ApiException
from demisto_sdk.commands.common import tools
from demisto_sdk.commands.content_graph.common import PACK_METADATA_FILENAME
from google.cloud.storage import Bucket
from packaging.version import Version
from urllib3.exceptions import HTTPWarning, HTTPError

from Tests.Marketplace.marketplace_constants import (IGNORED_FILES,
                                                     PACKS_FOLDER,
                                                     PACKS_FULL_PATH,
                                                     GCPConfig, Metadata)
from Tests.Marketplace.marketplace_services import (Pack, init_storage_client,
                                                    load_json)
from Tests.Marketplace.upload_packs import download_and_extract_index
from Tests.scripts.utils import logging_wrapper as logging

PACK_PATH_VERSION_REGEX = re.compile(fr'^{GCPConfig.PRODUCTION_STORAGE_BASE_PATH}/[A-Za-z0-9-_.]+/(\d+\.\d+\.\d+)/[A-Za-z0-9-_.]'
                                     r'+\.zip$')
SUCCESS_FLAG = True
WLM_TASK_FAILED_ERROR_CODE = 101704


def is_pack_deprecated(pack_path: str) -> bool:
    """Checks whether the pack is deprecated.
    Tests are not being collected for deprecated packs and the pack is not installed in the build process.
    Args:
        pack_path (str): The pack path
    Returns:
        True if the pack is deprecated, False otherwise
    """
    pack_metadata_path = Path(pack_path) / PACK_METADATA_FILENAME
    if not pack_metadata_path.is_file():
        return True
    return tools.get_pack_metadata(str(pack_metadata_path)).get('hidden', False)


def get_pack_id_from_error_with_gcp_path(error: str) -> str:
    """
        Gets the id of the pack from the pack's path in GCP that is mentioned in the error msg.
    Args:
        error: path of pack in GCP.

    Returns:
        The id of given pack.
    """
    return error.split('/packs/')[1].split('.zip')[0].split('/')[0]


def get_pack_display_name(pack_id: str) -> str:
    """
    Gets the display name of the pack from the pack ID.

    :param pack_id: ID of the pack.
    :return: Name found in the pack metadata, otherwise an empty string.
    """
    metadata_path = os.path.join(PACKS_FULL_PATH, pack_id, PACK_METADATA_FILENAME)
    if pack_id and os.path.isfile(metadata_path):
        with open(metadata_path, 'r') as json_file:
            pack_metadata = json.load(json_file)
        return pack_metadata.get('name')
    return ''


@lru_cache
def is_pack_hidden(pack_id: str) -> bool:
    """
    Check if the given pack is deprecated.

    :param pack_id: ID of the pack.
    :return: True if the pack is deprecated, i.e. has 'hidden: true' field, False otherwise.
    """
    metadata_path = os.path.join(PACKS_FULL_PATH, pack_id, PACK_METADATA_FILENAME)
    if pack_id and os.path.isfile(metadata_path):
        with open(metadata_path, 'r') as json_file:
            pack_metadata = json.load(json_file)
            return pack_metadata.get('hidden', False)
    else:
        logging.warning(f'Could not open metadata file of pack {pack_id}')
    return False


def create_dependencies_data_structure(response_data: dict, dependants_ids: list, dependencies_data: list,
                                       checked_packs: list):
    """ Recursively creates the packs' dependencies data structure for the installation requests
    (only required and uninstalled).

    Args:
        response_data (dict): The GET /search/dependencies response data.
        dependants_ids (list): A list of the dependant packs IDs.
        dependencies_data (list): The dependencies data structure to be created.
        checked_packs (list): Required dependants that were already found.
    """

    next_call_dependants_ids = []

    for dependency in response_data:
        dependants = dependency.get('dependants', {})
        for dependant in dependants.keys():
            is_required = dependants[dependant].get('level', '') == 'required'
            if dependant in dependants_ids and is_required and dependency.get('id') not in checked_packs:
                dependencies_data.append({
                    'id': dependency.get('id'),
                    'version': dependency.get('extras', {}).get('pack', {}).get('currentVersion')
                })
                next_call_dependants_ids.append(dependency.get('id'))
                checked_packs.append(dependency.get('id'))

    if next_call_dependants_ids:
        create_dependencies_data_structure(response_data, next_call_dependants_ids, dependencies_data, checked_packs)


def get_pack_dependencies(client: demisto_client, pack_data: dict, lock: Lock):
    """ Get the pack's required dependencies.

    Args:
        client (demisto_client): The configured client to use.
        pack_data (dict): Contains the pack ID and version.
        lock (Lock): A lock object.
    Returns:
        (list) The pack's dependencies.
    """
    global SUCCESS_FLAG
    pack_id = pack_data['id']
    logging.debug(f'Getting dependencies for pack {pack_id}')
    try:
        response_data, status_code, _ = demisto_client.generic_request_func(
            client,
            path='/contentpacks/marketplace/search/dependencies',
            method='POST',
            body=[pack_data],
            accept='application/json',
            _request_timeout=None,
            response_type='object'
        )
        if 200 <= status_code < 300:
            dependencies_data: list = []
            dependants_ids = [pack_id]
            response_data = response_data.get('dependencies', [])
            create_dependencies_data_structure(response_data, dependants_ids, dependencies_data, dependants_ids)
            if dependencies_data:
                dependencies_str = ', '.join([dep['id'] for dep in dependencies_data])
                logging.debug(f'Found the following dependencies for pack {pack_id}: {dependencies_str}')
            return dependencies_data
        if status_code == 400:
            logging.error(f'Unable to find dependencies for {pack_id}.')
            return []
        msg = response_data.get('message', '')
        raise Exception(f'status code {status_code}\n{msg}\n')
<<<<<<< HEAD
    except Exception as ex:
        logging.exception(f'The request to get pack {pack_id} dependencies has failed. {ex}.')

        lock.acquire()
        global SUCCESS_FLAG
        SUCCESS_FLAG = False
        lock.release()
=======
    except ApiException as api_ex:
        with lock:
            SUCCESS_FLAG = False
        logging.exception(f"The request to get pack {pack_id} dependencies has failed, Got {api_ex.status} from server, "
                          f"message:{api_ex.body}, headers:{api_ex.headers}")
    except Exception as ex:
        with lock:
            SUCCESS_FLAG = False
        logging.exception(f"The request to get pack {pack_id} dependencies has failed. {ex}.")
>>>>>>> 48f4de1e


def search_pack(client: demisto_client,
                pack_display_name: str,
                pack_id: str,
                lock: Lock) -> dict:
    """ Make a pack search request.

    Args:
        client (demisto_client): The configured client to use.
        pack_display_name (string): The pack display name.
        pack_id (string): The pack ID.
        lock (Lock): A lock object.
    Returns:
        (dict): Returns the pack data if found, or empty dict otherwise.
    """

    try:
        response_data, status_code, _ = demisto_client.generic_request_func(client,
                                                                            path=f'/contentpacks/marketplace/{pack_id}',
                                                                            method='GET',
                                                                            accept='application/json',
                                                                            _request_timeout=None,
                                                                            response_type='object')
        if 200 <= status_code < 300:
            if response_data and response_data.get('currentVersion'):
                logging.debug(f'Found pack "{pack_display_name}" by its ID "{pack_id}" in bucket!')
                return {
                    'id': response_data.get('id'),
                    'version': response_data.get('currentVersion'),
                }
            else:
                raise Exception(f'Did not find pack "{pack_display_name}" by its ID "{pack_id}" in bucket.')
        else:
            err_msg = f'Search request for pack "{pack_display_name}" with ID "{pack_id}", failed with status code ' \
                      f'{status_code}\n{response_data.get("message", "")}'
            raise Exception(err_msg)

    except ApiException as ex:
        logging.exception(f'API Exception trying to search pack "{pack_display_name}" with ID "{pack_id}".'
                          f' Exception: {ex.status}, {ex.body}')
    except Exception as ex:
        logging.exception(f'Search request for pack "{pack_display_name}" with ID "{pack_id}", failed. '
                          f'Exception: {str(ex)}')

    lock.acquire()
    global SUCCESS_FLAG
    SUCCESS_FLAG = False
    lock.release()
    return {}


def find_malformed_pack_id(body: str) -> List:
    """
    Find the pack ID from the installation error message in the case the error is that the pack is not found or
    in case that the error is that the pack's version is invalid.
    Args:
        body (str): The response message of the failed installation pack.

    Returns: list of malformed ids (list)

    """
    malformed_ids = []
    if body:
        with contextlib.suppress(json.JSONDecodeError):
            response_info = json.loads(body)
            if error_info := response_info.get('error'):
                errors_info = [error_info]
            else:
                # the errors are returned as a list of error
                errors_info = response_info.get('errors', [])
            malformed_pack_pattern = re.compile(r'invalid version [0-9.]+ for pack with ID ([\w_-]+)')
            for error in errors_info:
                if 'pack id: ' in error:
                    malformed_ids.extend(error.split('pack id: ')[1].replace(']', '').replace('[', '').replace(
                        ' ', '').split(','))
                else:
                    malformed_pack_id = malformed_pack_pattern.findall(str(error))
                    if malformed_pack_id and error:
                        malformed_ids.extend(malformed_pack_id)
    return malformed_ids


def handle_malformed_pack_ids(malformed_pack_ids, packs_to_install):
    """
    Handles the case where the malformed id failed the installation, but it was not a part of the initial installation.
    This is in order to prevent an infinite loop for this such edge case.
    Args:
        malformed_pack_ids: the ids found from the error msg
        packs_to_install: list of packs that was already installed that caused the failure.

    Returns:
        raises an error.
    """
    for malformed_pack_id in malformed_pack_ids:
        if malformed_pack_id not in {pack['id'] for pack in packs_to_install}:
            raise Exception(f'The pack {malformed_pack_id} has failed to install even '
                            f'though it was not in the installation list')


def install_packs_from_artifacts(client: demisto_client, host: str, test_pack_path: str, pack_ids_to_install: List):
    """
    Installs all the packs located in the artifacts folder of the BitHub actions build. Please note:
    The server always returns a 200 status even if the pack was not installed.

    :param client: Demisto-py client to connect to the server.
    :param host: FQDN of the server.
    :param test_pack_path: Path to the test pack directory.
    :param pack_ids_to_install: List of pack IDs to install.
    :return: None. Call to server waits until a successful response.
    """
    logging.info(f"Test pack path is: {test_pack_path}")
    logging.info(f"Pack IDs to install are: {pack_ids_to_install}")

    local_packs = glob.glob(f"{test_pack_path}/*.zip")

    for local_pack in local_packs:
        if any(pack_id in local_pack for pack_id in pack_ids_to_install):
            logging.info(f'Installing the following pack: {local_pack}')
            upload_zipped_packs(client=client, host=host, pack_path=local_pack)


def install_packs_private(client: demisto_client,
                          host: str,
                          pack_ids_to_install: List,
                          test_pack_path: str):
    """ Make a packs installation request.

    Args:
        client (demisto_client): The configured client to use.
        host (str): The server URL.
        pack_ids_to_install (list): List of Pack IDs to install.
        test_pack_path (str): Path where test packs are located.
    """
    install_packs_from_artifacts(client,
                                 host,
                                 pack_ids_to_install=pack_ids_to_install,
                                 test_pack_path=test_pack_path)


def get_error_ids(body: str) -> set[str]:
    with contextlib.suppress(json.JSONDecodeError):
        response_info = json.loads(body)
        return {error["id"] for error in response_info.get("errors", [])}
    return set()


def install_packs(client: demisto_client,
                  host: str,
                  packs_to_install: list,
                  request_timeout: int = 3600,
                  attempts_count: int = 5,
                  sleep_interval: int = 60,
                  ):
    """ Make a packs installation request.
       If a pack fails to install due to malformed pack, this function catches the corrupted pack and call another
       request to install packs again, this time without the corrupted pack.
       If a pack fails to install due to timeout when sending a request to GCP,
       request to install all packs again once more.

    Args:
        client (demisto_client): The configured client to use.
        host (str): The server URL.
        packs_to_install (list): A list of the packs to install.
        request_timeout (int): Timeout setting, in seconds, for the installation request.
        attempts_count (int): The number of attempts to install the packs.
        sleep_interval (int): The sleep interval, in seconds, between install attempts.
    """
    global SUCCESS_FLAG
<<<<<<< HEAD

    class GCPTimeOutException(ApiException):
        def __init__(self, error):
            if '/packs/' in error:
                self.pack_id = get_pack_id_from_error_with_gcp_path(error)
            super().__init__()

    class MalformedPackException(ApiException):
        def __init__(self, pack_ids):
            self.malformed_ids = pack_ids
            super().__init__()

    class GeneralItemNotFoundError(ApiException):
        def __init__(self, error_msg):
            self.error_msg = error_msg
            super().__init__()

    def call_install_packs_request(packs, attempts_count=1):
        for attempt in range(attempts_count):
=======
    try:
        for attempt in range(attempts_count - 1, -1, -1):
>>>>>>> 48f4de1e
            try:
                logging.info(f"Installing packs {', '.join([p.get('id') for p in packs_to_install])} on server {host}. "
                             f"Attempt: {attempts_count - attempt}/{attempts_count}")
                response, status_code, headers = demisto_client.generic_request_func(client,
                                                                                     path='/contentpacks/marketplace/install',
                                                                                     method='POST',
                                                                                     body={'packs': packs_to_install,
                                                                                           'ignoreWarnings': True},
                                                                                     accept='application/json',
                                                                                     _request_timeout=request_timeout,
                                                                                     response_type='object')

                if 200 <= status_code < 300 and status_code != 204:
                    packs_data = [{'ID': pack.get('id'), 'CurrentVersion': pack.get('currentVersion')} for pack in response]
                    logging.success(f'Packs were successfully installed on server {host}')
                    logging.debug(f'The packs that were successfully installed on server {host}:\n{packs_data}')
                    break

                if not attempt:
                    raise Exception(f"Got bad status code: {status_code}, headers: {headers}")

                logging.warning(f"Got bad status code: {status_code} from the server, headers:{headers}")

            except ApiException as ex:
                if malformed_ids := find_malformed_pack_id(ex.body):
                    handle_malformed_pack_ids(malformed_ids, packs_to_install)
                    if not attempt:
                        raise Exception(f"malformed packs: {malformed_ids}") from ex

                    # We've more attempts, retrying without tho malformed packs.
                    SUCCESS_FLAG = False
                    logging.error(f"Unable to install malformed packs: {malformed_ids}, retrying without them.")
                    packs_to_install = [pack for pack in packs_to_install if pack['id'] not in malformed_ids]

                if (error_ids := get_error_ids(ex.body)) and WLM_TASK_FAILED_ERROR_CODE in error_ids:
                    # If we got this error code, it means that the modeling rules are not valid, exiting install flow.
                    raise Exception(f"Got [{WLM_TASK_FAILED_ERROR_CODE}] error code - Modeling rules and Dataset validations "
                                    f"failed. Please look at GCP logs to understand why it failed.") from ex

                if not attempt:  # exhausted all attempts, understand what happened and exit.
                    if 'timeout awaiting response' in ex.body:
                        if '/packs/' in ex.body:
                            pack_id = get_pack_id_from_error_with_gcp_path(ex.body)
                            raise Exception(f"timeout awaiting response headers while trying to install pack {pack_id}") from ex

                        raise Exception("timeout awaiting response headers while trying to install, "
                                        "couldn't determine pack id.") from ex

                    if 'Item not found' in ex.body:
                        raise Exception(f'Item not found error, headers:{ex.headers}.') from ex

                    # Unknown exception reason, re-raise.
                    raise Exception(f"Got {ex.status} from server, message:{ex.body}, headers:{ex.headers}") from ex
            except (HTTPError, HTTPWarning) as http_ex:
                if not attempt:
                    raise Exception("Failed to perform http request to the server") from http_ex

            # There are more attempts available, sleep and retry.
            logging.debug(f"failed to install packs: {packs_to_install}, sleeping for {sleep_interval} seconds.")
            sleep(sleep_interval)
    except Exception as e:
<<<<<<< HEAD
        logging.exception(f'The request to install packs has failed. Additional info: {str(e)}')
=======
        logging.exception(f'The request to install packs: {packs_to_install} has failed. Additional info: {str(e)}')
>>>>>>> 48f4de1e
        SUCCESS_FLAG = False

    finally:
        return SUCCESS_FLAG


def search_pack_and_its_dependencies(client: demisto_client,
                                     pack_id: str,
                                     packs_to_install: list,
                                     installation_request_body: list,
                                     lock: Lock,
                                     packs_in_the_list_to_install: list,
                                     one_pack_and_its_dependencies_in_batch: bool = False,
                                     batch_packs_install_request_body: list = None,
                                     ):
    """ Searches for the pack of the specified file path, as well as its dependencies,
        and updates the list of packs to be installed accordingly.

    Args:
        client (demisto_client): The configured client to use.
        pack_id (str): The id of the pack to be installed.
        packs_to_install (list) A list of the packs to be installed in this iteration.
        installation_request_body (list): A list of packs to be installed, in the request format.
        lock (Lock): A lock object.
        packs_in_the_list_to_install (list): list of packs that are already in the list to install
        one_pack_and_its_dependencies_in_batch(bool): Whether to install packs in small batches.
            If false - install all packs in one batch.
        batch_packs_install_request_body (list): A list of lists packs to be installed, in the request format.
            Each list contain one pack and its dependencies.

    """
    pack_data = {}
    if pack_id not in packs_to_install:
        pack_display_name = get_pack_display_name(pack_id)
        if pack_display_name:
            pack_data = search_pack(client, pack_display_name, pack_id, lock)
        if pack_data is None:
            pack_data = {
                'id': pack_id,
                'version': '1.0.0'
            }

    if pack_data:
        dependencies = get_pack_dependencies(client, pack_data, lock)

        current_packs_to_install = [pack_data]
        if dependencies:
            # Check that the dependencies don't include a deprecated pack:
            for dependency in dependencies:
                pack_path = os.path.join(PACKS_FOLDER, dependency.get('id'))
                if is_pack_deprecated(pack_path):
                    logging.critical(f'Pack {pack_id} depends on pack {dependency.get("id")} which is a deprecated '
                                     f'pack.')
                    global SUCCESS_FLAG
                    SUCCESS_FLAG = False
                else:
                    current_packs_to_install.append(dependency)

        lock.acquire()
        if one_pack_and_its_dependencies_in_batch:
            pack_and_its_dependencies = \
                {p['id']: p for p in current_packs_to_install if p['id'] not in packs_in_the_list_to_install}
            if pack_and_its_dependencies:
                packs_in_the_list_to_install += pack_and_its_dependencies
                batch_packs_install_request_body.append(list(pack_and_its_dependencies.values()))  # type:ignore[union-attr]
        else:
            for pack in current_packs_to_install:
                if pack['id'] not in packs_to_install:
                    packs_to_install.append(pack['id'])
                    installation_request_body.append(pack)
        lock.release()


def get_latest_version_from_bucket(pack_id: str, production_bucket: Bucket) -> str:
    """ Retrieves the latest version of pack in the bucket

    Args:
        pack_id (str): The pack id to retrieve the latest version
        production_bucket (Bucket): The GCS production bucket

    Returns: The latest version of the pack as it is in the production bucket

    """
    pack_bucket_path = os.path.join(GCPConfig.PRODUCTION_STORAGE_BASE_PATH, pack_id)
    logging.debug(f'Trying to get latest version for pack {pack_id} from bucket path {pack_bucket_path}')
    # Adding the '/' in the end of the prefix to search for the exact pack id
    pack_versions_paths = [f.name for f in production_bucket.list_blobs(prefix=f'{pack_bucket_path}/') if
                           f.name.endswith('.zip')]

    pack_versions = []
    for path in pack_versions_paths:
        versions = PACK_PATH_VERSION_REGEX.findall(path)
        if not versions:
            continue
        pack_versions.append(Version(versions[0]))

    logging.debug(f'Found the following zips for {pack_id} pack: {pack_versions}')
    if pack_versions:
        return str(max(pack_versions))
    logging.error(f'Could not find any versions for pack {pack_id} in bucket path {pack_bucket_path}')
    return ''


def get_pack_installation_request_data(pack_id: str, pack_version: str):
    """
    Returns the installation request data of a given pack and its version. The request must have the ID and Version.

    :param pack_id: ID of the pack to add.
    :param pack_version: Version of the pack to add.
    :return: The request data part of the pack
    """
    return {
        'id': pack_id,
        'version': pack_version
    }


def install_all_content_packs_for_nightly(client: demisto_client, host: str, service_account: str):
    """ Iterates over the packs currently located in the Packs directory. Wrapper for install_packs.
    Retrieving the latest version of each pack from the production bucket.

    :param client: Demisto-py client to connect to the server.
    :param host: FQDN of the server.
    :param service_account: The full path to the service account json.
    :return: None. Prints the response from the server in the build.
    """
    all_packs = []

    # Initiate the GCS client and get the production bucket
    storage_client = init_storage_client(service_account)
    production_bucket = storage_client.bucket(GCPConfig.PRODUCTION_BUCKET)
    logging.debug(f"Installing all content packs for nightly flow in server {host}")

    # Add deprecated packs to IGNORED_FILES list:
    for pack_id in os.listdir(PACKS_FULL_PATH):
        if is_pack_hidden(pack_id):
            logging.debug(f'Skipping installation of hidden pack "{pack_id}"')
            IGNORED_FILES.append(pack_id)

    for pack_id in os.listdir(PACKS_FULL_PATH):
        if pack_id not in IGNORED_FILES:
            pack_version = get_latest_version_from_bucket(pack_id, production_bucket)
            if pack_version:
                all_packs.append(get_pack_installation_request_data(pack_id, pack_version))
    install_packs(client, host, all_packs)


def install_all_content_packs_from_build_bucket(client: demisto_client, host: str, server_version: str,
                                                bucket_packs_root_path: str, service_account: str,
                                                extract_destination_path: str):
    """ Iterates over the packs currently located in the Build bucket. Wrapper for install_packs.
    Retrieving the metadata of the latest version of each pack from the index.zip of the build bucket.

    :param client: Demisto-py client to connect to the server.
    :param host: FQDN of the server.
    :param server_version: The version of the server the packs are installed on.
    :param bucket_packs_root_path: The prefix to the root of packs in the bucket
    :param service_account: Google Service Account
    :param extract_destination_path: the full path of extract folder for the index.
    :return: None. Prints the response from the server in the build.
    """
    all_packs = []
    logging.debug(f"Installing all content packs in server {host} from packs path {bucket_packs_root_path}")

    storage_client = init_storage_client(service_account)
    build_bucket = storage_client.bucket(GCPConfig.CI_BUILD_BUCKET)
    index_folder_path, _, _ = download_and_extract_index(build_bucket, extract_destination_path, bucket_packs_root_path)

    for pack_id in os.listdir(index_folder_path):
        if Path(os.path.join(index_folder_path, pack_id)).is_dir():
            metadata_path = os.path.join(index_folder_path, pack_id, Pack.METADATA)
            pack_metadata = load_json(metadata_path)
            if 'partnerId' in pack_metadata:  # not installing private packs
                continue
            pack_version = pack_metadata.get(Metadata.CURRENT_VERSION, Metadata.SERVER_DEFAULT_MIN_VERSION)
            server_min_version = pack_metadata.get(Metadata.SERVER_MIN_VERSION, Metadata.SERVER_DEFAULT_MIN_VERSION)
            hidden = pack_metadata.get(Metadata.HIDDEN, False)
            # Check if the server version is greater than the minimum server version required for this pack or if the
            # pack is hidden (deprecated):
            if ('Master' in server_version or Version(server_version) >= Version(server_min_version)) and \
                    not hidden:
                logging.debug(f"Appending pack id {pack_id}")
                all_packs.append(get_pack_installation_request_data(pack_id, pack_version))
            else:
                reason = 'Is hidden' if hidden else f'min server version is {server_min_version}'
                logging.debug(f'Pack: {pack_id} with version: {pack_version} will not be installed on {host}. '
                              f'Pack {reason}.')
    return install_packs(client, host, all_packs)


def upload_zipped_packs(client: demisto_client,
                        host: str,
                        pack_path: str):
    """ Install packs from zip file.

        Args:
            client (demisto_client): The configured client to use.
            host (str): The server URL.
            pack_path (str): path to pack zip.
        """
    header_params = {
        'Content-Type': 'multipart/form-data'
    }
    auth_settings = ['api_key', 'csrf_token', 'x-xdr-auth-id']
    file_path = str(Path(pack_path).resolve())
    files = {'file': file_path}

    logging.info(f'Making "POST" request to server {host} - to install all packs from file {pack_path}')

    # make the pack installation request
    try:
        response_data, status_code, _ = client.api_client.call_api(resource_path='/contentpacks/installed/upload',
                                                                   method='POST',
                                                                   auth_settings=auth_settings,
                                                                   header_params=header_params, files=files,
                                                                   response_type='object')

        if 200 <= status_code < 300:
            logging.info(f'All packs from file {pack_path} were successfully installed on server {host}')
        else:
            message = response_data.get('message', '')
            raise Exception(f'Failed to install packs - with status code {status_code}\n{message}')
    except Exception:
        logging.exception('The request to install packs has failed.')
        sys.exit(1)


def search_and_install_packs_and_their_dependencies_private(test_pack_path: str,
                                                            pack_ids: list,
                                                            client: demisto_client):
    """ Searches for the packs from the specified list, searches their dependencies, and then installs them.
    Args:
        test_pack_path (str): Path of where the test packs are located.
        pack_ids (list): A list of the pack ids to search and install.
        client (demisto_client): The client to connect to.

    Returns (list, bool):
        A list of the installed packs' ids, or an empty list if is_nightly == True.
        A flag that indicates if the operation succeeded or not.
    """
    host = client.api_client.configuration.host

    logging.info(f'Starting to search and install packs in server: {host}')

    install_packs_private(client, host, pack_ids, test_pack_path)

    return SUCCESS_FLAG


def search_and_install_packs_and_their_dependencies(pack_ids: list,
                                                    client: demisto_client, hostname: str | None = None,
                                                    install_packs_one_by_one=False):
    """ Searches for the packs from the specified list, searches their dependencies, and then
    installs them.
    Args:
        pack_ids (list): A list of the pack ids to search and install.
        client (demisto_client): The client to connect to.
        hostname (str): Hostname of instance. Using for logs.
        install_packs_one_by_one(bool): Whether to install packs in small batches.
            If false - install all packs in one batch.

    Returns (list, bool):
        A list of the installed packs' ids, or an empty list if is_nightly == True.
        A flag that indicates if the operation succeeded or not.
    """
    host = hostname or client.api_client.configuration.host

    logging.info(f'Starting to search and install packs in server: {host}')

    packs_to_install: list = []  # we save all the packs we want to install, to avoid duplications
    installation_request_body: list = []  # the packs to install, in the request format
    batch_packs_install_request_body: list = []    # list of lists of packs to install if install packs one by one.
    # Each list contain one pack and its dependencies.
    packs_in_the_list_to_install: list = []    # list of packs that are already in the list to install.

    lock = Lock()

    if install_packs_one_by_one:
        for pack_id in pack_ids:
            if is_pack_hidden(pack_id):
                logging.debug(f'pack {pack_id} is hidden, skipping installation and not searching for dependencies')
                continue
            search_pack_and_its_dependencies(
                client, pack_id, packs_to_install, installation_request_body, lock,
                packs_in_the_list_to_install, install_packs_one_by_one,
                batch_packs_install_request_body)
    else:
        with ThreadPoolExecutor(max_workers=130) as pool:
            for pack_id in pack_ids:
                if is_pack_hidden(pack_id):
                    logging.debug(f'pack {pack_id} is hidden, skipping installation and not searching for dependencies')
                    continue
                pool.submit(search_pack_and_its_dependencies,
                            client, pack_id, packs_to_install, installation_request_body, lock,
                            packs_in_the_list_to_install, install_packs_one_by_one,
                            batch_packs_install_request_body)
        batch_packs_install_request_body = [installation_request_body]

    for packs_to_install_body in batch_packs_install_request_body:
        install_packs(client, host, packs_to_install_body)

    return packs_to_install, SUCCESS_FLAG<|MERGE_RESOLUTION|>--- conflicted
+++ resolved
@@ -159,27 +159,16 @@
         if status_code == 400:
             logging.error(f'Unable to find dependencies for {pack_id}.')
             return []
-        msg = response_data.get('message', '')
-        raise Exception(f'status code {status_code}\n{msg}\n')
-<<<<<<< HEAD
-    except Exception as ex:
-        logging.exception(f'The request to get pack {pack_id} dependencies has failed. {ex}.')
+        else:
+            msg = response_data.get('message', '')
+            raise Exception(f'Failed to get pack {pack_id} dependencies - with status code {status_code}\n{msg}\n')
+    except Exception:
+        logging.exception(f'The request to get pack {pack_id} dependencies has failed. {status_code=}.')
 
         lock.acquire()
         global SUCCESS_FLAG
         SUCCESS_FLAG = False
         lock.release()
-=======
-    except ApiException as api_ex:
-        with lock:
-            SUCCESS_FLAG = False
-        logging.exception(f"The request to get pack {pack_id} dependencies has failed, Got {api_ex.status} from server, "
-                          f"message:{api_ex.body}, headers:{api_ex.headers}")
-    except Exception as ex:
-        with lock:
-            SUCCESS_FLAG = False
-        logging.exception(f"The request to get pack {pack_id} dependencies has failed. {ex}.")
->>>>>>> 48f4de1e
 
 
 def search_pack(client: demisto_client,
@@ -348,8 +337,6 @@
         attempts_count (int): The number of attempts to install the packs.
         sleep_interval (int): The sleep interval, in seconds, between install attempts.
     """
-    global SUCCESS_FLAG
-<<<<<<< HEAD
 
     class GCPTimeOutException(ApiException):
         def __init__(self, error):
@@ -369,10 +356,6 @@
 
     def call_install_packs_request(packs, attempts_count=1):
         for attempt in range(attempts_count):
-=======
-    try:
-        for attempt in range(attempts_count - 1, -1, -1):
->>>>>>> 48f4de1e
             try:
                 logging.info(f"Installing packs {', '.join([p.get('id') for p in packs_to_install])} on server {host}. "
                              f"Attempt: {attempts_count - attempt}/{attempts_count}")
@@ -434,11 +417,8 @@
             logging.debug(f"failed to install packs: {packs_to_install}, sleeping for {sleep_interval} seconds.")
             sleep(sleep_interval)
     except Exception as e:
-<<<<<<< HEAD
         logging.exception(f'The request to install packs has failed. Additional info: {str(e)}')
-=======
-        logging.exception(f'The request to install packs: {packs_to_install} has failed. Additional info: {str(e)}')
->>>>>>> 48f4de1e
+        global SUCCESS_FLAG
         SUCCESS_FLAG = False
 
     finally:
