category: Identity and Access Management
commonfields:
  id: Salesforce IAM
  version: -1
configuration:
- display: 'Salesforce url (Eg: https://<domain>.salesforce.com/)'
  name: url
  required: true
  type: 0
- display: User name
  name: credentials
  required: true
  type: 9
- display: Consumer Key
  name: consumer_key
<<<<<<< HEAD
  required: false
=======
>>>>>>> 31726edf
  type: 4
  hidden: true
- display: Consumer Secret
  name: consumer_secret
<<<<<<< HEAD
  required: false
=======
>>>>>>> 31726edf
  type: 4
  hidden: true
- display: Consumer Key
  name: credentials_consumer
<<<<<<< HEAD
  required: false
=======
>>>>>>> 31726edf
  type: 9
  displaypassword: Consumer Secret
  section: Connect
- display: Trust any certificate (not secure)
  name: insecure
  type: 8
- display: Use system proxy settings
  name: proxy
  type: 8
- defaultvalue: 'true'
  display: Allow creating users
  name: create_user_enabled
  type: 8
- defaultvalue: 'true'
  display: Allow updating users
  name: update_user_enabled
  type: 8
- defaultvalue: 'true'
  display: Allow enabling users
  name: enable_user_enabled
  type: 8
- defaultvalue: 'true'
  display: Allow disabling users
  name: disable_user_enabled
  type: 8
- defaultvalue: 'true'
  display: Automatically create user if not found in update and enable commands
  name: create_if_not_exists
  type: 8
- defaultvalue: User Profile - Salesforce (Incoming)
  display: Incoming Mapper
  name: mapper_in
  required: true
  type: 0
- defaultvalue: User Profile - Salesforce (Outgoing)
  display: Outgoing Mapper
  name: mapper_out
  required: true
  type: 0
- additionalinfo: Used when creating a new user.
  defaultvalue: en_US
  display: Default Local Sid Key
  name: localesidkey
  required: true
  type: 0
- additionalinfo: Used when creating a new user.
  defaultvalue: ISO-8859-1
  display: Default Email Encoding Key
  name: emailencodingkey
  required: true
  type: 0
- additionalinfo: Used when creating a new user.
  defaultvalue: en_US
  display: Default Language Locale Key
  name: languagelocalekey
  required: true
  type: 0
description: Integrate with Salesforce's services to perform Identity Lifecycle Management operations.
display: Salesforce IAM
name: Salesforce IAM
script:
  commands:
  - arguments:
    - description: User Profile indicator details.
      name: user-profile
      required: true
    - auto: PREDEFINED
      defaultValue: 'true'
      description: When set to true, after the command execution the status of the user in the 3rd-party integration will be active.
      name: allow-enable
      predefined:
      - 'true'
      - 'false'
    description: Creates a user.
    execution: true
    name: iam-create-user
    outputs:
    - contextPath: IAM.Vendor.active
      description: If true the employee's status is active, otherwise false.
      type: Boolean
    - contextPath: IAM.Vendor.brand
      description: Name of the integration.
      type: String
    - contextPath: IAM.Vendor.details
      description: Gives the user information if the API was successful, otherwise error information.
      type: string
    - contextPath: IAM.Vendor.email
      description: The employee's email address.
      type: String
    - contextPath: IAM.Vendor.errorCode
      description: HTTP error response code.
      type: Number
    - contextPath: IAM.Vendor.errorMessage
      description: Reason why the API failed.
      type: String
    - contextPath: IAM.Vendor.id
      description: The employee's user ID in the app.
      type: String
    - contextPath: IAM.Vendor.instanceName
      description: Name of the integration instance.
      type: string
    - contextPath: IAM.Vendor.success
      description: If true, the command was executed successfully, otherwise false.
      type: Boolean
    - contextPath: IAM.Vendor.username
      description: The employee's username in the app.
      type: String
  - arguments:
    - description: A User Profile indicator.
      name: user-profile
      required: true
    - auto: PREDEFINED
      defaultValue: 'true'
      description: When set to true, after the command execution the status of the user in the 3rd-party integration will be active.
      name: allow-enable
      predefined:
      - 'true'
      - 'false'
    description: Updates an existing user with the data passed in the user-profile argument.
    execution: true
    name: iam-update-user
    outputs:
    - contextPath: IAM.Vendor.active
      description: If true the employee's status is active, otherwise false.
      type: Boolean
    - contextPath: IAM.Vendor.brand
      description: Name of the integration.
      type: String
    - contextPath: IAM.Vendor.details
      description: Gives the user information if the API was successful, otherwise error information.
      type: string
    - contextPath: IAM.Vendor.email
      description: The employee's email address.
      type: String
    - contextPath: IAM.Vendor.errorCode
      description: HTTP error response code.
      type: Number
    - contextPath: IAM.Vendor.errorMessage
      description: Reason why the API failed.
      type: String
    - contextPath: IAM.Vendor.id
      description: The employee's user ID in the app.
      type: String
    - contextPath: IAM.Vendor.instanceName
      description: Name of the integration instance.
      type: string
    - contextPath: IAM.Vendor.success
      description: If true, the command was executed successfully, otherwise false.
      type: Boolean
    - contextPath: IAM.Vendor.username
      description: The employee's username in the app.
      type: String
  - arguments:
    - description: A User Profile indicator.
      name: user-profile
      required: true
    description: Retrieves a single user resource.
    name: iam-get-user
    outputs:
    - contextPath: IAM.Vendor.active
      description: If true the employee's status is active, otherwise false.
      type: Boolean
    - contextPath: IAM.Vendor.brand
      description: Name of the integration.
      type: String
    - contextPath: IAM.Vendor.details
      description: Gives the user information if the API was successful, otherwise error information.
      type: string
    - contextPath: IAM.Vendor.email
      description: The employee's email address.
      type: String
    - contextPath: IAM.Vendor.errorCode
      description: HTTP error response code.
      type: Number
    - contextPath: IAM.Vendor.errorMessage
      description: Reason why the API failed.
      type: String
    - contextPath: IAM.Vendor.id
      description: The employee's user ID in the app.
      type: String
    - contextPath: IAM.Vendor.instanceName
      description: Name of the integration instance.
      type: string
    - contextPath: IAM.Vendor.success
      description: If true, the command was executed successfully, otherwise false.
      type: Boolean
    - contextPath: IAM.Vendor.username
      description: The employee's username in the app.
      type: String
  - arguments:
    - description: A User Profile indicator.
      name: user-profile
      required: true
    description: Disable an active user.
    execution: true
    name: iam-disable-user
    outputs:
    - contextPath: IAM.Vendor.active
      description: If true the employee's status is active, otherwise false.
      type: Boolean
    - contextPath: IAM.Vendor.brand
      description: Name of the integration.
      type: String
    - contextPath: IAM.Vendor.details
      description: Gives the user information if the API was successful, otherwise error information.
      type: string
    - contextPath: IAM.Vendor.email
      description: The employee's email address.
      type: String
    - contextPath: IAM.Vendor.errorCode
      description: HTTP error response code.
      type: Number
    - contextPath: IAM.Vendor.errorMessage
      description: Reason why the API failed.
      type: String
    - contextPath: IAM.Vendor.id
      description: The employee's user ID in the app.
      type: String
    - contextPath: IAM.Vendor.instanceName
      description: Name of the integration instance.
      type: string
    - contextPath: IAM.Vendor.success
      description: If true, the command was executed successfully, otherwise false.
      type: Boolean
    - contextPath: IAM.Vendor.username
      description: The employee's username in the app.
      type: String
  - description: Retrieves a User Profile schema which holds all of the user fields within the application. Used for outgoing-mapping through the Get Schema option.
    name: get-mapping-fields
<<<<<<< HEAD
  dockerimage: demisto/python3:3.10.12.62631
  feed: false
  isfetch: false
  longRunning: false
  longRunningPort: false
=======
  dockerimage: demisto/python3:3.10.12.63474
>>>>>>> 31726edf
  runonce: false
  script: '-'
  subtype: python3
  type: python
  ismappable: true
  isremotesyncout: true
tests:
- No tests
fromversion: 6.0.0<|MERGE_RESOLUTION|>--- conflicted
+++ resolved
@@ -13,26 +13,14 @@
   type: 9
 - display: Consumer Key
   name: consumer_key
-<<<<<<< HEAD
-  required: false
-=======
->>>>>>> 31726edf
   type: 4
   hidden: true
 - display: Consumer Secret
   name: consumer_secret
-<<<<<<< HEAD
-  required: false
-=======
->>>>>>> 31726edf
   type: 4
   hidden: true
 - display: Consumer Key
   name: credentials_consumer
-<<<<<<< HEAD
-  required: false
-=======
->>>>>>> 31726edf
   type: 9
   displaypassword: Consumer Secret
   section: Connect
@@ -262,15 +250,7 @@
       type: String
   - description: Retrieves a User Profile schema which holds all of the user fields within the application. Used for outgoing-mapping through the Get Schema option.
     name: get-mapping-fields
-<<<<<<< HEAD
-  dockerimage: demisto/python3:3.10.12.62631
-  feed: false
-  isfetch: false
-  longRunning: false
-  longRunningPort: false
-=======
   dockerimage: demisto/python3:3.10.12.63474
->>>>>>> 31726edf
   runonce: false
   script: '-'
   subtype: python3
