commonfields:
  id: Salesforce
  version: -1
name: Salesforce
display: Salesforce
category: Case Management
description: CRM Services
configuration:
- display: Instance URL
  name: InstanceURL
  defaultvalue: https://login.salesforce.com
  type: 0
  required: true
- display: Credentials
  name: credentials
  defaultvalue: ""
  type: 9
  required: true
- display: Consumer Key
  name: clientID
  defaultvalue: ""
  type: 0
<<<<<<< HEAD
  required: false
=======
>>>>>>> 31726edf
  hidden: true
- display: Consumer Secret
  name: clientSecret
  defaultvalue: ""
  type: 4
<<<<<<< HEAD
  required: false
  hidden: true
- display: Consumer Key
  displaypassword: Consumer Secret
  name:  credentials_client_secret
  required: false
=======
  hidden: true
- display: Consumer Key
  displaypassword: Consumer Secret
  name: credentials_client_secret
>>>>>>> 31726edf
  type: 9
- display: Trust any certificate (not secure)
  name: insecure
  type: 8
- display: 'Fetch type: cases/comments (Only fetch comments when using the SalesforceAskUser automation)'
  name: fetchType
  defaultvalue: cases
  type: 0
- display: Use system proxy settings
  name: useproxy
  type: 8
- display: Fetch incidents
  name: isFetch
  type: 8
- display: Incident type
  name: incidentType
  type: 13
script:
  script: ''
  type: javascript
  commands:
  - name: salesforce-search
    arguments:
    - name: pattern
      required: true
      description: The string or number to search.
    outputs:
    - contextPath: SalesForce.Case.ID
      description: The ID of the case object.
      type: string
    - contextPath: SalesForce.Case.CaseNumber
      description: The case number.
      type: string
    - contextPath: SalesForce.Case.Subject
      description: The subject of the case.
      type: string
    - contextPath: SalesForce.Case.Description
      description: The description of the case.
      type: string
    - contextPath: SalesForce.Case.CreateDate
      description: The creation date the case.
      type: date
    - contextPath: SalesForce.Case.ClosedDate
      description: The closure date of the case.
      type: date
    - contextPath: SalesForce.Case.Owner
      description: The owner of the case.
      type: string
    - contextPath: SalesForce.Case.Priority
      description: 'The priority of the Case. Can be: "Low", "Medium", or "High".'
      type: string
    - contextPath: SalesForce.Case.Origin
      description: 'The origin of the case. Can be: "Web", "Phone", or "Email".'
      type: string
    - contextPath: SalesForce.Case.Status
      description: 'The status of the case. Cam be: "New", "Escalated", "On Hold", or "Closed".'
      type: string
    - contextPath: SalesForce.Case.Reason
      description: The reason for the case creation.
      type: string
    - contextPath: SalesForce.Contact.ID
      description: ID of the contact.
      type: string
    - contextPath: SalesForce.Contact.Name
      description: The name of the contact.
      type: string
    - contextPath: SalesForce.Contact.Account
      description: The account associated with the Contact information.
      type: string
    - contextPath: SalesForce.Contact.Title
      description: The title of the contact.
      type: string
    - contextPath: SalesForce.Contact.Phone
      description: The phone number of the contact.
      type: string
    - contextPath: SalesForce.Contact.MobliePhone
      description: The mobile number of the contact.
      type: string
    - contextPath: SalesForce.Contact.Email
      description: The email of the contact.
      type: string
    - contextPath: SalesForce.Contact.Owner
      description: The owner of the contact.
      type: string
    - contextPath: SalesForce.Lead.ID
      description: The Lead ID.
      type: string
    - contextPath: SalesForce.Lead.Name
      description: The Lead name.
      type: string
    - contextPath: SalesForce.Lead.Title
      description: The title of the lead.
      type: string
    - contextPath: SalesForce.Lead.Company
      description: The Lead company.
      type: string
    - contextPath: SalesForce.Lead.Phone
      description: The Lead phone number.
      type: string
    - contextPath: SalesForce.Lead.Mobile
      description: The Lead Mobile Number.
      type: string
    - contextPath: SalesForce.Lead.Email
      description: The Lead email.
      type: string
    - contextPath: SalesForce.Lead.Owner
      description: The Lead owner.
      type: string
    - contextPath: SalesForce.Lead.Status
      description: 'The lead status. Can be: "New", "Nurturing", "Working", "Qualified", or "Unqualified".'
      type: string
    - contextPath: SalesForce.Task.ID
      description: The ID of the task.
      type: string
    - contextPath: SalesForce.Task.Subject
      description: The subject of the task.
      type: string
    - contextPath: SalesForce.Task.Lead
      description: The leader of the task.
      type: string
    - contextPath: SalesForce.Task.RelatedTo
      description: The relevant account.
      type: string
    - contextPath: SalesForce.Task.DueDate
      description: The due date of the task.
      type: date
    - contextPath: SalesForce.User.ID
      description: The ID of the user.
      type: string
    - contextPath: SalesForce.User.Name
      description: The name of the user.
      type: string
    - contextPath: SalesForce.User.Title
      description: The title of the user.
      type: string
    - contextPath: SalesForce.User.Phone
      description: The phone number of the user.
      type: string
    - contextPath: SalesForce.User.Email
      description: The email of the user.
      type: string
    - contextPath: SalesForce.Case.IsEscalated
      description: Is Escalated for Case
      type: boolean
    - contextPath: SalesForce.Case.SuppliedPhone
      description: Case Supplied Phone
      type: string
    - contextPath: SalesForce.Case.SuppliedCompany
      description: Case Supplied Company
      type: string
    - contextPath: SalesForce.Case.ContactEmail
      description: Case contact Email
      type: string
    - contextPath: SalesForce.Case.ContactId
      description: Case contact Id
      type: string
    - contextPath: SalesForce.Case.AccountId
      description: Case account ID
      type: string
    description: Search records that contain values with pattern
  - name: salesforce-query
    arguments:
    - name: query
      required: true
      description: 'Query in SOQL format: "SELECT name from Account".'
    description: Queries Salesforce in SOQL format.
    execution: true
  - name: salesforce-get-object
    arguments:
    - name: path
      required: true
      description: 'The object path. For example, "Case/5000Y000001EjzRQAS" for Object "Case" with ID "5000Y000001EjzRQAS".'
    outputs:
    - contextPath: SalesForce.Case.ID
      description: The Object ID of the case.
      type: string
    - contextPath: SalesForce.Case.CaseNumber
      description: The case number.
      type: string
    - contextPath: SalesForce.Case.Subject
      description: The subject of the case.
      type: string
    - contextPath: SalesForce.Case.Description
      description: The description of the case.
      type: string
    - contextPath: SalesForce.Case.CreateDate
      description: The creation date of the case.
      type: date
    - contextPath: SalesForce.Case.ClosedDate
      description: The closure date of the case.
      type: date
    - contextPath: SalesForce.Case.Owner
      description: The owner of the case.
      type: string
    - contextPath: SalesForce.Case.Priority
      description: 'The priority of the case. Can be: "Low", "Medium", or "High".'
      type: string
    - contextPath: SalesForce.Case.Origin
      description: 'Origin of the case. Can be: "Web", "Phone", or "Email".'
      type: string
    - contextPath: SalesForce.Case.Status
      description: 'The status of the case. Can be: "New", "Escalated", "On Hold", or "Closed".'
      type: string
    - contextPath: SalesForce.Case.Reason
      description: The reason for the case creation.
      type: string
    - contextPath: SalesForce.Contact.ID
      description: The ID of the contact.
      type: string
    - contextPath: SalesForce.Contact.Name
      description: The name of the contact.
      type: string
    - contextPath: SalesForce.Contact.Account
      description: The account associated with the Contact information.
      type: string
    - contextPath: SalesForce.Contact.Title
      description: The title of the contact.
      type: string
    - contextPath: SalesForce.Contact.Phone
      description: The phone number of the contact.
      type: string
    - contextPath: SalesForce.Contact.MobliePhone
      description: The mobile number of the contact.
      type: string
    - contextPath: SalesForce.Contact.Email
      description: The email of the contact.
      type: string
    - contextPath: SalesForce.Contact.Owner
      description: The owner of the contact.
      type: string
    - contextPath: SalesForce.Lead.ID
      description: The Lead ID.
      type: string
    - contextPath: SalesForce.Lead.Name
      description: The Lead name.
      type: string
    - contextPath: SalesForce.Lead.Title
      description: The Lead title.
      type: string
    - contextPath: SalesForce.Lead.Company
      description: The Lead company.
      type: string
    - contextPath: SalesForce.Lead.Phone
      description: The Lead phone number.
      type: string
    - contextPath: SalesForce.Lead.Mobile
      description: The Lead mobile number.
      type: string
    - contextPath: SalesForce.Lead.Email
      description: The Lead email.
      type: string
    - contextPath: SalesForce.Lead.Owner
      description: The Lead owner.
      type: string
    - contextPath: SalesForce.Lead.Status
      description: 'The Lead status. Can be: "New", "Nurturing", "Working", "Qualified", or "Unqualified".'
      type: string
    - contextPath: SalesForce.Task.ID
      description: The ID of the task.
      type: string
    - contextPath: SalesForce.Task.Subject
      description: The subject of the task.
      type: string
    - contextPath: SalesForce.Task.Lead
      description: The leader of the task.
      type: string
    - contextPath: SalesForce.Task.RelatedTo
      description: The relevant account of the task.
      type: string
    - contextPath: SalesForce.Task.DueDate
      description: The due date of the task.
      type: date
    - contextPath: SalesForce.User.ID
      description: The ID of the user.
      type: string
    - contextPath: SalesForce.User.Name
      description: The name of the user.
      type: string
    - contextPath: SalesForce.User.Title
      description: The title of the user.
      type: string
    - contextPath: SalesForce.User.Phone
      description: The phone number of the user.
      type: string
    - contextPath: SalesForce.User.Email
      description: The email of the user.
      type: string
    description: Returns an object by its path.
  - name: salesforce-update-object
    arguments:
    - name: path
      required: true
      description: 'The object path. For example, "Case/5000Y000001EjzRQAS" for Object "Case" with ID "5000Y000001EjzRQAS".'
    - name: json
      required: true
      description: The JSON file with fields and values of the object to be updated.
    outputs:
    - contextPath: SalesForce.Case.ID
      description: The object ID of the case.
      type: string
    - contextPath: SalesForce.Case.CaseNumber
      description: The case number.
      type: string
    - contextPath: SalesForce.Case.Subject
      description: The subject of the case.
      type: string
    - contextPath: SalesForce.Case.Description
      description: The description of the case.
      type: string
    - contextPath: SalesForce.Case.CreateDate
      description: The creation date of the case.
      type: date
    - contextPath: SalesForce.Case.ClosedDate
      description: The closure time of the case.
      type: date
    - contextPath: SalesForce.Case.Owner
      description: The owner of the case.
      type: string
    - contextPath: SalesForce.Case.Priority
      description: 'The priority of the case. Can be: "Low", "Medium", or "High".'
      type: string
    - contextPath: SalesForce.Case.Origin
      description: 'The origin of the Case. Can be: "Web", "Phone", or "Email".'
      type: string
    - contextPath: SalesForce.Case.Status
      description: 'The status of the case. Can be: "New", "Escalated", "On Hold" ,or "Closed".'
      type: string
    - contextPath: SalesForce.Case.Reason
      description: The reason for the case creation.
      type: string
    - contextPath: SalesForce.Contact.ID
      description: The ID of the contact.
      type: string
    - contextPath: SalesForce.Contact.Name
      description: The name of the contact.
      type: string
    - contextPath: SalesForce.Contact.Account
      description: The account associated with the Contact information.
      type: string
    - contextPath: SalesForce.Contact.Title
      description: The title of the contact.
      type: string
    - contextPath: SalesForce.Contact.Phone
      description: The phone number of the contact.
      type: string
    - contextPath: SalesForce.Contact.MobliePhone
      description: The mobile number of the contact.
      type: string
    - contextPath: SalesForce.Contact.Email
      description: The email of the contact.
      type: string
    - contextPath: SalesForce.Contact.Owner
      description: The owner of the contact.
      type: string
    - contextPath: SalesForce.Lead.ID
      description: The Lead ID.
      type: string
    - contextPath: SalesForce.Lead.Name
      description: The Lead name.
      type: string
    - contextPath: SalesForce.Lead.Title
      description: The Lead title.
      type: string
    - contextPath: SalesForce.Lead.Company
      description: The Lead company.
      type: string
    - contextPath: SalesForce.Lead.Phone
      description: The Lead phone number.
      type: string
    - contextPath: SalesForce.Lead.Mobile
      description: The Lead mobile number.
      type: string
    - contextPath: SalesForce.Lead.Email
      description: The Lead email.
      type: string
    - contextPath: SalesForce.Lead.Owner
      description: The Lead owner.
      type: string
    - contextPath: SalesForce.Lead.Status
      description: 'The Lead Status. Can be: "New", "Nurturing", "Working", "Qualified", or "Unqualified".'
      type: string
    - contextPath: SalesForce.Task.ID
      description: The ID of the task.
      type: string
    - contextPath: SalesForce.Task.Subject
      description: The subject of the task.
      type: string
    - contextPath: SalesForce.Task.Lead
      description: The leader of the task.
      type: string
    - contextPath: SalesForce.Task.RelatedTo
      description: The relevant account.
      type: string
    - contextPath: SalesForce.Task.DueDate
      description: The due date of the task.
      type: date
    - contextPath: SalesForce.User.ID
      description: The ID of the user.
      type: string
    - contextPath: SalesForce.User.Name
      description: The name of the user.
      type: string
    - contextPath: SalesForce.User.Title
      description: The title of the user.
      type: string
    - contextPath: SalesForce.User.Phone
      description: The phone number of the user.
      type: string
    - contextPath: SalesForce.User.Email
      description: The email of the user.
      type: string
    description: Updates object fields.
    execution: true
  - name: salesforce-create-object
    arguments:
    - name: path
      required: true
      description: 'The object path. For example, "Case" for Object "Case".'
    - name: json
      required: true
      description: The JSON file with fields and values of the object to be created.
    outputs:
    - contextPath: SalesForce.Case.ID
      description: The Object ID of the case.
      type: string
    - contextPath: SalesForce.Case.CaseNumber
      description: The case number.
      type: string
    - contextPath: SalesForce.Case.Subject
      description: The subject of the case.
      type: string
    - contextPath: SalesForce.Case.Description
      description: The description of the case.
      type: string
    - contextPath: SalesForce.Case.CreateDate
      description: The creation date of the case.
      type: date
    - contextPath: SalesForce.Case.ClosedDate
      description: The closure date of the case.
      type: date
    - contextPath: SalesForce.Case.Owner
      description: The owner of the case.
      type: string
    - contextPath: SalesForce.Case.Priority
      description: 'The priority of the case. Can be: "Low", "Medium", "High".'
      type: string
    - contextPath: SalesForce.Case.Origin
      description: 'Origin of the Case. Can be: "Web", "Phone", or "Email".'
      type: string
    - contextPath: SalesForce.Case.Status
      description: 'The status of the case. Can be: "New", "Escalated", "On Hold", or "Closed".'
      type: string
    - contextPath: SalesForce.Case.Reason
      description: The reason for the case creation.
      type: string
    - contextPath: SalesForce.Contact.ID
      description: The ID of the contact.
      type: string
    - contextPath: SalesForce.Contact.Name
      description: The name of the contact.
      type: string
    - contextPath: SalesForce.Contact.Account
      description: The account associated with the Contact information.
      type: string
    - contextPath: SalesForce.Contact.Title
      description: The title of the contact.
      type: string
    - contextPath: SalesForce.Contact.Phone
      description: The phone number of the contact.
      type: string
    - contextPath: SalesForce.Contact.MobliePhone
      description: The mobile number of the contact.
      type: string
    - contextPath: SalesForce.Contact.Email
      description: The email of the contact.
      type: string
    - contextPath: SalesForce.Contact.Owner
      description: The owner of the contact.
      type: string
    - contextPath: SalesForce.Lead.ID
      description: The Lead ID.
      type: string
    - contextPath: SalesForce.Lead.Name
      description: The Lead name.
      type: string
    - contextPath: SalesForce.Lead.Title
      description: The Lead title.
      type: string
    - contextPath: SalesForce.Lead.Company
      description: The Lead company.
      type: string
    - contextPath: SalesForce.Lead.Phone
      description: The Lead phone number.
      type: string
    - contextPath: SalesForce.Lead.Mobile
      description: The Lead mobile number.
      type: string
    - contextPath: SalesForce.Lead.Email
      description: The Lead email.
      type: string
    - contextPath: SalesForce.Lead.Owner
      description: The Lead owner.
      type: string
    - contextPath: SalesForce.Lead.Status
      description: 'The Lead status. Can be: "New", "Nurturing", "Working", "Qualified", or "Unqualified".'
      type: string
    - contextPath: SalesForce.Task.ID
      description: The ID of the task.
      type: string
    - contextPath: SalesForce.Task.Subject
      description: The subject of the task.
      type: string
    - contextPath: SalesForce.Task.Lead
      description: The leader of the task.
      type: string
    - contextPath: SalesForce.Task.RelatedTo
      description: The relevant account of the task.
      type: string
    - contextPath: SalesForce.Task.DueDate
      description: The due date of the task.
      type: date
    - contextPath: SalesForce.User.ID
      description: The ID of the user.
      type: string
    - contextPath: SalesForce.User.Name
      description: The name of the user.
      type: string
    - contextPath: SalesForce.User.Title
      description: The title of the user.
      type: string
    - contextPath: SalesForce.User.Phone
      description: The phone number of the user.
      type: string
    - contextPath: SalesForce.User.Email
      description: The email of the user.
      type: string
    description: Creates a new object.
    execution: true
  - name: salesforce-push-comment
    arguments:
    - name: oid
      required: true
      description: The Object ID of subject.
    - name: text
      required: true
      description: Chat text
    - name: link
      description: Adds a link to the message.
    outputs:
    - contextPath: SalesForce.Comment.Body
      description: The body of the comment.
      type: string
    - contextPath: SalesForce.Comment.CreatedDate
      description: The created date of the comment.
      type: date
    - contextPath: SalesForce.Comment.Title
      description: The title of the comment.
      type: string
    - contextPath: SalesForce.Comment.ParentType
      description: The parent type of the comment.
      type: string
    - contextPath: SalesForce.Comment.ParentName
      description: The parent name of the comment.
      type: string
    - contextPath: SalesForce.Comment.URL
      description: The URL link of the comment.
      type: string
    - contextPath: SalesForce.Comment.Visibility
      description: The visibility of the comment.
      type: string
    description: Adds a comment to Chatter.
  - name: salesforce-get-case
    arguments:
    - name: oid
      description: The Object ID of the case.
    - name: caseNumber
      description: Case number of case
    outputs:
    - contextPath: SalesForce.Case.ID
      description: The Object ID of the case.
      type: string
    - contextPath: SalesForce.Case.CaseNumber
      description: The case number.
      type: string
    - contextPath: SalesForce.Case.Subject
      description: The subject of the case.
      type: string
    - contextPath: SalesForce.Case.Description
      description: The description of the case.
      type: string
    - contextPath: SalesForce.Case.CreateDate
      description: The creation date of the case.
      type: date
    - contextPath: SalesForce.Case.ClosedDate
      description: The closure date of the case.
      type: date
    - contextPath: SalesForce.Case.Owner
      description: The owner of the case.
      type: string
    - contextPath: SalesForce.Case.Priority
      description: 'The priority of the case. Can be: "Low", "Medium", or "High".'
      type: string
    - contextPath: SalesForce.Case.Origin
      description: 'The origin of the case. Can be: "Web", "Phone", or "Email".'
      type: string
    - contextPath: SalesForce.Case.Status
      description: 'The status of the case. Can be: "New", "Escalated", "On Hold", or "Closed".'
      type: string
    - contextPath: SalesForce.Case.Reason
      description: The reason for the case creation.
      type: string
    description: Returns information on a case. All arguments are optional, but you must specify at least one for the command to execute successfully.
  - name: salesforce-create-case
    arguments:
    - name: subject
      required: true
      default: true
      description: The case subject.
    - name: description
      description: The case description.
    - name: status
      required: true
      auto: PREDEFINED
      predefined:
      - New
      - On Hold
      - Closed
      - Escalated
      description: 'The Case Status. Can be: "New", "On Hold", "Closed", or "Escalated". Default is New.'
      defaultValue: New
    - name: origin
      auto: PREDEFINED
      predefined:
      - Email
      - Phone
      - Web
      description: 'The case origin. Can be: "Email", "Phone", or "Web".'
    - name: priority
      auto: PREDEFINED
      predefined:
      - Low
      - Medium
      - High
      description: 'The case priority. Can be: "Low", "Medium", or "High".'
      defaultValue: Low
    - name: type
      auto: PREDEFINED
      predefined:
      - Question
      - Problem
      - Feature Request
      description: 'The case type. Can be: "Question", "Problem", or "Feature Request".'
    outputs:
    - contextPath: SalesForce.Case.ID
      description: The Object ID of the case.
      type: string
    - contextPath: SalesForce.Case.CaseNumber
      description: The case number.
      type: string
    - contextPath: SalesForce.Case.Subject
      description: The subject of the case.
      type: string
    - contextPath: SalesForce.Case.Description
      description: The description of the case.
      type: string
    - contextPath: SalesForce.Case.CreateDate
      description: The creation date of the case.
      type: date
    - contextPath: SalesForce.Case.ClosedDate
      description: The closure date of the case.
      type: date
    - contextPath: SalesForce.Case.Owner
      description: The owner of the case.
      type: string
    - contextPath: SalesForce.Case.Priority
      description: 'The priority of the case. Can be: "Low", "Medium", or "High".'
      type: string
    - contextPath: SalesForce.Case.Origin
      description: 'The origin of the case. Can be: "Web", "Phone", or "Email".'
      type: string
    - contextPath: SalesForce.Case.Status
      description: 'The status of the case. Can be: "New", "Escalated", "On Hold", or "Closed".'
      type: string
    - contextPath: SalesForce.Case.Reason
      description: The reason for the case creation.
      type: string
    description: Creates a new case.
  - name: salesforce-update-case
    arguments:
    - name: oid
      description: The Object ID of the case.
    - name: caseNumber
      description: The case number.
    - name: subject
      description: The case subject.
    - name: description
      description: The case description.
    - name: status
      auto: PREDEFINED
      predefined:
      - New
      - On Hold
      - Closed
      - Escalated
      description: 'The case status. Can be: "New", "On Hold", "Closed", or "Escalated".'
    - name: origin
      auto: PREDEFINED
      predefined:
      - Email
      - Phone
      - Web
      description: 'The case origin. Can be: "Email", "Phone", or "Web".'
    - name: priority
      auto: PREDEFINED
      predefined:
      - Low
      - Medium
      - High
      description: 'The case priority. Can be: "Low", "Medium", or "High".'
    - name: type
      auto: PREDEFINED
      predefined:
      - Question
      - Problem
      - Feature Request
      description: 'The case type. Can be: "Question", "Problem", or "Feature Request".'
    outputs:
    - contextPath: SalesForce.Case.ID
      description: The Object ID of the case.
      type: string
    - contextPath: SalesForce.Case.CaseNumber
      description: The number of the case.
      type: string
    - contextPath: SalesForce.Case.Subject
      description: The subject of the case.
      type: string
    - contextPath: SalesForce.Case.Description
      description: The description of the case.
      type: string
    - contextPath: SalesForce.Case.CreateDate
      description: The creation date of the case.
      type: date
    - contextPath: SalesForce.Case.ClosedDate
      description: The closure date of the case.
      type: date
    - contextPath: SalesForce.Case.Owner
      description: The owner of the case.
      type: string
    - contextPath: SalesForce.Case.Priority
      description: 'The priority of the case. Can be: "Low", "Medium", or "High".'
      type: string
    - contextPath: SalesForce.Case.Origin
      description: 'Origin of the Case. Can be: "Web", "Phone", or "Email".'
      type: string
    - contextPath: SalesForce.Case.Status
      description: 'The status of the case. Can be: "New, "Escalated", "On Hold", or "Closed".'
      type: string
    - contextPath: SalesForce.Case.Reason
      description: Reason for the case creation.
      type: string
    description: Updates case fields.
  - name: salesforce-get-cases
    arguments: []
    description: Returns all cases.
  - name: salesforce-close-case
    arguments:
    - name: oid
      description: The case Object ID.
    - name: caseNumber
      description: The case number.
    outputs:
    - contextPath: SalesForce.Case.ID
      description: The Object ID of the case.
      type: string
    - contextPath: SalesForce.Case.CaseNumber
      description: The case number.
      type: string
    - contextPath: SalesForce.Case.Subject
      description: The subject of the case.
      type: string
    - contextPath: SalesForce.Case.Description
      description: Case Description
      type: string
    - contextPath: SalesForce.Case.CreateDate
      description: Creation Time of Case
      type: date
    - contextPath: SalesForce.Case.ClosedDate
      description: Closure Time of Case
      type: date
    - contextPath: SalesForce.Case.Owner
      description: Case Owner
      type: string
    - contextPath: SalesForce.Case.Priority
      description: Priority of the Case. one of Low, Medium, High.
      type: string
    - contextPath: SalesForce.Case.Origin
      description: Origin of the Case. one of Web, Phone, Email.
      type: string
    - contextPath: SalesForce.Case.Status
      description: 'Case Status. one of the following: New, Escalated, On Hold or Closed.'
      type: string
    - contextPath: SalesForce.Case.Reason
      description: Reason for case creation
      type: string
    important:
    - contextPath: SalesForce.Case.Status
      description: Case Status. Will be 'Closed'.
      related: ""
    description: Close a case
  - name: salesforce-push-comment-threads
    arguments:
    - name: id
      required: true
      description: The Chatter comment Thread ID
    - name: text
      required: true
      description: The comment text
    outputs:
    - contextPath: SalesForce.Comment.Reply.Body
      description: Reply body
      type: string
    - contextPath: SalesForce.Comment.Reply.CreatedDate
      description: Reply created date
      type: date
    - contextPath: SalesForce.Comment.Reply.URL
      description: Reply URL link
      type: string
    description: Add the comment to the chatter thread. Use this command only after salesforce-push-comment
  - name: salesforce-delete-case
    arguments:
    - name: oid
      description: The Object ID of the case.
    - name: caseNumber
      description: The case number.
    description: Deletes a case.
  - name: salesforce-get-casecomment
    arguments:
    - name: oid
      description: Returns information of a case.
    - name: caseNumber
      description: The case number of the case.
    outputs:
    - contextPath: ID
      description: The ID of the case.
      type: string
    - contextPath: ParentId
      description: The ID of the parent case of the case comment. Required.
      type: string
    - contextPath: IsPublished
      description: Whether the case comment is visible to customers in the Self-Service portal (true). The label is published. This is the only CaseComment field that can be updated through the API.
      type: boolean
    - contextPath: CommentBody
      description: The text of the case body. Maximum size is 4,000 bytes. The label is Body.
      type: string
    - contextPath: CreatedById
      description: 'The created date by ID.'
    - contextPath: CreatedDate
      description: The created date.
      type: string
    - contextPath: SystemModstamp
      description: 'The SystemMod stamp.'
      type: string
    - contextPath: LastModifiedDate
      description: 'The last modified date. '
      type: string
    - contextPath: LastModifiedById
      description: 'The last modified date by ID.'
      type: string
    - contextPath: IsDeleted
      description: Whether the object has been moved to the Recycle Bin (true). Label is Deleted.
      type: boolean
    description: Returns a comment through the case number.
  - name: salesforce-post-casecomment
    arguments:
    - name: oid
      description: The Object ID of the case.
    - name: caseNumber
      description: The case number of the case.
    - name: text
      description: Added Text to context
    description: The post comment through the case number.
  - name: salesforce-get-user
    arguments:
    - name: oid
      description: The Object ID of the case.
    - name: caseNumber
      description: The case number of the case.
    outputs:
    - contextPath: ID
      description: The ID of the case.
      type: string
    - contextPath: Alias
      description: The user’s alias. Required. For example, jsmith.
      type: string
    - contextPath: CommunityNickname
      description: The name used to identify the user in the Community application, which includes the ideas and answers features.
      type: string
    - contextPath: CreatedById
      description: 'Created by the ID.'
      type: string
    - contextPath: Email
      description: The user’s email address. Required.
      type: string
    - contextPath: LastLoginDate
      description: The time and date when the user last successfully logged in. This value is updated if 60 seconds have elapsed since the user’s last login.
      type: string
    - contextPath: LastModifiedDate
      description: The last modified date.
      type: string
    - contextPath: LastName
      description: The user’s last name. Required.
      type: string
    - contextPath: Name
      description: Concatenation of FirstName and LastName. Limited to 121 characters.
      type: string
    - contextPath: Username
      description: Contains the name that a user enters to log in to the API or the user interface. Required. Must be in the form of an email address, all characters should be lowercase, and unique across all organizations. Each added user counts as a license. Every organization has a maximum number of licenses. If you attempt to exceed the maximum number of licenses by inserting user records, the attempt to create a user is rejected.
      type: string
    - contextPath: UserRoleId
      description: The ID of the user’s UserRole. Label is Role ID.
      type: string
    description: Returns the UserName through the case number.
  - name: salesforce-get-org
    arguments:
    - name: caseNumber
      description: The case number of the case.
    outputs:
    - contextPath: ID
      description: The unique ID of the case.
      type: string
    - contextPath: Name
      description: 'Name of the account. Required. Label is Account Name. Maximum size is 255 characters. If the account has a record type of Person Account, this value is the concatenation of the FirstName, MiddleName, LastName, and Suffix of the associated person contact. You cannot modify this value.'
      type: string
    description: 'Returns organization details from the case number. '
  isfetch: true
fromversion: 5.0.0<|MERGE_RESOLUTION|>--- conflicted
+++ resolved
@@ -20,28 +20,15 @@
   name: clientID
   defaultvalue: ""
   type: 0
-<<<<<<< HEAD
-  required: false
-=======
->>>>>>> 31726edf
   hidden: true
 - display: Consumer Secret
   name: clientSecret
   defaultvalue: ""
   type: 4
-<<<<<<< HEAD
-  required: false
-  hidden: true
-- display: Consumer Key
-  displaypassword: Consumer Secret
-  name:  credentials_client_secret
-  required: false
-=======
   hidden: true
 - display: Consumer Key
   displaypassword: Consumer Secret
   name: credentials_client_secret
->>>>>>> 31726edf
   type: 9
 - display: Trust any certificate (not secure)
   name: insecure
