import pytest
import os
import json
from urllib.parse import unquote

from _pytest.python_api import raises

import demistomock as demisto
from CommonServerPython import (outputPaths, entryTypes, DemistoException, IncidentStatus, ScheduledCommand,
                                CommandResults, requests)
from test_data import input_data
from freezegun import freeze_time
from typing import Any
from pytest_mock import MockerFixture

RETURN_ERROR_TARGET = 'CrowdStrikeFalcon.return_error'
SERVER_URL = 'https://4.4.4.4'


def load_json(file: str):
    with open(file) as f:
        return json.load(f)


@pytest.fixture(autouse=True)
def get_access_token(requests_mock, mocker):
    mocker.patch.object(
        demisto,
        'params',
        return_value={
            'url': SERVER_URL,
            'proxy': True,
            'incidents_per_fetch': 2,
            'fetch_incidents_or_detections': ['Detections', 'Incidents'],
            'fetch_time': '3 days',
        }
    )
    requests_mock.post(
        f'{SERVER_URL}/oauth2/token',
        json={
            'access_token': 'token'
        },
        status_code=200
    )


incident_context = {'name': 'Incident ID: inc:afb5d1512a00480f53e9ad91dc3e4b55:1cf23a95678a421db810e11b5db693bd',
                    'occurred': '2020-05-17T17:30:38Z',
                    'rawJSON':
                        '{"incident_id": "inc:afb5d1512a00480f53e9ad91dc3e4b55:1cf23a95678a421db810e11b5db693bd", '
                        '"cid": "24ab288b109b411aba970e570d1ddf58", "host_ids": ["afb5d1512a00480f53e9ad91dc3e4b55"], '
                        '"hosts": [{"device_id": "afb5d1512a00480f53e9ad91dc3e4b55", '
                        '"cid": "24ab288b109b411aba970e570d1ddf58", "agent_load_flags": "0", '
                        '"agent_local_time": "2020-05-06T23:36:34.594Z", "agent_version": "5.28.10902.0", '
                        '"bios_manufacturer": "Apple Inc.", '
                        '"bios_version": "1037.100.359.0.0 (iBridge: 17.16.14263.0.0,0)", '
                        '"config_id_base": "65994753", "config_id_build": "10902", "config_id_platform": "4", '
                        '"external_ip": "1.1.1.1", "hostname": "SFO-M-Y81WHJ", '
                        '"first_seen": "2019-05-10T17:20:39Z", "last_seen": "2020-05-17T16:59:42Z", '
                        '"local_ip": "1.1.1.1", "mac_address": "86-89-ad-65-d0-30", "major_version": "18", '
                        '"minor_version": "7", "os_version": "Mojave (10.14)", "platform_id": "1", '
                        '"platform_name": "Mac", "product_type_desc": "Workstation", "status": "normal", '
                        '"system_manufacturer": "Apple Inc.", "system_product_name": "MacBookPro15,1", '
                        '"modified_timestamp": "2020-05-17T16:59:56Z"}], "created": "2020-05-17T17:30:38Z", '
                        '"start": "2020-05-17T17:30:38Z", "end": "2020-05-17T17:30:38Z", "state": "closed", '
                        '"status": "New", "name": "Incident on SFO-M-Y81WHJ at 2020-05-17T17:30:38Z", '
                        '"description": "Objectives in this incident: Keep Access. '
                        'Techniques: External Remote Services. Involved hosts and end users: SFO-M-Y81WHJ.", '
                        '"tags": ["Objective/Keep Access"], "fine_score": 38, '
                        '"mirror_direction": null, "mirror_instance": ""}'}

IOCS_JSON_LIST = [{'type': 'ipv4', 'value': '4.4.4.4', 'source': 'cortex xsoar', 'action': 'no_action',
                   'severity': 'informational', 'description': 'lala', 'platforms': ['linux'],
                   'tags': ['test'], 'expiration': '2022-02-15T15:55:09Z', 'applied_globally': True,
                   }, {'type': 'ipv4', 'value': '5.5.5.5', 'source': 'cortex xsoar',
                       'action': 'no_action', 'severity': 'informational',
                       'description': 'lala',
                       'platforms': ['linux'], 'tags': ['test'],
                       'expiration': '2022-02-15T15:55:09Z', 'applied_globally': True,
                       }]


def test_incident_to_incident_context():
    from CrowdStrikeFalcon import incident_to_incident_context
    res = incident_to_incident_context(input_data.response_incident.copy())
    assert res == incident_context


def test_idp_detectionin_to_incident_context():
    from CrowdStrikeFalcon import idp_detection_to_incident_context
    res = idp_detection_to_incident_context(input_data.response_idp_detection.copy())
    assert res == input_data.context_idp_detection


def test_create_json_iocs_list():
    from CrowdStrikeFalcon import create_json_iocs_list

    res = create_json_iocs_list(ioc_type='ipv4', iocs_value=['4.4.4.4', '5.5.5.5'], action='no_action',
                                platforms=['linux'], severity='informational', source='cortex xsoar',
                                description='lala', expiration='2022-02-15T15:55:09Z', applied_globally=True,
                                host_groups=[], tags=['test'])
    assert res == IOCS_JSON_LIST


def test_timestamp_length_equalization():
    from CrowdStrikeFalcon import timestamp_length_equalization
    timestamp_in_millisecond = 1574585006000
    timestamp_in_seconds = 1574585015

    timestamp_in_millisecond_after, timestamp_in_seconds_after = timestamp_length_equalization(timestamp_in_millisecond,
                                                                                               timestamp_in_seconds)

    assert timestamp_in_millisecond_after == 1574585006000
    assert timestamp_in_seconds_after == 1574585015000

    timestamp_in_seconds_after, timestamp_in_millisecond_after = timestamp_length_equalization(timestamp_in_seconds,
                                                                                               timestamp_in_millisecond)

    assert timestamp_in_millisecond_after == 1574585006000
    assert timestamp_in_seconds_after == 1574585015000


def test_run_command_failure_sensor_offline(requests_mock, mocker):
    from CrowdStrikeFalcon import run_command
    mocker.patch.object(
        demisto,
        'args',
        return_value={
            'host_ids': '284771ee197e422d5176d6634a62b934',
            'command_type': 'ls',
            'full_command': 'cd C:\\some_directory'
        }
    )
    error_object = {
        "meta": {
            "query_time": 0.505762223,
            "powered_by": "empower-api",
            "trace_id": "07kk11c3-496g-42df-9157-834e499e279d"
        },
        "batch_id": "",
        "resources": {
            "284771ee197e422d5176d6634a62b934": {
                "session_id": "",
                "complete": False,
                "stdout": "",
                "stderr": "",
                "aid": "284771ee197e422d5176d6634a62b934",
                "errors": [
                    {
                        "code": 40407,
                        "message": "Sensor appears to be offline"
                    }
                ],
                "query_time": 0
            }
        },
        "errors": [
            {
                "code": 404,
                "message": "no successful hosts initialized on RTR"
            }
        ]
    }
    requests_mock.post(
        f'{SERVER_URL}/real-time-response/combined/batch-init-session/v1',
        json={
            'batch_id': 'batch_id'
        },
        status_code=201
    )
    requests_mock.post(
        f'{SERVER_URL}/real-time-response/combined/batch-command/v1',
        json=error_object,
        status_code=404,
        reason='Not found'
    )
    with pytest.raises(DemistoException) as error_info:
        run_command()
    assert str(error_info.value) == 'Error in API call to CrowdStrike Falcon: code: 404 - ' \
                                    'reason: Not found\nHost ID 284771ee197e422d5176d6634a62b934 - ' \
                                    'Sensor appears to be offline'


def test_run_command_read_scope(requests_mock, mocker):
    from CrowdStrikeFalcon import run_command
    response = {
        'meta': {
            'query_time': 1.178901572,
            'powered_by': 'empower-api',
            'trace_id': '07kk11c3-496g-42df-9157-834e499e279d'
        },
        'combined': {
            'resources': {
                '284771ee197e422d5176d6634a62b934': {
                    'session_id': '1113b475-2c28-4486-8617-d000b8f3bc8d',
                    'task_id': 'e0149c46-4ba0-48c9-9e98-49b806a0033f',
                    'complete': True,
                    'stdout': 'Directory listing for C:\\ -\n\n'
                              'Name                                     Type         Size (bytes)    Size (MB)       '
                              'Last Modified (UTC-5)     Created (UTC-5)          \n----                             '
                              '        ----         ------------    ---------       ---------------------     -------'
                              '--------          \n$Recycle.Bin                             <Directory>  --          '
                              '    --              11/27/2018 10:54:44 AM    9/15/2017 3:33:40 AM     \nITAYDI       '
                              '                            <Directory>  --              --              11/19/2018 1:'
                              '31:42 PM     11/19/2018 1:31:42 PM    ',
                    'stderr': '',
                    'base_command': 'ls',
                    'aid': '284771ee197e422d5176d6634a62b934',
                    'errors': None,
                    'query_time': 1.1783866060000001
                }
            }
        },
        'errors': []
    }
    mocker.patch.object(
        demisto,
        'args',
        return_value={
            'host_ids': '284771ee197e422d5176d6634a62b934',
            'command_type': 'ls',
            'full_command': 'ls C:\\'
        }
    )
    requests_mock.post(
        f'{SERVER_URL}/real-time-response/combined/batch-init-session/v1',
        json={
            'batch_id': 'batch_id'
        },
        status_code=201
    )
    requests_mock.post(
        f'{SERVER_URL}/real-time-response/combined/batch-command/v1',
        json=response,
        status_code=201
    )
    results = run_command()
    expected_results = {
        'CrowdStrike': {
            'Command': [{
                'HostID': '284771ee197e422d5176d6634a62b934',
                'SessionID': '1113b475-2c28-4486-8617-d000b8f3bc8d',
                'Stdout': 'Directory listing for C:\\ -\n\n'
                          'Name                                     Type         Size (bytes)    Size (MB)       '
                          'Last Modified (UTC-5)     Created (UTC-5)          \n----                             '
                          '        ----         ------------    ---------       ---------------------     -------'
                          '--------          \n$Recycle.Bin                             <Directory>  --          '
                          '    --              11/27/2018 10:54:44 AM    9/15/2017 3:33:40 AM     \nITAYDI       '
                          '                            <Directory>  --              --              11/19/2018 1:'
                          '31:42 PM     11/19/2018 1:31:42 PM    ',
                'Stderr': '',
                'BaseCommand': 'ls',
                'Command': 'ls C:\\'
            }]
        }
    }
    assert results['EntryContext'] == expected_results


def test_run_command_write_scope(requests_mock, mocker):
    from CrowdStrikeFalcon import run_command
    response = {
        "combined": {
            "resources": {
                "284771ee197e422d5176d6634a62b934": {
                    "aid": "284771ee197e422d5176d6634a62b934",
                    "base_command": "mkdir",
                    "complete": True,
                    "errors": None,
                    "query_time": 0.478191482,
                    "session_id": "ed0743e0-b156-4f98-8bbb-7a720a4192cf",
                    "stderr": "",
                    "stdout": "C:\\demistotest1",
                    "task_id": "e579eee6-ce7a-487c-8fef-439ebc9c3bc0"
                }
            }
        },
        "errors": [],
        "meta": {
            "powered_by": "empower-api",
            "query_time": 0.478696373,
            "trace_id": "07kk11c3-496g-42df-9157-834e499e279d"
        }
    }
    mocker.patch.object(
        demisto,
        'args',
        return_value={
            'host_ids': '284771ee197e422d5176d6634a62b934',
            'command_type': 'mkdir',
            'full_command': 'mkdir C:\\demistotest1',
            'scope': 'write'
        }
    )
    requests_mock.post(
        f'{SERVER_URL}/real-time-response/combined/batch-init-session/v1',
        json={
            'batch_id': 'batch_id'
        },
        status_code=201
    )
    requests_mock.post(
        f'{SERVER_URL}/real-time-response/combined/batch-active-responder-command/v1',
        json=response,
        status_code=201
    )
    results = run_command()
    expected_results = {
        'CrowdStrike': {
            'Command': [{
                'HostID': '284771ee197e422d5176d6634a62b934',
                'SessionID': 'ed0743e0-b156-4f98-8bbb-7a720a4192cf',
                'Stdout': 'C:\\demistotest1',
                'Stderr': '',
                'BaseCommand': 'mkdir',
                'Command': 'mkdir C:\\demistotest1'
            }]
        }
    }
    assert results['EntryContext'] == expected_results


def test_run_command_with_stderr(requests_mock, mocker):
    from CrowdStrikeFalcon import run_command
    response = {
        "combined": {
            "resources": {
                "284771ee197e422d5176d6634a62b934": {
                    "aid": "284771ee197e422d5176d6634a62b934",
                    "base_command": "runscript",
                    "complete": True,
                    "errors": None,
                    "query_time": 4.111527091,
                    "session_id": "4d41588e-8455-4f0f-a3ee-0515922a8d94",
                    "stderr": "The term 'somepowershellscript' is not recognized as the name of a cmdlet, function,"
                              " script file, or operable program. Check the spelling of the name, or if a path was "
                              "included, verify that the path is correct and try again.",
                    "stdout": "",
                    "task_id": "6d78e0ab-ec8a-4a5b-a948-1dca6381a9d1"
                }
            }
        },
        "errors": [],
        "meta": {
            "powered_by": "empower-api",
            "query_time": 4.112103195,
            "trace_id": "07kk11c3-496g-42df-9157-834e499e279d"
        }
    }
    mocker.patch.object(
        demisto,
        'args',
        return_value={
            'host_ids': '284771ee197e422d5176d6634a62b934',
            'command_type': 'runscript',
            'full_command': 'runscript -CloudFile=InvalidPowerShellScript',
            'scope': 'admin'
        }
    )
    requests_mock.post(
        f'{SERVER_URL}/real-time-response/combined/batch-init-session/v1',
        json={
            'batch_id': 'batch_id'
        },
        status_code=201
    )
    requests_mock.post(
        f'{SERVER_URL}/real-time-response/combined/batch-admin-command/v1',
        json=response,
        status_code=201
    )
    results = run_command()
    expected_results = {
        'CrowdStrike': {
            'Command': [{
                'HostID': '284771ee197e422d5176d6634a62b934',
                'SessionID': '4d41588e-8455-4f0f-a3ee-0515922a8d94',
                'Stdout': '',
                'Stderr': "The term 'somepowershellscript' is not recognized as the name of a cmdlet, function,"
                          " script file, or operable program. Check the spelling of the name, or if a path was "
                          "included, verify that the path is correct and try again.",
                'BaseCommand': 'runscript',
                'Command': 'runscript -CloudFile=InvalidPowerShellScript'
            }]
        }
    }
    assert results['EntryContext'] == expected_results


def test_run_script(requests_mock, mocker):
    from CrowdStrikeFalcon import run_script_command
    response = {
        "combined": {
            "resources": {
                "284771ee197e422d5176d6634a62b934": {
                    "aid": "284771ee197e422d5176d6634a62b934",
                    "base_command": "runscript",
                    "complete": True,
                    "errors": None,
                    "query_time": 4.111527091,
                    "session_id": "4d41588e-8455-4f0f-a3ee-0515922a8d94",
                    "stderr": "",
                    "stdout": 'Hello, World!',
                    "task_id": "6d78e0ab-ec8a-4a5b-a948-1dca6381a9d1"
                }
            }
        },
        "errors": [],
        "meta": {
            "powered_by": "empower-api",
            "query_time": 4.112103195,
            "trace_id": "07kk11c3-496g-42df-9157-834e499e279d"
        }
    }
    mocker.patch.object(
        demisto,
        'args',
        return_value={
            'host_id': '284771ee197e422d5176d6634a62b934',
            'raw': "Write-Output 'Hello, World!"
        }
    )
    requests_mock.post(
        f'{SERVER_URL}/real-time-response/combined/batch-init-session/v1',
        json={
            'batch_id': 'batch_id'
        },
        status_code=201
    )
    requests_mock.post(
        f'{SERVER_URL}/real-time-response/combined/batch-admin-command/v1',
        json=response,
        status_code=201
    )
    results = run_script_command()
    expected_results = {
        'CrowdStrike': {
            'Command': [{
                'HostID': '284771ee197e422d5176d6634a62b934',
                'SessionID': '4d41588e-8455-4f0f-a3ee-0515922a8d94',
                'Stdout': 'Hello, World!',
                'Stderr': '',
                'BaseCommand': 'runscript',
                'Command': "runscript -Raw=Write-Output 'Hello, World! -Timeout=30"
            }]
        }
    }
    assert results['EntryContext'] == expected_results


def test_run_script_failure_bad_inputs(mocker):
    from CrowdStrikeFalcon import run_script_command

    # test failure given both script_name and raw arguments
    mocker.patch.object(
        demisto,
        'args',
        return_value={
            'script_name': 'iloveny',
            'raw': 'RAWR'
        }
    )
    with pytest.raises(ValueError) as e:
        run_script_command()
    assert str(e.value) == 'Only one of the arguments script_name or raw should be provided, not both.'

    # test failure none of the arguments script_name and raw given
    mocker.patch.object(
        demisto,
        'args',
        return_value={}
    )
    with pytest.raises(ValueError) as e:
        run_script_command()
    assert str(e.value) == 'One of the arguments script_name or raw must be provided, none given.'


def test_upload_script_given_content(requests_mock, mocker):
    from CrowdStrikeFalcon import upload_script_command
    response = {
        "meta": {
            "query_time": 0.782968846,
            "writes": {
                "resources_affected": 1
            },
            "powered_by": "empower",
            "trace_id": "07kk11c3-496g-42df-9157-834e499e279d"
        }
    }
    requests_mock.post(
        f'{SERVER_URL}/real-time-response/entities/scripts/v1',
        json=response,
        status_code=200
    )
    mocker.patch.object(
        demisto,
        'args',
        return_value={
            'name': 'iloveny',
            'content': "Write-Output 'Hello, World!'"
        }
    )
    results = upload_script_command()
    assert results['HumanReadable'] == 'The script was uploaded successfully'
    assert results['Contents'] == response


def test_upload_script_given_file(requests_mock, mocker):
    from CrowdStrikeFalcon import upload_script_command
    response = {
        "meta": {
            "query_time": 0.782968846,
            "writes": {
                "resources_affected": 1
            },
            "powered_by": "empower",
            "trace_id": "07kk11c3-496g-42df-9157-834e499e279d"
        }
    }
    requests_mock.post(
        f'{SERVER_URL}/real-time-response/entities/scripts/v1',
        json=response,
        status_code=200
    )
    mocker.patch.object(
        demisto,
        'args',
        return_value={
            'name': 'iloveny',
            'entry_id': '23@32'
        }
    )
    mocker.patch.object(
        demisto,
        'getFilePath',
        return_value={
            'path': 'test_data/HelloWorld.ps1',
            'name': 'HelloWorld.ps1'
        }
    )
    mocker.patch.object(demisto, 'results')
    results = upload_script_command()
    assert results['HumanReadable'] == 'The script was uploaded successfully'
    assert results['Contents'] == response


def test_upload_script_failure_already_exists(requests_mock, mocker):
    from CrowdStrikeFalcon import upload_script_command
    response = {
        "meta": {
            "query_time": 0.01543348,
            "powered_by": "empower",
            "trace_id": "07kk11c3-496g-42df-9157-834e499e279d"
        },
        "errors": [
            {
                "code": 409,
                "message": "file with given name already exists"
            }
        ]
    }
    requests_mock.post(
        f'{SERVER_URL}/real-time-response/entities/scripts/v1',
        json=response,
        status_code=409,
        reason='Conflict'
    )
    mocker.patch.object(
        demisto,
        'args',
        return_value={
            'name': 'iloveny',
            'content': "Write-Output 'Hello, World!'"
        }
    )
    with pytest.raises(DemistoException) as error_info:
        upload_script_command()
    assert str(error_info.value) == 'Error in API call to CrowdStrike Falcon: code: 409 - ' \
                                    'reason: Conflict\nfile with given name already exists'


def test_upload_script_failure_bad_inputs(requests_mock, mocker):
    from CrowdStrikeFalcon import upload_script_command

    # test failure given both content and entry_id arguments
    mocker.patch.object(
        demisto,
        'args',
        return_value={
            'name': 'iloveny',
            'content': "Write-Output 'Hello, World!'",
            'entry_id': '23@32'
        }
    )
    with pytest.raises(ValueError) as e:
        upload_script_command()
    assert str(e.value) == 'Only one of the arguments entry_id or content should be provided, not both.'

    # test failure none of the arguments content and entry_id given
    mocker.patch.object(
        demisto,
        'args',
        return_value={
            'name': 'iloveny'
        }
    )
    with pytest.raises(ValueError) as e:
        upload_script_command()
    assert str(e.value) == 'One of the arguments entry_id or content must be provided, none given.'


def test_get_script_without_content(requests_mock, mocker):
    from CrowdStrikeFalcon import get_script_command
    script_id = 'le10098bf0e311e989190662caec3daa_94cc8c55556741faa1d82bd1faabfb4a'
    response = {
        "meta": {
            "powered_by": "empower-api",
            "query_time": 0.082774607,
            "trace_id": "0f047130-1ea2-44cb-a178-e5a85b2ad55a"
        },
        "resources": [
            {
                "created_by": "spongobob@demisto.com",
                "created_by_uuid": "94cc8c66-5447-41ft-a1d8-2bd1faabfb9q",
                "created_timestamp": "2019-10-17T13:41:48.487520845Z",
                "description": "Demisto",
                "file_type": "script",
                "id": script_id,
                "modified_by": "spongobob@demisto.com",
                "modified_timestamp": "2019-10-17T13:41:48.487521161Z",
                "name": "Demisto",
                "permission_type": "private",
                "run_attempt_count": 0,
                "run_success_count": 0,
                "sha256": "5a4440f2b9ce60b070e98c304370050446a2efa4b3850550a99e4d7b8f447fcc",
                "size": 4444,
                'write_access': True
            }
        ]
    }
    mocker.patch.object(demisto, 'results')
    mocker.patch.object(
        demisto,
        'args',
        return_value={
            'script_id': script_id
        }
    )
    requests_mock.get(
        f'{SERVER_URL}/real-time-response/entities/scripts/v2?ids={script_id}',
        json=response,
        status_code=200
    )
    results = get_script_command()
    expected_results = {
        'CrowdStrike.Script(val.ID === obj.ID)': {
            'CreatedBy': 'spongobob@demisto.com',
            'CreatedTime': '2019-10-17T13:41:48.487520845Z',
            'Description': 'Demisto',
            'ID': 'le10098bf0e311e989190662caec3daa_94cc8c55556741faa1d82bd1faabfb4a',
            'ModifiedBy': 'spongobob@demisto.com',
            'ModifiedTime': '2019-10-17T13:41:48.487521161Z',
            'Name': 'Demisto',
            'Permission': 'private',
            'SHA256': '5a4440f2b9ce60b070e98c304370050446a2efa4b3850550a99e4d7b8f447fcc',
            'RunAttemptCount': 0,
            'RunSuccessCount': 0,
            'WriteAccess': True
        }
    }
    assert results['EntryContext'] == expected_results
    # verify there was no file returned as there no file content was returned
    assert demisto.results.call_count == 0


def test_get_script_with_content(requests_mock, mocker, request):
    from CrowdStrikeFalcon import get_script_command
    script_id = 'le10098bf0e311e989190662caec3daa_94cc8c55556741faa1d82bd1faabfb4a'
    script_content = "function Demisto {}"
    response = {
        "meta": {
            "powered_by": "empower-api",
            "query_time": 0.082774607,
            "trace_id": "0f047130-1ea2-44cb-a178-e5a85b2ad55a"
        },
        "resources": [
            {
                "content": script_content,
                "created_by": "spongobob@demisto.com",
                "created_by_uuid": "94cc8c66-5447-41ft-a1d8-2bd1faabfb9q",
                "created_timestamp": "2019-10-17T13:41:48.487520845Z",
                "description": "Demisto",
                "file_type": "script",
                "id": script_id,
                "modified_by": "spongobob@demisto.com",
                "modified_timestamp": "2019-10-17T13:41:48.487521161Z",
                "name": "Demisto",
                "permission_type": "private",
                "run_attempt_count": 0,
                "run_success_count": 0,
                "sha256": "5a4440f2b9ce60b070e98c304370050446a2efa4b3850550a99e4d7b8f447fcc",
                "size": 4444,
                'write_access': True
            }
        ]
    }
    file_name = '1_test_file_result'

    def cleanup():
        try:
            os.remove(file_name)
        except OSError:
            pass

    request.addfinalizer(cleanup)
    mocker.patch.object(demisto, 'uniqueFile', return_value="test_file_result")
    mocker.patch.object(demisto, 'investigation', return_value={'id': '1'})
    mocker.patch.object(demisto, 'results')
    mocker.patch.object(
        demisto,
        'args',
        return_value={
            'script_id': script_id
        }
    )
    requests_mock.get(
        f'{SERVER_URL}/real-time-response/entities/scripts/v2?ids={script_id}',
        json=response,
        status_code=200
    )
    results = get_script_command()
    expected_results = {
        'CrowdStrike.Script(val.ID === obj.ID)': {
            'CreatedBy': 'spongobob@demisto.com',
            'CreatedTime': '2019-10-17T13:41:48.487520845Z',
            'Description': 'Demisto',
            'ID': 'le10098bf0e311e989190662caec3daa_94cc8c55556741faa1d82bd1faabfb4a',
            'ModifiedBy': 'spongobob@demisto.com',
            'ModifiedTime': '2019-10-17T13:41:48.487521161Z',
            'Name': 'Demisto',
            'Permission': 'private',
            'SHA256': '5a4440f2b9ce60b070e98c304370050446a2efa4b3850550a99e4d7b8f447fcc',
            'RunAttemptCount': 0,
            'RunSuccessCount': 0,
            'WriteAccess': True
        }
    }
    assert results['EntryContext'] == expected_results
    # verify there was file returned
    assert demisto.results.call_count == 1
    results = demisto.results.call_args[0]
    assert len(results) == 1
    assert results[0]['Type'] == entryTypes['file']
    assert results[0]['File'] == 'Demisto.ps1'
    with open(file_name, 'rb') as f:
        assert f.read().decode() == script_content


def test_get_script_does_not_exist(requests_mock, mocker):
    from CrowdStrikeFalcon import get_script_command
    script_id = 'le10098bf0e311e989190662caec3daa_94cc8c55556741faa1d82bd1faabfb4a'
    response = {
        "meta": {
            "powered_by": "empower-api",
            "query_time": 0.082774607,
            "trace_id": "0f047130-1ea2-44cb-a178-e5a85b2ad55a"
        },
        "resources": []
    }
    mocker.patch.object(
        demisto,
        'args',
        return_value={
            'script_id': script_id
        }
    )
    requests_mock.get(
        f'{SERVER_URL}/real-time-response/entities/scripts/v2?ids={script_id}',
        json=response,
        status_code=200
    )

    assert get_script_command() == 'No script found.'


def test_delete_script(requests_mock, mocker):
    from CrowdStrikeFalcon import delete_script_command
    script_id = 'le10098bf0e311e989190662caec3daa_94cc8c55556741faa1d82bd1faabfb4a'
    response = {
        "meta": {
            "query_time": 0.535416674,
            "writes": {
                "resources_affected": 1
            },
            "powered_by": "empower",
            "trace_id": "b48fc444-8e80-48bf-akbf-281fb9471e5g"
        }
    }
    mocker.patch.object(
        demisto,
        'args',
        return_value={
            'script_id': script_id
        }
    )
    requests_mock.delete(
        f'{SERVER_URL}/real-time-response/entities/scripts/v1?ids={script_id}',
        json=response,
        status_code=200
    )

    assert delete_script_command()['HumanReadable'] == f'Script {script_id} was deleted successfully'


def test_delete_script_failure_insufficient_permissions(requests_mock, mocker):
    from CrowdStrikeFalcon import delete_script_command
    script_id = 'le10098bf0e311e989190662caec3daa_94cc8c55556741faa1d82bd1faabfb4a'
    response = {
        "meta": {
            "query_time": 0.001585675,
            "powered_by": "crowdstrike-api-gateway",
            "trace_id": "01fcdbc6-6319-42e4-8ab1-b3edca76aa2c"
        },
        "errors": [
            {
                "code": 403,
                "message": "access denied, authorization failed"
            }
        ]
    }
    mocker.patch.object(
        demisto,
        'args',
        return_value={
            'script_id': script_id
        }
    )
    requests_mock.delete(
        f'{SERVER_URL}/real-time-response/entities/scripts/v1?ids={script_id}',
        json=response,
        status_code=403,
        reason='Forbidden'
    )

    with pytest.raises(DemistoException) as error_info:
        delete_script_command()
    assert str(error_info.value) == 'Error in API call to CrowdStrike Falcon: code: 403 - ' \
                                    'reason: Forbidden\naccess denied, authorization failed'


def test_delete_script_failure_not_found(requests_mock, mocker):
    from CrowdStrikeFalcon import delete_script_command
    script_id = 'le10098bf0e311e989190662caec3daa_94cc8c55556741faa1d82bd1faabfb4a'
    response = {
        "meta": {
            "query_time": 0.001585675,
            "powered_by": "empower",
            "trace_id": "01fcdbc6-6319-42e4-8ab1-b3edca76aa2c"
        },
        "errors": [
            {
                "code": 404,
                "message": "Could not find file for deletion"
            }
        ]
    }
    mocker.patch.object(
        demisto,
        'args',
        return_value={
            'script_id': script_id
        }
    )
    requests_mock.delete(
        f'{SERVER_URL}/real-time-response/entities/scripts/v1?ids={script_id}',
        json=response,
        status_code=404,
        reason='Not Found'
    )
    with pytest.raises(DemistoException) as error_info:
        delete_script_command()
    assert str(error_info.value) == 'Error in API call to CrowdStrike Falcon: code: 404 - ' \
                                    'reason: Not Found\nCould not find file for deletion'


def test_list_scripts(requests_mock):
    from CrowdStrikeFalcon import list_scripts_command
    response = {
        "meta": {
            "powered_by": "empower-api",
            "query_time": 0.031727879,
            "trace_id": "07kk11c3-496g-42df-9157-834e499e279d"
        },
        "resources": [
            {
                "created_by": "spongobob@demisto.com",
                "created_by_uuid": "94cc8c66-5447-41ft-a1d8-2bd1faabfb9q",
                "created_timestamp": "2019-10-17T13:41:48.487520845Z",
                "description": "Demisto",
                "file_type": "script",
                "id": "le10098bf0e311e989190662caec3daa_94cc8c55556741faa1d82bd1faabfb4a",
                "modified_by": "spongobob@demisto.com",
                "modified_timestamp": "2019-10-17T13:41:48.487521161Z",
                "name": "Demisto",
                "permission_type": "private",
                "run_attempt_count": 0,
                "run_success_count": 0,
                "sha256": "5a4440f2b9ce60b070e98c304370050446a2efa4b3850550a99e4d7b8f447fcc",
                "size": 4444,
                "platform": [
                    "windows"
                ],
                "write_access": True
            }
        ]
    }
    requests_mock.get(
        f'{SERVER_URL}/real-time-response/entities/scripts/v2',
        json=response
    )
    results = list_scripts_command()
    expected_results = {
        'CrowdStrike.Script(val.ID === obj.ID)': [
            {
                'CreatedBy': 'spongobob@demisto.com',
                'CreatedTime': '2019-10-17T13:41:48.487520845Z',
                'Description': 'Demisto',
                'ID': 'le10098bf0e311e989190662caec3daa_94cc8c55556741faa1d82bd1faabfb4a',
                'ModifiedBy': 'spongobob@demisto.com',
                'ModifiedTime': '2019-10-17T13:41:48.487521161Z',
                'Name': 'Demisto',
                'Permission': 'private',
                'SHA256': '5a4440f2b9ce60b070e98c304370050446a2efa4b3850550a99e4d7b8f447fcc',
                'RunAttemptCount': 0,
                'RunSuccessCount': 0,
                'Platform': [
                    "windows"
                ],
                'WriteAccess': True
            }
        ]
    }
    assert results['EntryContext'] == expected_results


def test_upload_file(requests_mock, mocker):
    from CrowdStrikeFalcon import upload_file_command
    response = {
        "meta": {
            "query_time": 0.782968846,
            "writes": {
                "resources_affected": 1
            },
            "powered_by": "empower",
            "trace_id": "07kk11c3-496g-42df-9157-834e499e279d"
        }
    }
    requests_mock.post(
        f'{SERVER_URL}/real-time-response/entities/put-files/v1',
        json=response,
        status_code=200
    )
    mocker.patch.object(
        demisto,
        'args',
        return_value={
            'name': 'iloveny',
            'entry_id': '23@32'
        }
    )
    mocker.patch.object(
        demisto,
        'getFilePath',
        return_value={
            'path': 'test_data/HelloWorld.ps1',
            'name': 'HelloWorld.ps1'
        }
    )
    results = upload_file_command()
    assert results['HumanReadable'] == 'File was uploaded successfully'
    assert results['Contents'] == response


def test_upload_file_failure_already_exists(requests_mock, mocker):
    from CrowdStrikeFalcon import upload_file_command
    response = {
        "meta": {
            "query_time": 0.01543348,
            "powered_by": "empower",
            "trace_id": "07kk11c3-496g-42df-9157-834e499e279d"
        },
        "errors": [
            {
                "code": 409,
                "message": "file with given name already exists"
            }
        ]
    }
    requests_mock.post(
        f'{SERVER_URL}/real-time-response/entities/put-files/v1',
        json=response,
        status_code=409,
        reason='Conflict'
    )
    mocker.patch.object(
        demisto,
        'args',
        return_value={
            'name': 'iloveny',
            'entry_id': "23@32"
        }
    )
    mocker.patch.object(
        demisto,
        'getFilePath',
        return_value={
            'path': 'test_data/HelloWorld.ps1',
            'name': 'HelloWorld.ps1'
        }
    )
    with pytest.raises(DemistoException) as error_info:
        upload_file_command()
    assert str(error_info.value) == 'Error in API call to CrowdStrike Falcon: code: 409 - ' \
                                    'reason: Conflict\nfile with given name already exists'


def test_get_file_without_content(requests_mock, mocker):
    from CrowdStrikeFalcon import get_file_command
    file_id = 'le10098bf0e311e989190662caec3daa_94cc8c55556741faa1d82bd1faabfb4a'
    response = {
        "meta": {
            "powered_by": "empower-api",
            "query_time": 0.082774607,
            "trace_id": "07kk11c3-496g-42df-9157-834e499e279d"
        },
        "resources": [
            {
                "created_by": "spongobob@demisto.com",
                "created_by_uuid": "94cc8c66-5447-41ft-a1d8-2bd1faabfb9q",
                "created_timestamp": "2019-10-17T13:41:48.487520845Z",
                "description": "Demisto",
                "file_type": "script",
                "id": file_id,
                "modified_by": "spongobob@demisto.com",
                "modified_timestamp": "2019-10-17T13:41:48.487521161Z",
                "name": "Demisto",
                "permission_type": "private",
                "run_attempt_count": 0,
                "run_success_count": 0,
                "sha256": "5a4440f2b9ce60b070e98c304370050446a2efa4b3850550a99e4d7b8f447fcc",
                "size": 4444,
                'write_access': True
            }
        ]
    }
    mocker.patch.object(demisto, 'results')
    mocker.patch.object(
        demisto,
        'args',
        return_value={
            'file_id': file_id
        }
    )
    requests_mock.get(
        f'{SERVER_URL}/real-time-response/entities/put-files/v2?ids={file_id}',
        json=response,
        status_code=200
    )
    results = get_file_command()
    expected_results = {
        'CrowdStrike.File(val.ID === obj.ID)': {
            'CreatedBy': 'spongobob@demisto.com',
            'CreatedTime': '2019-10-17T13:41:48.487520845Z',
            'Description': 'Demisto',
            'ID': 'le10098bf0e311e989190662caec3daa_94cc8c55556741faa1d82bd1faabfb4a',
            'ModifiedBy': 'spongobob@demisto.com',
            'ModifiedTime': '2019-10-17T13:41:48.487521161Z',
            'Name': 'Demisto',
            'Permission': 'private',
            'SHA256': '5a4440f2b9ce60b070e98c304370050446a2efa4b3850550a99e4d7b8f447fcc',
            'Type': 'script'
        },
        outputPaths['file']: {
            'Name': 'Demisto',
            'Size': 4444,
            'Type': 'script',
            'SHA256': '5a4440f2b9ce60b070e98c304370050446a2efa4b3850550a99e4d7b8f447fcc'
        }
    }
    assert results['EntryContext'] == expected_results
    # verify there was no file returned as there no file content was returned
    assert demisto.results.call_count == 0


def test_get_file_with_content(requests_mock, mocker, request):
    from CrowdStrikeFalcon import get_file_command
    file_id = 'le10098bf0e311e989190662caec3daa_94cc8c55556741faa1d82bd1faabfb4a'
    file_content = "function Demisto {}"
    response = {
        "meta": {
            "powered_by": "empower-api",
            "query_time": 0.082774607,
            "trace_id": "07kk11c3-496g-42df-9157-834e499e279d"
        },
        "resources": [
            {
                "content": file_content,
                "created_by": "spongobob@demisto.com",
                "created_by_uuid": "94cc8c66-5447-41ft-a1d8-2bd1faabfb9q",
                "created_timestamp": "2019-10-17T13:41:48.487520845Z",
                "description": "Demisto",
                "file_type": "script",
                "id": file_id,
                "modified_by": "spongobob@demisto.com",
                "modified_timestamp": "2019-10-17T13:41:48.487521161Z",
                "name": "Demisto",
                "permission_type": "private",
                "sha256": "5a4440f2b9ce60b070e98c304370050446a2efa4b3850550a99e4d7b8f447fcc",
                "size": 4444,
            }
        ]
    }
    file_name = '1_test_file_result'

    def cleanup():
        try:
            os.remove(file_name)
        except OSError:
            pass

    request.addfinalizer(cleanup)
    mocker.patch.object(demisto, 'uniqueFile', return_value="test_file_result")
    mocker.patch.object(demisto, 'investigation', return_value={'id': '1'})
    mocker.patch.object(demisto, 'results')
    mocker.patch.object(
        demisto,
        'args',
        return_value={
            'file_id': file_id
        }
    )
    requests_mock.get(
        f'{SERVER_URL}/real-time-response/entities/put-files/v2?ids={file_id}',
        json=response,
        status_code=200
    )
    results = get_file_command()
    expected_results = {
        'CrowdStrike.File(val.ID === obj.ID)': {
            'CreatedBy': 'spongobob@demisto.com',
            'CreatedTime': '2019-10-17T13:41:48.487520845Z',
            'Description': 'Demisto',
            'ID': 'le10098bf0e311e989190662caec3daa_94cc8c55556741faa1d82bd1faabfb4a',
            'ModifiedBy': 'spongobob@demisto.com',
            'ModifiedTime': '2019-10-17T13:41:48.487521161Z',
            'Name': 'Demisto',
            'Permission': 'private',
            'SHA256': '5a4440f2b9ce60b070e98c304370050446a2efa4b3850550a99e4d7b8f447fcc',
            'Type': 'script'
        },
        outputPaths['file']: {
            'Name': 'Demisto',
            'Size': 4444,
            'Type': 'script',
            'SHA256': '5a4440f2b9ce60b070e98c304370050446a2efa4b3850550a99e4d7b8f447fcc'
        }
    }
    assert results['EntryContext'] == expected_results
    # verify there was file returned
    assert demisto.results.call_count == 1
    results = demisto.results.call_args[0]
    assert len(results) == 1
    assert results[0]['Type'] == entryTypes['file']
    assert results[0]['File'] == 'Demisto'
    with open(file_name, 'rb') as f:
        assert f.read().decode() == file_content


def test_get_file_does_not_exist(requests_mock, mocker):
    from CrowdStrikeFalcon import get_file_command
    file_id = 'le10098bf0e311e989190662caec3daa_94cc8c55556741faa1d82bd1faabfb4a'
    response = {
        "meta": {
            "powered_by": "empower-api",
            "query_time": 0.082774607,
            "trace_id": "07kk11c3-496g-42df-9157-834e499e279d"
        },
        "resources": []
    }
    mocker.patch.object(
        demisto,
        'args',
        return_value={
            'file_id': file_id
        }
    )
    requests_mock.get(
        f'{SERVER_URL}/real-time-response/entities/put-files/v2?ids={file_id}',
        json=response,
        status_code=200
    )

    assert get_file_command() == 'No file found.'


def test_delete_file(requests_mock, mocker):
    from CrowdStrikeFalcon import delete_file_command
    file_id = 'le10098bf0e311e989190662caec3daa_94cc8c55556741faa1d82bd1faabfb4a'
    response = {
        "meta": {
            "query_time": 0.535416674,
            "writes": {
                "resources_affected": 1
            },
            "powered_by": "empower",
            "trace_id": "07kk11c3-496g-42df-9157-834e499e279d"
        }
    }
    mocker.patch.object(
        demisto,
        'args',
        return_value={
            'file_id': file_id
        }
    )
    requests_mock.delete(
        f'{SERVER_URL}/real-time-response/entities/put-files/v1?ids={file_id}',
        json=response,
        status_code=200
    )

    assert delete_file_command()['HumanReadable'] == f'File {file_id} was deleted successfully'


def test_delete_file_failure_insufficient_permissions(requests_mock, mocker):
    from CrowdStrikeFalcon import delete_file_command
    file_id = 'le10098bf0e311e989190662caec3daa_94cc8c55556741faa1d82bd1faabfb4a'
    response = {
        "meta": {
            "query_time": 0.001585675,
            "powered_by": "crowdstrike-api-gateway",
            "trace_id": "07kk11c3-496g-42df-9157-834e499e279d"
        },
        "errors": [
            {
                "code": 403,
                "message": "access denied, authorization failed"
            }
        ]
    }
    mocker.patch.object(
        demisto,
        'args',
        return_value={
            'file_id': file_id
        }
    )
    requests_mock.delete(
        f'{SERVER_URL}/real-time-response/entities/put-files/v1?ids={file_id}',
        json=response,
        status_code=403,
        reason='Forbidden'
    )
    with pytest.raises(DemistoException) as error_info:
        delete_file_command()
    assert str(error_info.value) == 'Error in API call to CrowdStrike Falcon: code: 403 - ' \
                                    'reason: Forbidden\naccess denied, authorization failed'


def test_delete_file_failure_not_found(requests_mock, mocker):
    from CrowdStrikeFalcon import delete_file_command
    file_id = 'le10098bf0e311e989190662caec3daa_94cc8c55556741faa1d82bd1faabfb4a'
    response = {
        "meta": {
            "query_time": 0.001585675,
            "powered_by": "empower",
            "trace_id": "07kk11c3-496g-42df-9157-834e499e279d"
        },
        "errors": [
            {
                "code": 404,
                "message": "Could not find file for deletion"
            }
        ]
    }
    mocker.patch.object(
        demisto,
        'args',
        return_value={
            'file_id': file_id
        }
    )
    requests_mock.delete(
        f'{SERVER_URL}/real-time-response/entities/put-files/v1?ids={file_id}',
        json=response,
        status_code=404,
        reason='Not Found'
    )
    with pytest.raises(DemistoException) as error_info:
        delete_file_command()
    assert str(error_info.value) == 'Error in API call to CrowdStrike Falcon: code: 404 - ' \
                                    'reason: Not Found\nCould not find file for deletion'


def test_list_files(requests_mock):
    from CrowdStrikeFalcon import list_files_command
    response = {
        "meta": {
            "powered_by": "empower-api",
            "query_time": 0.082774607,
            "trace_id": "07kk11c3-496g-42df-9157-834e499e279d"
        },
        "resources": [
            {
                "content": "function Demisto {}",
                "created_by": "spongobob@demisto.com",
                "created_by_uuid": "94cc8c66-5447-41ft-a1d8-2bd1faabfb9q",
                "created_timestamp": "2019-10-17T13:41:48.487520845Z",
                "description": "Demisto",
                "file_type": "script",
                "id": "le10098bf0e311e989190662caec3daa_94cc8c55556741faa1d82bd1faabfb4a",
                "modified_by": "spongobob@demisto.com",
                "modified_timestamp": "2019-10-17T13:41:48.487521161Z",
                "name": "Demisto",
                "permission_type": "private",
                "run_attempt_count": 0,
                "run_success_count": 0,
                "sha256": "5a4440f2b9ce60b070e98c304370050446a2efa4b3850550a99e4d7b8f447fcc",
                "size": 4444
            }
        ]
    }
    requests_mock.get(
        f'{SERVER_URL}/real-time-response/entities/put-files/v2',
        json=response
    )
    results = list_files_command()
    expected_results = {
        'CrowdStrike.File(val.ID === obj.ID)': [
            {
                'CreatedBy': 'spongobob@demisto.com',
                'CreatedTime': '2019-10-17T13:41:48.487520845Z',
                'Description': 'Demisto',
                'ID': 'le10098bf0e311e989190662caec3daa_94cc8c55556741faa1d82bd1faabfb4a',
                'ModifiedBy': 'spongobob@demisto.com',
                'ModifiedTime': '2019-10-17T13:41:48.487521161Z',
                'Name': 'Demisto',
                'Permission': 'private',
                'SHA256': '5a4440f2b9ce60b070e98c304370050446a2efa4b3850550a99e4d7b8f447fcc',
                'Type': 'script'
            }
        ],
        outputPaths['file']: [
            {
                'Name': 'Demisto',
                'Size': 4444,
                'Type': 'script',
                'SHA256': '5a4440f2b9ce60b070e98c304370050446a2efa4b3850550a99e4d7b8f447fcc',
            }
        ]
    }
    assert results['EntryContext'] == expected_results


def test_run_get(requests_mock, mocker):
    from CrowdStrikeFalcon import run_get_command
    response = {
        "batch_get_cmd_req_id": "84ee4d50-f499-482e-bac6-b0e296149bbf",
        "combined": {
            "resources": {
                "edfd6a04ad134c4344f8fb119a3ad88e": {
                    "aid": "edfd6a04ad134c4344f8fb119a3ad88e",
                    "base_command": "get",
                    "complete": True,
                    "errors": [],
                    "query_time": 1.6280021580000001,
                    "session_id": "7f861cda-f19a-4df3-8599-e2a4f6761359",
                    "stderr": "",
                    "stdout": "C:\\Windows\\notepad.exe",
                    "task_id": "b5c8f140-280b-43fd-8501-9900f837510b"
                }
            }
        },
        "errors": [],
        "meta": {
            "powered_by": "empower-api",
            "query_time": 1.630543865,
            "trace_id": "8637f34a-7202-445a-818d-816715c5b368"
        }
    }
    mocker.patch.object(
        demisto,
        'args',
        return_value={
            'host_ids': 'edfd6a04ad134c4344f8fb119a3ad88e',
            'file_path': "C:\\Windows\\notepad.exe",
            'raw': "Write-Output 'Hello, World!"
        }
    )
    requests_mock.post(
        f'{SERVER_URL}/real-time-response/combined/batch-init-session/v1',
        json={
            'batch_id': 'batch_id'
        },
        status_code=201
    )
    requests_mock.post(
        f'{SERVER_URL}/real-time-response/combined/batch-get-command/v1',
        json=response,
        status_code=201
    )
    results = run_get_command()
    expected_results = {
        "CrowdStrike.Command(val.TaskID === obj.TaskID)": [
            {
                "HostID": "edfd6a04ad134c4344f8fb119a3ad88e",
                "Stdout": "C:\\Windows\\notepad.exe",
                "Stderr": "",
                "BaseCommand": "get",
                "TaskID": "b5c8f140-280b-43fd-8501-9900f837510b",
                "GetRequestID": "84ee4d50-f499-482e-bac6-b0e296149bbf",
                "Complete": True,
                "FilePath": "C:\\Windows\\notepad.exe"
            }
        ]
    }
    assert results['EntryContext'] == expected_results


def test_status_get(requests_mock, mocker):
    from CrowdStrikeFalcon import status_get_command
    response = {
        "errors": [],
        "meta": {
            "powered_by": "empower-api",
            "query_time": 0.00252648,
            "trace_id": "7cd74ed7-4695-403a-a1f5-f7402b7b9409"
        },
        "resources": {
            "edfd6a04ad134c4344f8fb119a3ad88e": {
                "cloud_request_id": "b5c8f140-280b-43fd-8501-9900f837510b",
                "created_at": "2020-05-01T16:09:00Z",
                "deleted_at": None,
                "id": 185596,
                "name": "\\Device\\HarddiskVolume2\\Windows\\notepad.exe",
                "session_id": "7f861cda-f19a-4df3-8599-e2a4f6761359",
                "sha256": "f1d62648ef915d85cb4fc140359e925395d315c70f3566b63bb3e21151cb2ce3",
                "size": 0,
                "updated_at": "2020-05-01T16:09:00Z"
            }
        }
    }
    mocker.patch.object(
        demisto,
        'args',
        return_value={
            'request_ids': ['84ee4d50-f499-482e-bac6-b0e296149bbf'],
            'raw': "Write-Output 'Hello, World!"
        }
    )
    requests_mock.get(
        f'{SERVER_URL}/real-time-response/combined/batch-get-command/v1',
        json=response,
        status_code=201
    )
    results = status_get_command(demisto.args())
    expected_results = {
        "CrowdStrike.File(val.ID === obj.ID || val.TaskID === obj.TaskID)": [
            {
                "CreatedAt": "2020-05-01T16:09:00Z",
                "DeletedAt": None,
                "ID": 185596,
                "Name": "\\Device\\HarddiskVolume2\\Windows\\notepad.exe",
                "SHA256": "f1d62648ef915d85cb4fc140359e925395d315c70f3566b63bb3e21151cb2ce3",
                "Size": 0,
                "TaskID": "b5c8f140-280b-43fd-8501-9900f837510b",
                "UpdatedAt": "2020-05-01T16:09:00Z"
            }
        ],
        "File(val.MD5 \u0026\u0026 val.MD5 == obj.MD5 || val.SHA1 \u0026\u0026 val.SHA1 == obj.SHA1 || val.SHA256 "
        "\u0026\u0026 val.SHA256 == obj.SHA256 || val.SHA512 \u0026\u0026 val.SHA512 == obj.SHA512 || val.CRC32 "
        "\u0026\u0026 val.CRC32 == obj.CRC32 || val.CTPH \u0026\u0026 val.CTPH == obj.CTPH || val.SSDeep \u0026\u0026 "
        "val.SSDeep == obj.SSDeep)": [
            {
                "Name": "\\Device\\HarddiskVolume2\\Windows\\notepad.exe",
                "SHA256": "f1d62648ef915d85cb4fc140359e925395d315c70f3566b63bb3e21151cb2ce3",
                "Size": 0
            }
        ]
    }
    assert results['EntryContext'] == expected_results


def test_status(requests_mock, mocker):
    from CrowdStrikeFalcon import status_command
    response = {
        "errors": [],
        "meta": {
            "powered_by": "empower-api",
            "query_time": 0.00635876,
            "trace_id": "083a0a94-87f2-4e66-8621-32eb75b4f205"
        },
        "resources": [{
            "base_command": "ls",
            "complete": True,
            "session_id": "ea68c338-84c9-4870-a3c9-b10e405622c1",
            "stderr": "",
            "stdout": "Directory listing for C:\\ ....",
            "task_id": "ae323961-5aa8-442e-8461-8d05c4541d7d"
        }
        ]
    }
    mocker.patch.object(
        demisto,
        'args',
        return_value={
            'request_id': 'ae323961-5aa8-442e-8461-8d05c4541d7d',
            'raw': "Write-Output 'Hello, World!"
        }
    )
    requests_mock.get(
        f'{SERVER_URL}/real-time-response/entities/command/v1',
        json=response,
        status_code=201
    )
    results = status_command()
    expected_results = {
        "CrowdStrike.Command(val.TaskID === obj.TaskID)": [
            {
                "BaseCommand": "ls",
                "Complete": True,
                "NextSequenceID": 1,
                "SequenceID": 0,
                "Stderr": "",
                "Stdout": "Directory listing for C:\\ ....",
                "TaskID": "ae323961-5aa8-442e-8461-8d05c4541d7d"
            }
        ]
    }
    assert results['EntryContext'] == expected_results


def test_get_extracted_file(requests_mock, mocker):
    from CrowdStrikeFalcon import get_extracted_file_command
    response_content = b'file-data'

    session_id = 'fdd6408f-6688-441b-8659-41bcad25441c'
    response_session = {
        "errors": [],
        "meta": {
            "powered_by": "empower-api",
            "query_time": 0.025573986,
            "trace_id": "291d3fda-9684-4ed7-ae88-bcc3940a2104"
        },
        "resources": [{
            "created_at": "2020-05-01T17:52:16.781771496Z",
            "existing_aid_sessions": 1,
            "scripts": [],
            "session_id": f"{session_id}"
        }
        ]
    }
    mocker.patch.object(
        demisto,
        'args',
        return_value={
            'host_id': 'edfd6a04ad134c4344f8fb119a3ad88e',
            'sha256': 'f1d62648ef915d85cb4fc140359e925395d315c70f3566b63bb3e21151cb2ce3',
            'raw': "Write-Output 'Hello, World!"
        }
    )
    requests_mock.post(
        f'{SERVER_URL}/real-time-response/entities/sessions/v1',
        json=response_session,
        status_code=201
    )
    requests_mock.get(
        f'{SERVER_URL}/real-time-response/entities/extracted-file-contents/v1',
        headers={
            'Content-Type': 'application/x-7z-compressed',
            'Content-Disposition': 'test.7z'
        },
        content=response_content,
        status_code=201
    )
    results = get_extracted_file_command(demisto.args())

    fpath = demisto.investigation()['id'] + '_' + results['FileID']
    with open(fpath, 'rb') as f:
        assert f.read() == response_content
    os.remove(fpath)


def test_list_host_files(requests_mock, mocker):
    from CrowdStrikeFalcon import list_host_files_command
    response = {
        "errors": [],
        "meta": {
            "powered_by": "empower-api",
            "query_time": 0.002667573,
            "trace_id": "fe95bfec-54bd-4236-9652-81aa9f6ca66d"
        },
        "resources": [{
            "cloud_request_id": "1269ad9e-c11f-4e38-8aba-1a0275304f9c",
            "created_at": "2020-05-01T17:57:42Z",
            "deleted_at": None,
            "id": 186811,
            "name": "\\Device\\HarddiskVolume2\\Windows\\notepad.exe",
            "session_id": "fdd6408f-6688-441b-8659-41bcad25441c",
            "sha256": "f1d62648ef915d85cb4fc140359e925395d315c70f3566b63bb3e21151cb2ce3",
            "size": 0,
            "updated_at": "2020-05-01T17:57:42Z"
        }
        ]
    }

    session_id = 'fdd6408f-6688-441b-8659-41bcad25441c'
    response_session = {
        "errors": [],
        "meta": {
            "powered_by": "empower-api",
            "query_time": 0.025573986,
            "trace_id": "291d3fda-9684-4ed7-ae88-bcc3940a2104"
        },
        "resources": [{
            "created_at": "2020-05-01T17:52:16.781771496Z",
            "existing_aid_sessions": 1,
            "scripts": [],
            "session_id": f"{session_id}"
        }
        ]
    }
    mocker.patch.object(
        demisto,
        'args',
        return_value={
            'host_id': 'edfd6a04ad134c4344f8fb119a3ad88e',
            'raw': "Write-Output 'Hello, World!"
        }
    )
    requests_mock.post(
        f'{SERVER_URL}/real-time-response/entities/sessions/v1',
        json=response_session,
        status_code=201
    )
    requests_mock.get(
        f'{SERVER_URL}/real-time-response/entities/file/v2',
        json=response,
        status_code=201
    )
    results = list_host_files_command()
    expected_results = {
        "CrowdStrike.Command(val.TaskID === obj.TaskID)": [
            {
                "HostID": "edfd6a04ad134c4344f8fb119a3ad88e",
                "SessionID": "fdd6408f-6688-441b-8659-41bcad25441c",
                "TaskID": "1269ad9e-c11f-4e38-8aba-1a0275304f9c"
            }
        ],
        "CrowdStrike.File(val.ID === obj.ID)": [
            {
                "CreatedAt": "2020-05-01T17:57:42Z",
                "DeletedAt": None,
                "ID": 186811,
                "Name": "\\Device\\HarddiskVolume2\\Windows\\notepad.exe",
                "SHA256": "f1d62648ef915d85cb4fc140359e925395d315c70f3566b63bb3e21151cb2ce3",
                "Size": 0,
                "Stderr": None,
                "Stdout": None,
                "UpdatedAt": "2020-05-01T17:57:42Z"
            }
        ],
        "File(val.MD5 \u0026\u0026 val.MD5 == obj.MD5 || val.SHA1 \u0026\u0026 val.SHA1 == obj.SHA1 || val.SHA256 "
        "\u0026\u0026 val.SHA256 == obj.SHA256 || val.SHA512 \u0026\u0026 val.SHA512 == obj.SHA512 || val.CRC32 "
        "\u0026\u0026 val.CRC32 == obj.CRC32 || val.CTPH \u0026\u0026 val.CTPH == obj.CTPH || val.SSDeep \u0026\u0026 "
        "val.SSDeep == obj.SSDeep)": [
            {
                "Name": "\\Device\\HarddiskVolume2\\Windows\\notepad.exe",
                "SHA256": "f1d62648ef915d85cb4fc140359e925395d315c70f3566b63bb3e21151cb2ce3",
                "Size": 0
            }
        ]
    }
    assert results['EntryContext'] == expected_results


def test_list_host_files_with_given_session_id(mocker):
    """
    Given:
        - session_id to use when getting host files
    When:
        - run list_host_files command
    Then:
        - validate the givven session_id was used
    """
    # prepare
    import CrowdStrikeFalcon
    mocker.patch.object(demisto, 'args', return_value={
        'host_id': 'test_host_id',
        'session_id': 'test_session_id'
    })
    mocker.patch.object(CrowdStrikeFalcon, 'list_host_files', return_value={})

    # call
    CrowdStrikeFalcon.list_host_files_command()

    # assert
    CrowdStrikeFalcon.list_host_files.assert_called_with('test_host_id', 'test_session_id')


def test_refresh_session(requests_mock, mocker):
    from CrowdStrikeFalcon import refresh_session_command

    session_id = 'fdd6408f-6688-441b-8659-41bcad25441c'
    response = {
        "errors": [],
        "meta": {
            "powered_by": "empower-api",
            "query_time": 0.025573986,
            "trace_id": "291d3fda-9684-4ed7-ae88-bcc3940a2104"
        },
        "resources": [{
            "created_at": "2020-05-01T17:52:16.781771496Z",
            "existing_aid_sessions": 1,
            "scripts": [{
                "args": [{
                    "arg_name": "Path",
                    "arg_type": "arg",
                    "command_level": "non-destructive",
                    "created_at": "2019-06-25T23:48:59Z",
                    "data_type": "string",
                    "default_value": "",
                    "description": "File to concatenate",
                    "encoding": "",
                    "id": 7,
                    "options": None,
                    "required": True,
                    "requires_value": False,
                    "script_id": 6,
                    "sequence": 1,
                    "updated_at": "2019-06-25T23:48:59Z"
                }, {
                    "arg_name": "Count",
                    "arg_type": "arg",
                    "command_level": "non-destructive",
                    "created_at": "2019-06-25T23:48:59Z",
                    "data_type": "string",
                    "default_value": "",
                    "description": "Number of bytes to read (max=32768)",
                    "encoding": "",
                    "id": 51,
                    "options": None,
                    "required": False,
                    "requires_value": False,
                    "script_id": 6,
                    "sequence": 2,
                    "updated_at": "2019-06-25T23:48:59Z"
                }, {
                    "arg_name": "Offset",
                    "arg_type": "arg",
                    "command_level": "non-destructive",
                    "created_at": "2019-06-25T23:48:59Z",
                    "data_type": "string",
                    "default_value": "",
                    "description": "Offset (in byte value) to start reading from",
                    "encoding": "",
                    "id": 52,
                    "options": None,
                    "required": False,
                    "requires_value": False,
                    "script_id": 6,
                    "sequence": 3,
                    "updated_at": "2019-06-25T23:48:59Z"
                }, {
                    "arg_name": "ShowHex",
                    "arg_type": "flag",
                    "command_level": "non-destructive",
                    "created_at": "2019-06-25T23:48:59Z",
                    "data_type": "string",
                    "default_value": "",
                    "description": "Show the results in hexadecimal format instead of ASCII",
                    "encoding": "",
                    "id": 53,
                    "options": None,
                    "required": False,
                    "requires_value": False,
                    "script_id": 6,
                    "sequence": 4,
                    "updated_at": "2019-06-25T23:48:59Z"
                }
                ],
                "command": "cat",
                "description": "Read a file from disk and display as ASCII or hex",
                "examples": "    C:\\\u003e cat c:\\mytextfile.txt",
                "internal_only": False,
                "runnable": True,
                "sub_commands": []
            }, {
                "args": [{
                    "arg_name": "Path",
                    "arg_type": "arg",
                    "command_level": "non-destructive",
                    "created_at": "2018-11-08T18:27:18Z",
                    "data_type": "string",
                    "default_value": "",
                    "description": "Relative or absolute directory",
                    "encoding": "",
                    "id": 8,
                    "options": None,
                    "required": True,
                    "requires_value": False,
                    "script_id": 8,
                    "sequence": 1,
                    "updated_at": "2018-11-08T18:27:18Z"
                }
                ],
                "command": "cd",
                "description": "Change the current working directory",
                "examples": "    C:\\\u003e cd C:\\Users\\Administrator\r\n",
                "internal_only": False,
                "runnable": True,
                "sub_commands": []
            }, {
                "args": [],
                "command": "env",
                "description": "Get environment variables for all scopes (Machine / User / Process)",
                "examples": "",
                "internal_only": False,
                "runnable": True,
                "sub_commands": []
            }, {
                "args": [],
                "command": "eventlog",
                "description": "Inspect event logs.",
                "examples": "",
                "internal_only": False,
                "runnable": False,
                "sub_commands": [{
                    "args": [{
                        "arg_name": "Name",
                        "arg_type": "arg",
                        "command_level": "non-destructive",
                        "created_at": "2018-05-01T19:38:30Z",
                        "data_type": "string",
                        "default_value": "",
                        "description": "Name of the event log, for example \"Application\", \"System\"",
                        "encoding": "",
                        "id": 35,
                        "options": None,
                        "required": True,
                        "requires_value": False,
                        "script_id": 25,
                        "sequence": 1,
                        "updated_at": "2018-05-01T19:38:30Z"
                    }, {
                        "arg_name": "Count",
                        "arg_type": "arg",
                        "command_level": "non-destructive",
                        "created_at": "2018-05-01T19:38:30Z",
                        "data_type": "string",
                        "default_value": "",
                        "description": "Optional number of entries to return. Default:100 Max=500",
                        "encoding": "",
                        "id": 36,
                        "options": None,
                        "required": False,
                        "requires_value": False,
                        "script_id": 25,
                        "sequence": 2,
                        "updated_at": "2018-05-01T19:38:30Z"
                    }, {
                        "arg_name": "SourceName",
                        "arg_type": "arg",
                        "command_level": "non-destructive",
                        "created_at": "2018-05-01T19:38:30Z",
                        "data_type": "string",
                        "default_value": "",
                        "description": "Optional name of the event source, e.x. \"WinLogon\"",
                        "encoding": "",
                        "id": 37,
                        "options": None,
                        "required": False,
                        "requires_value": False,
                        "script_id": 25,
                        "sequence": 3,
                        "updated_at": "2018-05-01T19:38:30Z"
                    }
                    ],
                    "command": "view",
                    "description": "View most recent N events in a given event log",
                    "examples": "    C:\\\u003e eventlog view Application",
                    "internal_only": False,
                    "runnable": True,
                    "sub_commands": []
                }, {
                    "args": [{
                        "arg_name": "Name",
                        "arg_type": "arg",
                        "command_level": "non-destructive",
                        "created_at": "2020-03-17T18:11:22Z",
                        "data_type": "string",
                        "default_value": "",
                        "description": "Name of the event log, for example \"Application\", \"System\"",
                        "encoding": "",
                        "id": 38,
                        "options": None,
                        "required": True,
                        "requires_value": False,
                        "script_id": 26,
                        "sequence": 1,
                        "updated_at": "2020-03-17T18:11:22Z"
                    }, {
                        "arg_name": "Filename",
                        "arg_type": "arg",
                        "command_level": "non-destructive",
                        "created_at": "2020-03-17T18:11:22Z",
                        "data_type": "string",
                        "default_value": "",
                        "description": "Target file on disk",
                        "encoding": "",
                        "id": 39,
                        "options": None,
                        "required": True,
                        "requires_value": False,
                        "script_id": 26,
                        "sequence": 2,
                        "updated_at": "2020-03-17T18:11:22Z"
                    }
                    ],
                    "command": "export",
                    "description": "Export the specified event log to a file (.csv) on disk",
                    "examples": "    C:\\\u003eeventlog export System",
                    "internal_only": False,
                    "runnable": True,
                    "sub_commands": []
                }, {
                    "args": [],
                    "command": "list",
                    "description": "Event log list: show available event log sources",
                    "examples": "    C:\\\u003e eventlog list",
                    "internal_only": False,
                    "runnable": True,
                    "sub_commands": []
                }, {
                    "args": [{
                        "arg_name": "Name",
                        "arg_type": "arg",
                        "command_level": "non-destructive",
                        "created_at": "2019-05-09T23:55:03Z",
                        "data_type": "string",
                        "default_value": "",
                        "description": "Name of the event log, for example \"Application\", \"System\"",
                        "encoding": "",
                        "id": 519,
                        "options": None,
                        "required": True,
                        "requires_value": False,
                        "script_id": 470,
                        "sequence": 1,
                        "updated_at": "2019-05-09T23:55:03Z"
                    }, {
                        "arg_name": "Filename",
                        "arg_type": "arg",
                        "command_level": "non-destructive",
                        "created_at": "2019-05-09T23:55:03Z",
                        "data_type": "string",
                        "default_value": "",
                        "description": "Target file on disk",
                        "encoding": "",
                        "id": 520,
                        "options": None,
                        "required": True,
                        "requires_value": False,
                        "script_id": 470,
                        "sequence": 2,
                        "updated_at": "2019-05-09T23:55:03Z"
                    }
                    ],
                    "command": "backup",
                    "description": "Back up the specified event log to a file (.evtx) on disk",
                    "examples": "    C:\\\u003eeventlog backup System",
                    "internal_only": False,
                    "runnable": True,
                    "sub_commands": []
                }
                ]
            }, {
                "args": [{
                    "arg_name": "Path",
                    "arg_type": "arg",
                    "command_level": "non-destructive",
                    "created_at": "2020-03-17T18:10:50Z",
                    "data_type": "string",
                    "default_value": "",
                    "description": "File to hash",
                    "encoding": "",
                    "id": 72,
                    "options": None,
                    "required": True,
                    "requires_value": False,
                    "script_id": 45,
                    "sequence": 1,
                    "updated_at": "2020-03-17T18:10:50Z"
                }
                ],
                "command": "filehash",
                "description": "Generate the MD5, SHA1, and SHA256 hashes of a file",
                "examples": "C:\\\u003e filehash C:\\Windows\\System32\\cmd.exe",
                "internal_only": False,
                "runnable": True,
                "sub_commands": []
            }, {
                "args": [{
                    "arg_name": "UserName",
                    "arg_type": "arg",
                    "command_level": "non-destructive",
                    "created_at": "2018-05-10T16:22:42Z",
                    "data_type": "string",
                    "default_value": "",
                    "description": "Partial or full username to filter results",
                    "encoding": "",
                    "id": 42,
                    "options": None,
                    "required": False,
                    "requires_value": False,
                    "script_id": 29,
                    "sequence": 1,
                    "updated_at": "2018-05-10T16:22:42Z"
                }
                ],
                "command": "getsid",
                "description": "Enumerate local users and Security Identifiers (SID)",
                "examples": "\u003egetsid\r\nUserName       SID\r\n",
                "internal_only": False,
                "runnable": True,
                "sub_commands": []
            }, {
                "args": [],
                "command": "ipconfig",
                "description": "Show network configuration information",
                "examples": "",
                "internal_only": False,
                "runnable": True,
                "sub_commands": []
            }, {
                "args": [{
                    "arg_name": "Path",
                    "arg_type": "arg",
                    "command_level": "non-destructive",
                    "created_at": "2019-02-12T16:44:59Z",
                    "data_type": "string",
                    "default_value": ".",
                    "description": "Directory to list",
                    "encoding": "",
                    "id": 12,
                    "options": None,
                    "required": False,
                    "requires_value": False,
                    "script_id": 14,
                    "sequence": 1,
                    "updated_at": "2019-02-12T16:44:59Z"
                }
                ],
                "command": "ls",
                "description": "Display the contents of the specified path",
                "examples": "    C:\\Windows\u003e ls\r\n",
                "internal_only": False,
                "runnable": True,
                "sub_commands": []
            }, {
                "args": [],
                "command": "mount",
                "description": "List mounted filesystem volumes",
                "examples": "    C:\\\u003e mount\r\n        Display local mounted volumes",
                "internal_only": False,
                "runnable": True,
                "sub_commands": []
            }, {
                "args": [],
                "command": "netstat",
                "description": "Display network statistics and active connections",
                "examples": "",
                "internal_only": False,
                "runnable": True,
                "sub_commands": []
            }, {
                "args": [],
                "command": "ps",
                "description": "Display process information",
                "examples": " C:\\\u003e ps\r\n\r\nName",
                "internal_only": False,
                "runnable": True,
                "sub_commands": []
            }, {
                "args": [],
                "command": "pwd",
                "description": "Get current working directory",
                "examples": "",
                "internal_only": True,
                "runnable": True,
                "sub_commands": []
            }, {
                "args": [],
                "command": "reg",
                "description": "Windows registry manipulation.",
                "examples": "",
                "internal_only": False,
                "runnable": False,
                "sub_commands": [{
                    "args": [{
                        "arg_name": "Subkey",
                        "arg_type": "arg",
                        "command_level": "non-destructive",
                        "created_at": "2019-12-05T17:37:38Z",
                        "data_type": "string",
                        "default_value": "",
                        "description": "Registry subkey full path",
                        "encoding": "",
                        "id": 43,
                        "options": None,
                        "required": False,
                        "requires_value": False,
                        "script_id": 30,
                        "sequence": 1,
                        "updated_at": "2019-12-05T17:37:39Z"
                    }, {
                        "arg_name": "Value",
                        "arg_type": "arg",
                        "command_level": "non-destructive",
                        "created_at": "2019-12-05T17:37:38Z",
                        "data_type": "string",
                        "default_value": "",
                        "description": "Name of value to query",
                        "encoding": "",
                        "id": 44,
                        "options": None,
                        "required": False,
                        "requires_value": False,
                        "script_id": 30,
                        "sequence": 2,
                        "updated_at": "2019-12-05T17:37:39Z"
                    }
                    ],
                    "command": "query",
                    "description": "Query a registry subkey or value",
                    "examples": "    C:\\\u003e reg query\r\n",
                    "internal_only": False,
                    "runnable": True,
                    "sub_commands": []
                }
                ]
            }
            ],
            "session_id": f"{session_id}"
        }
        ]
    }
    mocker.patch.object(
        demisto,
        'args',
        return_value={
            'host_id': 'edfd6a04ad134c4344f8fb119a3ad88e',
            'raw': "Write-Output 'Hello, World!"
        }
    )
    requests_mock.post(
        f'{SERVER_URL}/real-time-response/entities/refresh-session/v1',
        json=response,
        status_code=201
    )
    results = refresh_session_command()

    assert results['HumanReadable'] == f"CrowdStrike Session Refreshed: {session_id}"


class TestFetch:
    """ Test the logic of the fetch

    """

    @pytest.fixture()
    def set_up_mocks(self, requests_mock, mocker):
        """ Sets up the mocks for the fetch.
        """
        mocker.patch.object(demisto, 'setLastRun')
        requests_mock.get(f'{SERVER_URL}/detects/queries/detects/v1', json={'resources': ['ldt:1', 'ldt:2']})
        requests_mock.post(f'{SERVER_URL}/detects/entities/summaries/GET/v1',
                           json={'resources': [{'detection_id': 'ldt:1',
                                                'created_timestamp': '2020-09-04T09:16:11Z',
                                                'max_severity_displayname': 'Low',
                                                'first_behavior': '2020-09-04T09:16:11Z'
                                                },
                                               {'detection_id': 'ldt:2',
                                                'created_timestamp': '2020-09-04T09:20:11Z',
                                                'max_severity_displayname': 'Low',
                                                'first_behavior': '2020-09-04T09:16:11Z'}]})
        requests_mock.get(f'{SERVER_URL}/incidents/queries/incidents/v1', json={})
        requests_mock.post(f'{SERVER_URL}/incidents/entities/incidents/GET/v1', json={})

    @freeze_time("2020-08-26 17:22:13 UTC")
    def test_old_fetch_to_new_fetch(self, set_up_mocks, mocker):
        """
        Tests the change of logic done in fetch. Validates that it's done smoothly
        Given:
            Old getLastRun which holds `first_behavior_time` and `last_detection_id`
        When:
            2 results are returned (which equals the FETCH_LIMIT)
        Then:
            The `first_behavior_time` doesn't change and an `offset` of 2 is added.

        """
        from CrowdStrikeFalcon import fetch_incidents
        mocker.patch.object(demisto, 'params', return_value={})
        mocker.patch.object(demisto, 'getLastRun',
                            return_value={'first_behavior_detection_time': '2020-09-04T09:16:10Z',
                                          'detection_offset': 2,
                                          'first_behavior_incident_time': '2020-09-04T09:22:10Z',
                                          'last_fetched_incident': '3',
                                          'incident_offset': 4,
                                          })
        fetch_incidents()
        assert demisto.setLastRun.mock_calls[0][1][0] == [
            {'time': '2020-09-04T09:16:10Z'}, {'time': '2020-09-04T09:22:10Z'}, {}, {}, {}]

    @freeze_time("2020-08-26 17:22:13 UTC")
    def delete_offset_test(self, set_up_mocks, mocker):
        """
        Tests the change of logic done in fetch. Validates that it's done smoothly
        Given:
            Old getLastRun which holds two lists with offset key
        When:
            The offset is inside the lastRun
        Then:
            The offset is deleted from the lastRun

        """

        from CrowdStrikeFalcon import fetch_incidents
        mocker.patch.object(demisto, 'params', return_value={})
        mocker.patch.object(demisto, 'getLastRun',
                            return_value=[{'time': '2020-09-04T09:16:10Z', 'offset': 2},
                                          {'time': '2020-09-04T09:22:10Z', 'offset': 4}])
        fetch_incidents()
        assert demisto.setLastRun.mock_calls[0][1][0] == [{'time': '2020-09-04T09:16:10Z'},
                                                          {'time': '2020-09-04T09:22:10Z'}]

    @freeze_time("2020-09-04T09:16:10Z")
    def test_new_fetch(self, set_up_mocks, mocker, requests_mock):
        """
        Tests the correct flow of fetch
        Given:
            `getLastRun` which holds  `first_behavior_time` and `offset`
        When:
            1 result is returned (which is less than the FETCH_LIMIT)
        Then:
            The `first_behavior_time` changes and no `offset` is added.
        """
        mocker.patch.object(demisto, 'getLastRun',
                            return_value=[{'time': '2020-09-04T09:16:10Z',
                                          'offset': 2}, {}, {}])
        # Override post to have 1 results so FETCH_LIMIT won't be reached
        requests_mock.post(f'{SERVER_URL}/detects/entities/summaries/GET/v1',
                           json={'resources': [{'detection_id': 'ldt:1',
                                                'created_timestamp': '2020-09-04T09:16:11Z',
                                                'max_severity_displayname': 'Low', 'first_behavior': '2020-09-04T09:16:11Z'},
                                               {'detection_id': 'ldt:2',
                                                'created_timestamp': '2020-09-04T09:16:11Z',
                                                'max_severity_displayname': 'Low', 'first_behavior': '2020-09-04T09:16:11Z'}
                                               ]})
        from CrowdStrikeFalcon import fetch_incidents
        fetch_incidents()
        assert demisto.setLastRun.mock_calls[0][1][0][0] == {
            'time': '2020-09-04T09:16:11Z', 'limit': 2, "found_incident_ids": {'Detection ID: ldt:1': 1599210970,
                                                                               'Detection ID: ldt:2': 1599210970}}

    def test_fetch_incident_type(self, set_up_mocks, mocker):
        """
        Tests the addition of incident_type field to the context
        Given:
            Old getLastRun which holds `first_behavior_time` and `last_detection_id`
        When:
            2 results are returned (which equals the FETCH_LIMIT)
        Then:
            "incident_type": "detection" is in raw result returned by the indicator

        """
        from CrowdStrikeFalcon import fetch_incidents
        mocker.patch.object(demisto, 'getLastRun', return_value=[{
            'time': '2020-09-04T09:16:10Z',
        }, {}, {}])
        incidents = fetch_incidents()
        for incident in incidents:
            assert "\"incident_type\": \"detection\"" in incident.get('rawJSON', '')

    @pytest.mark.parametrize(
        "expected_name, fetch_incidents_or_detections,incidents_len",
        [
            ('Incident ID:', ['Incidents'], 2),
            ('Detection ID:', ['Detections'], 2),
            ('Detection ID:', ['Detections', 'Incidents'], 4),
            ('Incident ID:', ['Endpoint Incident'], 2),
            ('Detection ID:', ['Endpoint Detection'], 2),
            ('Detection ID:', ['Endpoint Detection', 'Endpoint Incident'], 4),
            ('IDP Detection ID: ', ['IDP Detection'], 2)
        ],
    )
    def test_fetch_returns_all_types(self, requests_mock, set_up_mocks, mocker, expected_name,
                                     fetch_incidents_or_detections, incidents_len):
        """
        Tests that fetch incidents returns incidents, detections, endpoint incidents, endpoint detection,
        and idp detections types. depends on the value of fetch_incidents_or_detections.
        Given:
            fetch_incidents_or_detections parameter.
        When:
            Fetching incidents.
        Then:
            Validate the results contains only detection when fetch_incidents_or_detections = ['Detections'],
            Validate the results contains only incidents when fetch_incidents_or_detections = ['Incidents']
            Validate the results contains detection and incidents when
             fetch_incidents_or_detections = ['Detections', 'Incidents']
            Validate the results contains only detection when fetch_incidents_or_detections = ['Endpoint Detections'],
            Validate the results contains only incidents when fetch_incidents_or_detections = ['Endpoint Incidents']
            Validate the results contains detection and incidents when
             fetch_incidents_or_detections = ['Endpoint Detections', 'Endpoint Incidents']
            Validate the results contains only IDP detection when fetch_incidents_or_detections = ['IDP Detections'],

        """
        from CrowdStrikeFalcon import fetch_incidents
        mocker.patch.object(demisto, 'getLastRun', return_value=[{'time': '2020-09-04T09:16:10Z'}, {}, {}])

        requests_mock.get(f'{SERVER_URL}/incidents/queries/incidents/v1', json={'resources': ['ldt:1', 'ldt:2']})
        requests_mock.post(f'{SERVER_URL}/incidents/entities/incidents/GET/v1',
                           json={'resources': [{'incident_id': 'ldt:1', 'start': '2020-09-04T09:16:11Z'},
                                               {'incident_id': 'ldt:2', 'start': '2020-09-04T09:16:11Z'}]})
        requests_mock.get(f'{SERVER_URL}/alerts/queries/alerts/v1', json={'resources': ['a:ind:1', 'a:ind:2']})
        requests_mock.post(f'{SERVER_URL}/alerts/entities/alerts/v1',
                           json={'resources': [{'composite_id': 'a:ind:1', 'start_time': '2020-09-04T09:16:11.000Z'},
                                               {'composite_id': 'a:ind:2', 'start_time': '2020-09-04T09:16:11.000Z'}]})

        mocker.patch.object(
            demisto,
            'params',
            return_value={
                'url': SERVER_URL,
                'proxy': True,
                'incidents_per_fetch': 2,
                'fetch_incidents_or_detections': fetch_incidents_or_detections,
                'fetch_time': '3 days',
            }
        )

        incidents = fetch_incidents()
        assert len(incidents) == incidents_len

        if incidents_len == 4:
            assert 'Incident ID:' in incidents[0]['name']
            assert 'Incident ID:' in incidents[1]['name']
            assert 'Detection ID:' in incidents[2]['name']
            assert 'Detection ID:' in incidents[3]['name']
        else:
            assert expected_name in incidents[0]['name']
            assert expected_name in incidents[1]['name']


class TestIncidentFetch:
    """ Test the logic of the fetch

    """

    @pytest.fixture()
    def set_up_mocks(self, requests_mock, mocker):
        """ Sets up the mocks for the fetch.
        """
        mocker.patch.object(demisto, 'setLastRun')
        requests_mock.get(f'{SERVER_URL}/detects/queries/detects/v1', json={})
        requests_mock.post(f'{SERVER_URL}/detects/entities/summaries/GET/v1',
                           json={})
        requests_mock.get(f'{SERVER_URL}/incidents/queries/incidents/v1', json={'resources': ['ldt:1', 'ldt:2']})
        requests_mock.post(f'{SERVER_URL}/incidents/entities/incidents/GET/v1',
                           json={'resources': [{'incident_id': 'ldt:1', 'start': '2020-09-04T09:16:11Z'},
                                               {'incident_id': 'ldt:2', 'start': '2020-09-04T09:16:11Z'}]})

    def delete_offset_test(self, set_up_mocks, mocker):
        """
        Tests the change of logic done in fetch. Validates that it's done smoothly
        Given:
            Old getLastRun which holds two lists with offset key
        When:
            The offset is inside the lastRun
        Then:
            The offset is deleted from the lastRun
        """

        from CrowdStrikeFalcon import fetch_incidents
        mocker.patch.object(demisto, 'params', return_value={})
        mocker.patch.object(demisto, 'getLastRun',
                            return_value=[{'time': '2020-09-04T09:16:10Z', 'offset': 2},
                                          {'time': '2020-09-04T09:22:10Z', 'offset': 4}])
        fetch_incidents()
        assert demisto.setLastRun.mock_calls[0][1][0] == [{'time': '2020-09-04T09:16:10Z'},
                                                          {'time': '2020-09-04T09:22:10Z'}]

    @freeze_time("2020-08-26 17:22:13 UTC")
    def test_new_fetch(self, set_up_mocks, mocker, requests_mock):
        mocker.patch.object(demisto, 'getLastRun', return_value=[{}, {'time': '2020-09-04T09:16:10Z',
                                                                      'offset': 2}, {}])
        # Override post to have 1 results so FETCH_LIMIT won't be reached
        requests_mock.post(f'{SERVER_URL}/incidents/entities/incidents/GET/v1',
                           json={'resources': [{'incident_id': 'ldt:1', 'start': '2020-09-04T09:16:11Z'},
                                               {'incident_id': 'ldt:2', 'start': '2020-09-04T09:16:11Z'}]})
        from CrowdStrikeFalcon import fetch_incidents
        fetch_incidents()
        assert demisto.setLastRun.mock_calls[0][1][0][1] == {'time': '2020-09-04T09:16:11Z',
                                                             'limit': 2,
                                                             'found_incident_ids': {'Incident ID: ldt:1': 1598462533,
                                                                                    'Incident ID: ldt:2': 1598462533}}

    def test_incident_type_in_fetch(self, set_up_mocks, mocker):
        """Tests the addition of incident_type field to the context
        Given:
            Old getLastRun which holds `first_behavior_time` and `last_incident_id`
        When:
            2 results are returned (which equals the FETCH_LIMIT)
        Then:
            "incident_type": "incident" is in raw result returned by the indicator
        """
        mocker.patch.object(demisto, 'getLastRun', return_value=[{}, {'time': '2020-09-04T09:16:10Z',
                                                                      }])
        from CrowdStrikeFalcon import fetch_incidents
        incidents = fetch_incidents()
        for incident in incidents:
            assert "\"incident_type\": \"incident\"" in incident.get('rawJSON', '')


def get_fetch_data():
    with open('./test_data/test_data.json') as f:
        return json.loads(f.read())


def get_fetch_data2():
    with open('./test_data/test_data2.json') as f:
        return json.loads(f.read())


test_data = get_fetch_data()
test_data2 = get_fetch_data2()


def test_get_indicator_device_id(mocker, requests_mock):
    from CrowdStrikeFalcon import get_indicator_device_id
    requests_mock.get("https://4.4.4.4/indicators/queries/devices/v1",
                      json=test_data['response_for_get_indicator_device_id'])
    mocker.patch.object(demisto, 'args', return_value={'type': 'sha256', 'value': 'example_sha'})
    res = get_indicator_device_id()

    # Expecting both DeviceIOC and DeviceID outputs for BC.
    assert set(res.outputs.keys()) - {'DeviceIOC', 'DeviceID'} == set()
    assert res.outputs['DeviceIOC']['Type'] == 'sha256'
    assert res.outputs['DeviceIOC']['Value'] == 'example_sha'
    assert res.outputs['DeviceIOC']['DeviceID'] == res.outputs['DeviceID']


def test_validate_response():
    from CrowdStrikeFalcon import validate_response
    true_res = validate_response({"resources": "1234"})
    false_res = validate_response({"error": "404"})
    assert true_res
    assert not false_res


def test_build_error_message():
    from CrowdStrikeFalcon import build_error_message

    res_error_data = build_error_message({'meta': 1234})
    assert res_error_data == 'Error: error code: None, error_message: something got wrong, please try again.'

    res_error_data_with_specific_error = build_error_message({'errors': [{"code": 1234, "message": "hi"}]})
    assert res_error_data_with_specific_error == 'Error: error code: 1234, error_message: hi.'


def test_search_iocs_command_does_not_exist(requests_mock):
    """
    Test cs-falcon-search-iocs when no ioc is found

    Given:
     - There is no ioc in the system
    When:
     - Searching for iocs using cs-falcon-search-iocs command
    Then:
     - Return a human readable result with appropriate message
     - Do not populate the entry context
    """
    from CrowdStrikeFalcon import search_iocs_command
    response = {'resources': []}
    requests_mock.get(
        f'{SERVER_URL}/indicators/queries/iocs/v1',
        json=response,
        status_code=200
    )
    results = search_iocs_command()
    assert results["HumanReadable"] == 'Could not find any Indicators of Compromise.'
    assert results["EntryContext"] is None


def test_search_iocs_command_exists(requests_mock):
    """
    Test cs-falcon-search-iocs when an ioc is found

    Given:
     - There is a single md5 ioc in the system
    When:
     - Searching for iocs using cs-falcon-search-iocs command
    Then:
     - Return a human readable result with appropriate message
     - Do populate the entry context with the right value
    """
    from CrowdStrikeFalcon import search_iocs_command
    id_response = {'resources': ['md5:testmd5'], 'errors': []}
    ioc_response = {
        'resources': [{
            'type': 'md5',
            'value': 'testmd5',
            'policy': 'detect',
            'share_level': 'red',
            'description': 'Eicar file',
            'created_timestamp': '2020-10-01T09:09:04Z',
            'modified_timestamp': '2020-10-01T09:09:04Z'
        }]
    }
    requests_mock.get(
        f'{SERVER_URL}/indicators/queries/iocs/v1',
        json=id_response,
        status_code=200
    )
    requests_mock.get(
        f'{SERVER_URL}/indicators/entities/iocs/v1',
        json=ioc_response,
        status_code=200
    )
    results = search_iocs_command()
    assert results["EntryContext"]["CrowdStrike.IOC(val.ID === obj.ID)"][0]["Value"] == 'testmd5'


def test_search_iocs_command__no_iocs(requests_mock, mocker):
    """
    Test cs-falcon-search-iocs when encountering an error

    Given:
     - No iocs exist
    When:
     - Searching for non existing iocs using cs-falcon-search-iocs command
    Then:
     - Display an appropriate info in the HR
    """
    from CrowdStrikeFalcon import search_iocs_command
    requests_mock.get(
        f'{SERVER_URL}/indicators/queries/iocs/v1',
        json={}
    )
    mocker.patch.object(demisto, 'results')
    res = search_iocs_command()
    assert 'Could not find any Indicators of Compromise.' in res['HumanReadable']


def test_get_ioc_command_does_not_exist(requests_mock):
    """
    Test cs-falcon-get-ioc when no ioc is found

    Given:
     - There is no ioc in the system
    When:
     - Searching for iocs using cs-falcon-get-ioc command
     - The server returns an error
    Then:
     - Raise the error back from the server
    """
    from CrowdStrikeFalcon import get_ioc_command
    response = {'resources': [], 'errors': [{'code': 404, 'message': 'md5:testmd5 - Resource Not Found'}]}
    requests_mock.get(
        f'{SERVER_URL}/indicators/entities/iocs/v1',
        json=response,
        status_code=200
    )
    with pytest.raises(DemistoException) as excinfo:
        get_ioc_command(ioc_type='md5', value='testmd5')
    assert [{'code': 404, 'message': 'md5:testmd5 - Resource Not Found'}] == excinfo.value.args[0]


def test_get_ioc_command_exists(requests_mock):
    """
    Test cs-falcon-get-ioc when an ioc is found

    Given:
     - There is a single md5 ioc in the system
    When:
     - Looking for iocs using cs-falcon-get-iocs command
    Then:
     - Return a human readable result with appropriate message
     - Do populate the entry context with the right value
    """
    from CrowdStrikeFalcon import get_ioc_command
    ioc_response = {
        'resources': [{
            'type': 'md5',
            'value': 'testmd5',
            'policy': 'detect',
            'share_level': 'red',
            'description': 'Eicar file',
            'created_timestamp': '2020-10-01T09:09:04Z',
            'modified_timestamp': '2020-10-01T09:09:04Z'
        }]
    }
    requests_mock.get(
        f'{SERVER_URL}/indicators/entities/iocs/v1',
        json=ioc_response,
        status_code=200
    )
    results = get_ioc_command(ioc_type='md5', value='testmd5')
    assert results["EntryContext"]["CrowdStrike.IOC(val.ID === obj.ID)"][0]["Value"] == 'testmd5'


def test_upload_ioc_command_fail(requests_mock, mocker):
    """
    Test cs-falcon-upload-ioc where it fails to create the ioc

    Given:
     - The user tries to create an IOC
    When:
     - The server fails to create an IOC
    Then:
     - Display error message to user
    """
    from CrowdStrikeFalcon import upload_ioc_command
    upload_response = {'resources': []}
    get_response = {'resources': [], 'errors': [{'code': 404, 'message': 'md5:testmd5 - Resource Not Found'}]}
    requests_mock.post(
        f'{SERVER_URL}/indicators/entities/iocs/v1',
        json=upload_response,
        status_code=200
    )
    requests_mock.get(
        f'{SERVER_URL}/indicators/entities/iocs/v1',
        json=get_response,
        status_code=200
    )
    with pytest.raises(DemistoException) as excinfo:
        upload_ioc_command(ioc_type='md5', value='testmd5')
    assert excinfo.value.args[0] == "Failed to create IOC. Please try again."


def test_upload_ioc_command_successful(requests_mock):
    """
    Test cs-falcon-upload-ioc when an upload is successful

    Given:
     - The user tries to create an IOC
    When:
     - The server creates an IOC
    Then:
     - Return a human readable result with appropriate message
     - Do populate the entry context with the right value
    """
    from CrowdStrikeFalcon import upload_ioc_command
    upload_response = {'resources': []}
    ioc_response = {
        'resources': [{
            'type': 'md5',
            'value': 'testmd5',
            'policy': 'detect',
            'share_level': 'red',
            'description': 'Eicar file',
            'created_timestamp': '2020-10-01T09:09:04Z',
            'modified_timestamp': '2020-10-01T09:09:04Z'
        }]
    }
    requests_mock.post(
        f'{SERVER_URL}/indicators/entities/iocs/v1',
        json=upload_response,
        status_code=200
    )
    requests_mock.get(
        f'{SERVER_URL}/indicators/entities/iocs/v1',
        json=ioc_response,
        status_code=200
    )
    results = upload_ioc_command(ioc_type='md5', value='testmd5')
    assert results["EntryContext"]["CrowdStrike.IOC(val.ID === obj.ID)"][0]["Value"] == 'testmd5'


def test_search_custom_iocs_command_does_not_exist(requests_mock):
    """
    Test cs-falcon-search-custom-iocs when no ioc is found

    Given:
     - There is no ioc in the system
    When:
     - Searching for iocs using cs-falcon-search-custom-iocs command
    Then:
     - Return a human readable result with appropriate message
     - Do not populate the entry context
    """
    from CrowdStrikeFalcon import search_custom_iocs_command
    response = {'resources': []}
    requests_mock.get(
        f'{SERVER_URL}/iocs/combined/indicator/v1',
        json=response,
        status_code=200
    )
    results = search_custom_iocs_command()
    assert results["HumanReadable"] == 'Could not find any Indicators of Compromise.'
    assert results["EntryContext"] is None


def test_search_custom_iocs_command_exists(requests_mock):
    """
    Test cs-falcon-search-custom-iocs when an ioc is found

    Given:
     - There is a single md5 ioc in the system
    When:
     - Searching for iocs using cs-falcon-search-custom-iocs command
    Then:
     - Return a human readable result with appropriate message
     - Do populate the entry context with the right value
    """
    from CrowdStrikeFalcon import search_custom_iocs_command
    ioc_response = {
        'resources': [{
            'id': '4f8c43311k1801ca4359fc07t319610482c2003mcde8934d5412b1781e841e9r',
            'type': 'md5',
            'value': 'testmd5',
            'action': 'prevent',
            'severity': 'high',
            'description': 'Eicar file',
            'created_on': '2020-10-01T09:09:04Z',
            'modified_on': '2020-10-01T09:09:04Z',
        }]
    }
    requests_mock.get(
        f'{SERVER_URL}/iocs/combined/indicator/v1',
        json=ioc_response,
        status_code=200
    )
    results = search_custom_iocs_command()
    assert '| 4f8c43311k1801ca4359fc07t319610482c2003mcde8934d5412b1781e841e9r | prevent | high | md5 |' \
           in results[0]["HumanReadable"]
    assert results[0]["EntryContext"]["CrowdStrike.IOC(val.ID === obj.ID)"][0]["Value"] == 'testmd5'


def test_search_custom_iocs_command__no_iocs(requests_mock, mocker):
    """
    Test cs-falcon-search-custom-iocs when no iocs exist

    Given:
     - No iocs exist
    When:
     - Searching for non existing iocs using cs-falcon-search-custom-iocs command
    Then:
     - Display an appropriate info in HR
    """
    from CrowdStrikeFalcon import search_custom_iocs_command
    requests_mock.get(
        f'{SERVER_URL}/iocs/combined/indicator/v1',
        json={}
    )
    mocker.patch.object(demisto, 'results')
    mocker.patch(RETURN_ERROR_TARGET)
    res = search_custom_iocs_command()
    assert 'Could not find any Indicators of Compromise.' in res['HumanReadable']


def test_search_custom_iocs_command_filter(requests_mock):
    """
    Test cs-falcon-search-custom-iocs when running with filter

    Given:
     - Domain IOC with test.com value
    When:
     - Searching for the domain IOC using cs-falcon-search-custom-iocs command
    Then:
     - Return a human readable result with appropriate message
     - Do populate the entry context with the right value
    """
    from CrowdStrikeFalcon import search_custom_iocs_command
    ioc_type = 'domain'
    ioc_value = 'test.com'
    ioc_response = {
        'resources': [{
            'id': '4f8c43311k1801ca4359fc07t319610482c2003mcde8934d5412b1781e841e9r',
            'type': ioc_type,
            'value': ioc_value,
            'action': 'prevent',
            'severity': 'high',
            'created_on': '2020-10-01T09:09:04Z',
            'modified_on': '2020-10-01T09:09:04Z',
        }]
    }
    requests_mock.get(
        f'{SERVER_URL}/iocs/combined/indicator/v1?filter=type%3A%5B%27{ioc_type}%27%5D%2Bvalue%3A%5B%27{ioc_value}%27'
        f'%5D&limit=50',
        # noqa: E501
        json=ioc_response,
        status_code=200
    )
    results = search_custom_iocs_command(
        types=ioc_type,
        values=ioc_value,
    )
    assert f'| 4f8c43311k1801ca4359fc07t319610482c2003mcde8934d5412b1781e841e9r | prevent | high | {ioc_type} |' \
           f' {ioc_value} |' in results[0]["HumanReadable"]  # noqa: E501
    assert results[0]["EntryContext"]["CrowdStrike.IOC(val.ID === obj.ID)"][0]["Value"] == ioc_value


def test_get_custom_ioc_command_exists(requests_mock):
    """
    Test cs-falcon-get-custom-ioc when an ioc is found

    Given:
     - There is a single md5 ioc in the system
    When:
     - Looking for iocs using cs-falcon-get-custom-ioc command
    Then:
     - Return a human readable result with appropriate message
     - Do populate the entry context with the right value
    """
    from CrowdStrikeFalcon import get_custom_ioc_command
    ioc_type = 'md5'
    ioc_value = 'testmd5'
    ioc_response = {
        'resources': [{
            'id': '4f8c43311k1801ca4359fc07t319610482c2003mcde8934d5412b1781e841e9r',
            'type': ioc_type,
            'value': ioc_value,
            'action': 'prevent',
            'severity': 'high',
            'description': 'Eicar file',
            'created_on': '2020-10-01T09:09:04Z',
            'modified_on': '2020-10-01T09:09:04Z',
        }]
    }

    requests_mock.get(
        f'{SERVER_URL}/iocs/combined/indicator/v1?filter=type%3A%5B%27{ioc_type}%27%5D%2Bvalue%3A%5B%27{ioc_value}%27'
        f'%5D&limit=50',
        # noqa: E501
        json=ioc_response,
        status_code=200,
    )
    results = get_custom_ioc_command(ioc_type=ioc_type, value=ioc_value)
    assert results["EntryContext"]["CrowdStrike.IOC(val.ID === obj.ID)"][0]["Value"] == ioc_value


def test_get_custom_ioc_command_does_not_exist(requests_mock):
    """
    Test cs-falcon-get-custom-ioc when no ioc is found

    Given:
     - There is no ioc in the system
    When:
     - Searching for iocs using cs-falcon-get-custom-ioc command
     - The server returns an error
    Then:
     - Raise the error back from the server
    """
    from CrowdStrikeFalcon import get_custom_ioc_command
    response = {'resources': [], 'errors': [{'code': 404, 'message': 'md5:testmd5 - Resource Not Found'}]}
    requests_mock.get(
        f'{SERVER_URL}/iocs/combined/indicator/v1',
        json=response,
        status_code=200
    )
    with pytest.raises(DemistoException) as excinfo:
        get_custom_ioc_command(ioc_type='md5', value='testmd5')
    assert [{'code': 404, 'message': 'md5:testmd5 - Resource Not Found'}] == excinfo.value.args[0]


def test_get_custom_ioc_command_by_id(requests_mock):
    """
    Given:
     - ID of IOC to retrieve
    When:
     - Looking for IOC using cs-falcon-get-custom-ioc command
    Then:
     - Do populate the entry context with the right ID
    """
    from CrowdStrikeFalcon import get_custom_ioc_command
    ioc_id = '4f8c43311k1801ca4359fc07t319610482c2003mcde8934d5412b1781e841e9r'
    ioc_response = {
        'resources': [{
            'id': ioc_id,
            'type': 'domain',
            'value': 'test.com',
            'action': 'prevent',
            'severity': 'high',
            'description': 'Eicar file',
            'created_on': '2020-10-01T09:09:04Z',
            'modified_on': '2020-10-01T09:09:04Z',
        }]
    }

    requests_mock.get(
        f'{SERVER_URL}/iocs/entities/indicators/v1?ids={ioc_id}',  # noqa: E501
        json=ioc_response,
        status_code=200,
    )
    results = get_custom_ioc_command(ioc_id=ioc_id)
    assert results["EntryContext"]["CrowdStrike.IOC(val.ID === obj.ID)"][0]["ID"] == ioc_id


def test_upload_custom_ioc_command_successful(requests_mock):
    """
    Test cs-falcon-upload-custom-ioc when an upload is successful

    Given:
     - The user tries to create an IOC
    When:
     - The server creates an IOC
    Then:
     - Return a human readable result with appropriate message
     - Do populate the entry context with the right value
    """
    from CrowdStrikeFalcon import upload_custom_ioc_command
    ioc_response = {
        'resources': [{
            'id': '4f8c43311k1801ca4359fc07t319610482c2003mcde8934d5412b1781e841e9r',
            'type': 'md5',
            'value': 'testmd5',
            'action': 'prevent',
            'severity': 'high',
            'description': 'Eicar file',
            'created_on': '2020-10-01T09:09:04Z',
            'modified_on': '2020-10-01T09:09:04Z',
        }]
    }
    requests_mock.post(
        f'{SERVER_URL}/iocs/entities/indicators/v1',
        json=ioc_response,
        status_code=200,
    )
    results = upload_custom_ioc_command(
        ioc_type='md5',
        value='testmd5',
        action='prevent',
        severity='high',
        platforms='mac,linux',
    )
    assert '| 2020-10-01T09:09:04Z | Eicar file | 4f8c43311k1801ca4359fc07t319610482c2003mcde8934d5412b1781e841e9r |' \
           in results[0]["HumanReadable"]
    assert results[0]["EntryContext"]["CrowdStrike.IOC(val.ID === obj.ID)"][0]["Value"] == 'testmd5'


def test_upload_custom_ioc_command_fail(requests_mock):
    """
    Test cs-falcon-upload-custom-ioc where it fails to create the ioc

    Given:
     - The user tries to create an IOC
    When:
     - The server fails to create an IOC
    Then:
     - Display error message to user
    """
    from CrowdStrikeFalcon import upload_custom_ioc_command
    response = {
        'resources': [{
            'row': 1,
            'value': None,
            'type': None,
            'message_type': 'error',
            'field_name': 'value',
            'message': 'required string is missing'
        }],
        'errors': [{'code': 400, 'message': 'one or more inputs are invalid'}]
    }
    requests_mock.post(
        f'{SERVER_URL}/iocs/entities/indicators/v1',
        json=response,
        status_code=200
    )
    with pytest.raises(DemistoException) as excinfo:
        upload_custom_ioc_command(
            ioc_type='md5',
            value='testmd5',
            action='prevent',
            severity='high',
            platforms='mac,linux',
        )
    assert response['errors'] == excinfo.value.args[0]


def test_upload_custom_ioc_command_duplicate(requests_mock, mocker):
    """
    Test cs-falcon-upload-custom-ioc where it fails to create the ioc due to duplicate

    Given:
     - IOC of type domain to upload
    When:
     - The API fails to create an IOC to duplication warning
    Then:
     - Display error message to user
    """
    from CrowdStrikeFalcon import upload_custom_ioc_command
    ioc_type = 'domain'
    ioc_value = 'test.com'
    response = {
        'errors': [{
            'code': 400,
            'message': 'One or more indicators have a warning or invalid input'
        }],
        'resources': [{
            'row': 1,
            'value':
                'test2.com',
            'type': 'domain',
            'message_type': 'warning',
            'message': f"Warning: Duplicate type: '{ioc_type}' and value: '{ioc_value}' combination."
        }]
    }
    requests_mock.post(
        f'{SERVER_URL}/iocs/entities/indicators/v1',
        json=response,
        status_code=400,
        reason='Bad Request',
    )
    with pytest.raises(DemistoException) as error_info:
        upload_custom_ioc_command(
            ioc_type=ioc_type,
            value=ioc_value,
            action='prevent',
            severity='high',
            platforms='mac,linux',
        )
    assert response['resources'][0]['message'] in str(error_info.value)


def test_update_custom_ioc_command(requests_mock):
    """
    Test cs-falcon-update-custom-ioc when an upload is successful

    Given:
     - The user tries to update an IOC
    When:
     - The server updates an IOC
    Then:
     - Ensure the request is sent as expected
     - Return a human readable result with appropriate message
     - Do populate the entry context with the right value
    """
    from CrowdStrikeFalcon import update_custom_ioc_command
    ioc_id = '4f8c43311k1801ca4359fc07t319610482c2003mcde8934d5412b1781e841e9r'
    ioc_response = {
        'resources': [{
            'id': ioc_id,
            'type': 'md5',
            'value': 'testmd5',
            'action': 'prevent',
            'severity': 'high',
            'description': 'Eicar file',
            'created_on': '2020-10-01T09:09:04Z',
            'modified_on': '2020-10-01T09:09:04Z',
        }]
    }
    updated_severity = 'medium'

    def match_req_body(request):
        if request.json() == {
            'indicators': [{'id': ioc_id, 'severity': updated_severity}]
        }:
            return True
        return None

    requests_mock.patch(
        f'{SERVER_URL}/iocs/entities/indicators/v1',
        json=ioc_response,
        status_code=200,
        additional_matcher=match_req_body,
    )

    results = update_custom_ioc_command(
        ioc_id=ioc_id,
        severity=updated_severity,
    )
    assert 'Custom IOC was updated successfully' in results["HumanReadable"]
    assert results["EntryContext"]["CrowdStrike.IOC(val.ID === obj.ID)"][0]["Value"] == 'testmd5'


def test_delete_custom_ioc_command(requests_mock):
    """
    Test cs-falcon-delete-custom-ioc where it deletes IOC successfully

    Given:
     - The user tries to delete an IOC
    When:
     - Running the command to delete an IOC
    Then:
     - Ensure expected output is returned
    """
    from CrowdStrikeFalcon import delete_custom_ioc_command
    ioc_id = '4f8c43311k1801ca4359fc07t319610482c2003mcde8934d5412b1781e841e9r'
    response = {
        'resources': [ioc_id],
        'errors': []
    }
    requests_mock.delete(
        f'{SERVER_URL}/iocs/entities/indicators/v1?ids={ioc_id}',
        json=response,
        status_code=200
    )
    command_res = delete_custom_ioc_command(ioc_id)
    assert f'Custom IOC {ioc_id} was successfully deleted.' in command_res['HumanReadable']


def test_get_ioc_device_count_command_does_not_exist(requests_mock, mocker):
    """
    Test cs-falcon-device-count-ioc with an unsuccessful query (doesn't exist)

    Given
     - There is no device with a process that ran md5:testmd5
    When
     - The user is running cs-falcon-device-count-ioc with md5:testmd5
    Then
     - Raise an error
    """
    from CrowdStrikeFalcon import get_ioc_device_count_command
    expected_error = [{'code': 404, 'message': 'md5:testmd5 - Resource Not Found'}]
    response = {'resources': [], 'errors': expected_error}
    requests_mock.get(
        f'{SERVER_URL}/indicators/aggregates/devices-count/v1',
        json=response,
        status_code=404,
        reason='Not found'
    )
    mocker.patch(RETURN_ERROR_TARGET)
    res = get_ioc_device_count_command(ioc_type='md5', value='testmd5')
    assert res == 'No results found for md5 - testmd5'


def test_get_ioc_device_count_command_exists(requests_mock):
    """
    Test cs-falcon-device-count-ioc with a successful query

    Given
     - There is a device with a process that ran md5:testmd5
    When
     - The user is running cs-falcon-device-count-ioc with md5:testmd5
    Then
     - Return a human readable result with appropriate message
     - Do populate the entry context with the right value
    """
    from CrowdStrikeFalcon import get_ioc_device_count_command
    response = {'resources': [{'id': 'md5:testmd5', 'type': 'md5', 'value': 'testmd5', 'device_count': 1}]}
    requests_mock.get(
        f'{SERVER_URL}/indicators/aggregates/devices-count/v1',
        json=response,
        status_code=200,
    )
    result = get_ioc_device_count_command(ioc_type='md5', value='testmd5')
    assert result['HumanReadable'] == 'Indicator of Compromise **md5:testmd5** device count: **1**'
    assert result['EntryContext']['CrowdStrike.IOC(val.ID === obj.ID)'][0]['ID'] == 'md5:testmd5'


def test_get_process_details_command_not_exists(requests_mock, mocker):
    """
    Test cs-falcon-process-details with an unsuccessful query (doesn't exist)

    Given
     - There is no device with a process `pid:fake:process`
    When
     - The user is running cs-falcon-process-details with pid:fake:process
    Then
     - Raise an error
    """
    from CrowdStrikeFalcon import get_process_details_command
    expected_error = [{'code': 404, 'message': 'pid:fake:process'}]
    response = {'resources': [], 'errors': expected_error}
    requests_mock.get(
        f'{SERVER_URL}/processes/entities/processes/v1',
        json=response,
        status_code=200,
    )
    mocker.patch(RETURN_ERROR_TARGET)
    with pytest.raises(DemistoException) as excinfo:
        get_process_details_command(ids='pid:fake:process')
    assert expected_error == excinfo.value.args[0]


def test_get_process_details_command_exists(requests_mock):
    """
    Test cs-falcon-process-details with a successful query

    Given
     - There is a device with a process `pid:fake:process`
    When
     - The user is running cs-falcon-process-details with pid:fake:process
    Then
     - Return a human readable result with appropriate message
     - Do populate the entry context with the right value
     """
    from CrowdStrikeFalcon import get_process_details_command
    resources = {
        'device_id': 'process',
        'command_line': 'command_line',
        'start_timestamp': '2020-10-01T09:05:51Z',
        'start_timestamp_raw': '132460167512852140',
        'stop_timestamp': '2020-10-02T06:43:45Z',
        'stop_timestamp_raw': '132460946259334768'
    }
    response = {'resources': [resources]}
    requests_mock.get(
        f'{SERVER_URL}/processes/entities/processes/v1',
        json=response,
        status_code=200,
    )
    result = get_process_details_command(ids='pid:fake:process')
    assert '| command_line | process | 2020-10-01T09:05:51Z | 132460167512852140 |' in result['HumanReadable']
    assert resources == result['EntryContext']['CrowdStrike.Process(val.process_id === obj.process_id)'][0]


def test_get_proccesses_ran_on_command_exists(requests_mock):
    """
    Test cs-falcon-processes-ran-on with a successful query

    Given
     - There is a device with a process `pid:fake:process`
    When
     - The user is running cs-falcon-processes-ran-on with pid:fake:process
    Then
     - Return a human readable result with appropriate message
     - Do populate the entry context with the right value
     """
    from CrowdStrikeFalcon import get_proccesses_ran_on_command
    response = {'resources': ['pid:fake:process']}
    requests_mock.get(
        f'{SERVER_URL}/indicators/queries/processes/v1',
        json=response,
        status_code=200,
    )
    result = get_proccesses_ran_on_command(ioc_type='test', value='mock', device_id='123')
    assert '### Processes with custom IOC test:mock on device 123.' in result['HumanReadable']
    assert '| pid:fake:process |' in result['HumanReadable']

    expected_proc_result = {'DeviceID': '123', 'ID': ['pid:fake:process']}
    actual_proc_result = result['EntryContext']['CrowdStrike.IOC(val.ID === obj.ID)']['Process']
    assert expected_proc_result == actual_proc_result


def test_get_proccesses_ran_on_command_not_exists(requests_mock):
    """
    Test cs-falcon-processes-ran-on with an unsuccessful query

    Given
     - There is no device with a process `pid:fake:process`
    When
     - The user is running cs-falcon-processes-ran-on with pid:fake:process
    Then
     - Raise an error
     """
    from CrowdStrikeFalcon import get_proccesses_ran_on_command
    expected_error = [{'code': 404, 'message': 'pid:fake:process - Resource Not Found'}]
    response = {'resources': [], 'errors': expected_error}
    requests_mock.get(
        f'{SERVER_URL}/indicators/queries/processes/v1',
        json=response,
        status_code=200,
    )
    with pytest.raises(DemistoException) as excinfo:
        get_proccesses_ran_on_command(ioc_type='test', value='mock', device_id='123')
    assert expected_error == excinfo.value.args[0]


def test_search_device_command(requests_mock):
    """
    Test search_device_command with a successful id
    Given
     - There is a device that is found
    When
     - The user is running cs-falcon-search-device with an id
    Then
     - Return a CrowdStrike context output
     - Return an Endpoint context output
     """
    from CrowdStrikeFalcon import search_device_command
    response = {'resources': {'meta': {'query_time': 0.010188508, 'pagination': {'offset': 1, 'limit': 100, 'total': 1},
                                       'powered_by': 'device-api', 'trace_id': 'c876614b-da71-4942-88db-37b939a78eb3'},
                              'resources': ['15dbb9d8f06b45fe9f61eb46e829d986'], 'errors': []}}
    device_context = {'ID': 'identifier_number', 'ExternalIP': '1.1.1.1', 'MacAddress': '42-01-0a-80-00-07',
                      'Hostname': 'FALCON-CROWDSTR', 'FirstSeen': '2020-02-10T12:40:18Z',
                      'LastSeen': '2021-04-05T13:48:12Z', 'LocalIP': '1.1.1.1', 'OS': 'Windows Server 2019',
                      'Status': 'normal'}
    endpoint_context = {'Hostname': 'FALCON-CROWDSTR', 'ID': 'identifier_number', 'IPAddress': '1.1.1.1',
                        'MACAddress': '42-01-0a-80-00-07', 'OS': 'Windows', 'OSVersion': 'Windows Server 2019',
                        'Status': 'Offline', 'Vendor': 'CrowdStrike Falcon'}
    status_res = {
        "meta": {
            "query_time": 0.002455124,
            "powered_by": "device-api",
            "trace_id": "c876614b-da71-4942-88db-37b939a78eb3"
        },
        "resources": [
            {
                "id": "15dbb9d8f06b45fe9f61eb46e829d986",
                "cid": "20879a8064904ecfbb62c118a6a19411",
                "last_seen": "2022-09-03T10:48:12Z",
                "state": "offline"
            }
        ],
        "errors": []
    }

    requests_mock.get(
        f'{SERVER_URL}/devices/queries/devices/v1',
        json=response,
        status_code=200,
    )
    requests_mock.get(
        f'{SERVER_URL}/devices/entities/devices/v2?ids=meta&ids=resources&ids=errors',
        json=test_data2,
        status_code=200,
    )

    requests_mock.get(
        f'{SERVER_URL}/devices/entities/online-state/v1',
        json=status_res,
        status_code=200,
    )

    outputs = search_device_command()
    result = outputs[0].to_context()

    context = result.get('EntryContext')
    for key, _value in context.items():
        if 'Device' in key:
            assert context[key] == device_context
        if 'Endpoint' in key:
            assert context[key] == [endpoint_context]


def test_get_endpoint_command(requests_mock, mocker):
    """
    Test get_endpint_command with a successful id
    Given
     - There is a device that is found
    When
     - The user is running cs-falcon-search-device with an id
    Then
     - Return an Endpoint context output
     """
    from CrowdStrikeFalcon import get_endpoint_command
    response = {'resources': {'meta': {'query_time': 0.010188508, 'pagination': {'offset': 1, 'limit': 100, 'total': 1},
                                       'powered_by': 'device-api', 'trace_id': 'c876614b-da71-4942-88db-37b939a78eb3'},
                              'resources': ['15dbb9d8f06b45fe9f61eb46e829d986'], 'errors': []}}
    endpoint_context = {'Hostname': 'FALCON-CROWDSTR', 'ID': 'identifier_number', 'IPAddress': '1.1.1.1',
                        'MACAddress': '42-01-0a-80-00-07', 'OS': 'Windows', 'OSVersion': 'Windows Server 2019',
                        'Status': 'Online', 'Vendor': 'CrowdStrike Falcon'}

    status_res = {
        "meta": {
            "query_time": 0.002455124,
            "powered_by": "device-api",
            "trace_id": "c876614b-da71-4942-88db-37b939a78eb3"
        },
        "resources": [
            {
                "id": "15dbb9d8f06b45fe9f61eb46e829d986",
                "cid": "20879a8064904ecfbb62c118a6a19411",
                "last_seen": "2022-09-03T10:48:12Z",
                "state": "online"
            }
        ],
        "errors": []
    }

    requests_mock.get(
        f'{SERVER_URL}/devices/entities/online-state/v1',
        json=status_res,
        status_code=200,
    )

    query_mocker = requests_mock.get(
        f'{SERVER_URL}/devices/queries/devices/v1',
        json=response,
        status_code=200,
    )
    requests_mock.get(
        f'{SERVER_URL}/devices/entities/devices/v2?ids=meta&ids=resources&ids=errors',
        json=test_data2,
        status_code=200,
    )

    mocker.patch.object(demisto, 'args', return_value={'id': 'dentifier_numbe', 'hostname': 'falcon-crowdstr'})

    outputs = get_endpoint_command()
    result = outputs[0].to_context()
    context = result.get('EntryContext')

    assert unquote(query_mocker.last_request.query) == "filter=device_id:'dentifier_numbe',hostname:'falcon-crowdstr'"
    assert context['Endpoint(val.ID && val.ID == obj.ID && val.Vendor == obj.Vendor)'] == [endpoint_context]


def test_create_hostgroup_invalid(requests_mock, mocker):
    """
    Test Create hostgroup with valid args with unsuccessful args
    Given
     - Invalid arguments for hostgroup
    When
     - Calling create hostgroup command
    Then
     - Throw an error
     """
    from CrowdStrikeFalcon import create_host_group_command
    response_data = load_json('test_data/test_create_hostgroup_invalid_data.json')
    requests_mock.post(
        f'{SERVER_URL}/devices/entities/host-groups/v1',
        json=response_data,
        status_code=400,
        reason='Bad Request'
    )
    with pytest.raises(DemistoException):
        create_host_group_command(name="dem test",
                                  description="dem des",
                                  group_type='static',
                                  assignment_rule="device_id:[''],hostname:['falcon-crowdstrike-sensor-centos7']")


def test_update_hostgroup_invalid(requests_mock):
    """
    Test Create hostgroup with valid args with unsuccessful args
    Given
     - Invalid arguments for hostgroup
    When
     - Calling create hostgroup command
    Then
     - Throw an error
     """
    from CrowdStrikeFalcon import update_host_group_command
    response_data = load_json('test_data/test_create_hostgroup_invalid_data.json')
    requests_mock.patch(
        f'{SERVER_URL}/devices/entities/host-groups/v1',
        json=response_data,
        status_code=400,
        reason='Bad Request'
    )
    with pytest.raises(DemistoException):
        update_host_group_command(
            host_group_id='b1a0cd73ecab411581cbe467fc3319f5',
            name="dem test",
            description="dem des",
            assignment_rule="device_id:[''],hostname:['falcon-crowdstrike-sensor-centos7']")


@pytest.mark.parametrize('status, expected_status_api', [('New', "20"),
                                                         ('Reopened', "25"),
                                                         ('In Progress', "30"),
                                                         ('Closed', "40")])
def test_resolve_incidents(requests_mock, status, expected_status_api):
    """
    Test Create resolve incidents with valid status code
    Given
     - Valid status, as expected by product description
    When
     - Calling resolve incident command
    Then
     - Map the status to the status number that the api expects
     """
    from CrowdStrikeFalcon import resolve_incident_command
    m = requests_mock.post(
        f'{SERVER_URL}/incidents/entities/incident-actions/v1',
        json={})
    resolve_incident_command(['test'], status)
    assert m.last_request.json()['action_parameters'][0]['value'] == expected_status_api


@pytest.mark.parametrize('status', ['', 'new', 'BAD ARG'])
def test_resolve_incident_invalid(status):
    """
    Test Create resolve incidents with invalid status code
    Given
     - Invalid status, which is not expected by product description
    When
     - Calling resolve incident command
    Then
     - Throw an error
     """
    from CrowdStrikeFalcon import resolve_incident_command
    with pytest.raises(DemistoException):
        resolve_incident_command(['test'], status)


def test_update_incident_comment(requests_mock):
    """
    Test Update incident comment
    Given
     - Comment
    When
     - Calling update incident comment command
    Then
     - Update incident comment
     """
    from CrowdStrikeFalcon import update_incident_comment_command
    m = requests_mock.post(
        f'{SERVER_URL}/incidents/entities/incident-actions/v1',
        json={})
    update_incident_comment_command(['test'], 'comment')
    assert m.last_request.json()['action_parameters'][0]['value'] == 'comment'


def test_list_host_group_members(requests_mock):
    """
    Test list host group members with not arguments given
    Given
     - No arguments given, as is
    When
     - Calling list_host_group_members_command
    Then
     - Return all the hosts
     """
    from CrowdStrikeFalcon import list_host_group_members_command
    test_list_hostgroup_members_data = load_json('test_data/test_list_hostgroup_members_data.json')
    requests_mock.get(
        f'{SERVER_URL}/devices/combined/host-group-members/v1',
        json=test_list_hostgroup_members_data,
        status_code=200
    )
    command_results = list_host_group_members_command()
    expected_results = load_json('test_data/expected_list_hostgroup_members_results.json')
    for expected_result, ectual_results in zip(expected_results, command_results.outputs):
        assert expected_result == ectual_results


def test_upload_batch_custom_ioc_command(requests_mock):
    """
    Test cs-falcon-batch-upload-custom-ioc when an upload of iocs batch is successful

    Given:
     - The user tries to create multiple IOCs
    When:
     - The server creates IOCs
    Then:
     - Return a human readable result with appropriate message
     - Do populate the entry context with the right values
    """
    from CrowdStrikeFalcon import upload_batch_custom_ioc_command
    ioc_response = {
        'meta': {'query_time': 0.132378491, 'pagination': {'limit': 0, 'total': 2}, 'powered_by': 'ioc-manager',
                 'trace_id': '121f377b-016a-4e34-bca7-992cec821ab3'}, 'errors': None, 'resources': [
            {'id': '1196afeae04528228e782d4efc0c1d8257554dcd99552e1151ca3a3d2eed03f1', 'type': 'ipv4',
             'value': '8.9.6.8', 'source': 'Cortex XSOAR', 'action': 'no_action', 'mobile_action': 'no_action',
             'severity': 'informational', 'platforms': ['linux'], 'expiration': '2022-02-16T11:41:01Z',
             'expired': False, 'deleted': False, 'applied_globally': True, 'from_parent': False,
             'created_on': '2022-02-15T11:42:17.397548307Z', 'created_by': '2bf188d347e44e08946f2e61ef590c24',
             'modified_on': '2022-02-15T11:42:17.397548307Z', 'modified_by': '2bf188d347e44e08946f2e61ef590c24'},
            {'id': '1156f19c5a384117e7e6023f467ed3b58412ddd5d0591872f3a111335fae79a5', 'type': 'ipv4',
             'value': '4.5.8.6', 'source': 'Cortex XSOAR', 'action': 'no_action', 'mobile_action': 'no_action',
             'severity': 'informational', 'platforms': ['linux'], 'expiration': '2022-02-16T11:40:47Z',
             'expired': False, 'deleted': False, 'applied_globally': True, 'from_parent': False,
             'created_on': '2022-02-15T11:42:17.397548307Z', 'created_by': '2bf188d347e44e08946f2e61ef590c24',
             'modified_on': '2022-02-15T11:42:17.397548307Z', 'modified_by': '2bf188d347e44e08946f2e61ef590c24'}]}

    requests_mock.post(
        f'{SERVER_URL}/iocs/entities/indicators/v1',
        json=ioc_response,
        status_code=200,
    )
    results = upload_batch_custom_ioc_command(json.dumps(IOCS_JSON_LIST))
    assert '2022-02-16T11:41:01Z | 1196afeae04528228e782d4efc0c1d8257554dcd99552e1151ca3a3d2eed03f1 | ' \
           '2bf188d347e44e08946f2e61ef590c24 | 2022-02-15T11:42:17.397548307Z | linux | informational | Cortex XSOAR ' \
           '| ipv4 | 8.9.6.8 |' in results[0]["HumanReadable"]

    assert '2022-02-16T11:40:47Z | 1156f19c5a384117e7e6023f467ed3b58412ddd5d0591872f3a111335fae79a5 | ' \
           '2bf188d347e44e08946f2e61ef590c24 | 2022-02-15T11:42:17.397548307Z | linux | informational | Cortex XSOAR ' \
           '| ipv4 | 4.5.8.6 |' in results[1]["HumanReadable"]

    assert results[0]["EntryContext"]["CrowdStrike.IOC(val.ID === obj.ID)"][0]["Value"] == '8.9.6.8'
    assert results[1]["EntryContext"]["CrowdStrike.IOC(val.ID === obj.ID)"][0]["Value"] == '4.5.8.6'


@pytest.mark.parametrize('endpoint_status, status, is_isolated',
                         [('Normal', 'Online', ''),
                          ('normal', 'Online', ''),
                          ('containment_pending', '', 'Pending isolation'),
                          ('contained', '', 'Yes'),
                          ('lift_containment_pending', '', 'Pending unisolation'),
                          ])
def test_get_isolation_status(endpoint_status, status, is_isolated):
    """
    Test valid call for generate status field
    Given
     - valid status
    When
     - Calling generate_status_field function
    Then
     - Return status and is_isolated
     """
    from CrowdStrikeFalcon import get_isolation_status

    assert is_isolated == get_isolation_status(endpoint_status)


def test_get_isolation_status_invalid():
    """
    Test invalid call for generate status field
    Given
     - invalid status
    When
     - Calling generate_status_field function
    Then
     - Raise an exception
     """
    from CrowdStrikeFalcon import get_isolation_status
    with pytest.raises(DemistoException):
        get_isolation_status('unknown status')


def test_list_incident_summaries_command_no_given_ids(requests_mock, mocker):
    """
    Test list_incident_summaries_command without ids arg
    Given
     - No arguments given, as is
    When
     - The user is running list_incident_summaries_command with no ids
    Then
     - Function is executed properly and get_incidents_ids func was called once
     """
    from CrowdStrikeFalcon import list_incident_summaries_command

    query_response = {"errors": [], "meta": {"pagination": {"limit": 0, "offset": 0, "total": 0},
                                             "powered_by": "string", "query_time": 0, "trace_id": "string",
                                             "writes": {"resources_affected": 0}}, "resources": ['id1']}

    entity_response = {"errors": [],
                       "meta": {"pagination": {"limit": 0, "offset": 0, "total": 0}, "powered_by": "string"},
                       "resources": [{"assigned_to": "Test no ids", "assigned_to_name": "string", "cid": "string",
                                      "created": "2022-02-21T16:36:57.759Z", "description": "string",
                                      "end": "2022-02-21T16:36:57.759Z",
                                      "events_histogram": [{"count": 0}], "fine_score": 0, "host_ids": ["string"],
                                      "hosts": [{"agent_load_flags": "string", "tags": ["string"]}],
                                      "incident_id": "string", "incident_type": 0,
                                      "lm_host_ids": ["string"], "start": "2022-02-21T16:36:57.759Z", "state": "string",
                                      "status": 0,
                                      "tactics": ["string"], "tags": ["string"], "techniques": ["string"],
                                      "users": ["string"], "visibility": 0}]}

    requests_mock.get(
        f'{SERVER_URL}/incidents/queries/incidents/v1',
        json=query_response,
        status_code=200,
    )
    get_incidents_ids_func = requests_mock.post(
        f'{SERVER_URL}/incidents/entities/incidents/GET/v1',
        json=entity_response,
        status_code=200,
    )
    mocker.patch.object(demisto, 'args', return_value={})

    outputs = list_incident_summaries_command().outputs

    assert outputs[0]['assigned_to'] == 'Test no ids'
    assert get_incidents_ids_func.call_count == 1


def test_list_incident_summaries_command_with_given_ids(requests_mock, mocker):
    """
    Test list_incident_summaries_command with ids arg
    Given
     - ids
    When
     - The user is running list_incident_summaries_command with ids
    Then
     - Function is executed properly and get_incidents_ids func was not called
     """
    from CrowdStrikeFalcon import list_incident_summaries_command

    query_response = {"errors": [], "meta": {"pagination": {"limit": 0, "offset": 0, "total": 0},
                                             "powered_by": "string", "query_time": 0, "trace_id": "string",
                                             "writes": {"resources_affected": 0}}, "resources": ['id1']}

    entity_response = {"errors": [],
                       "meta": {"pagination": {"limit": 0, "offset": 0, "total": 0}, "powered_by": "string"},
                       "resources": [{"assigned_to": "Test with ids", "assigned_to_name": "string", "cid": "string",
                                      "created": "2022-02-21T16:36:57.759Z", "description": "string",
                                      "end": "2022-02-21T16:36:57.759Z",
                                      "events_histogram": [{"count": 0}], "fine_score": 0, "host_ids": ["string"],
                                      "hosts": [{"agent_load_flags": "string", "tags": ["string"]}],
                                      "incident_id": "string", "incident_type": 0,
                                      "lm_host_ids": ["string"], "start": "2022-02-21T16:36:57.759Z", "state": "string",
                                      "status": 0,
                                      "tactics": ["string"], "tags": ["string"], "techniques": ["string"],
                                      "users": ["string"], "visibility": 0}]}

    get_incidents_ids_func = requests_mock.get(
        f'{SERVER_URL}/incidents/queries/incidents/v1',
        json=query_response,
        status_code=200,
    )
    requests_mock.post(
        f'{SERVER_URL}/incidents/entities/incidents/GET/v1',
        json=entity_response,
        status_code=200,
    )
    mocker.patch.object(demisto, 'args', return_value={'ids': 'id1,id2'})

    outputs = list_incident_summaries_command().outputs

    assert outputs[0]['assigned_to'] == 'Test with ids'
    assert get_incidents_ids_func.call_count == 0


def test_parse_rtr_command_response_host_exists_stderr_output():
    from CrowdStrikeFalcon import parse_rtr_command_response
    response_data = load_json('test_data/rtr_outputs_with_stderr.json')
    parsed_result = parse_rtr_command_response(response_data, ["1"])
    assert len(parsed_result) == 1
    assert parsed_result[0].get('HostID') == "1"
    assert parsed_result[0].get('Error') == "Cannot find a process with the process identifier 5260."


def test_parse_rtr_command_response_host_exists_error_output():
    from CrowdStrikeFalcon import parse_rtr_command_response
    response_data = load_json('test_data/rtr_outputs_with_error.json')
    parsed_result = parse_rtr_command_response(response_data, ["1"])
    assert len(parsed_result) == 1
    assert parsed_result[0].get('HostID') == "1"
    assert parsed_result[0].get('Error') == "Some error"


def test_parse_rtr_command_response_host_not_exist():
    from CrowdStrikeFalcon import parse_rtr_command_response
    response_data = load_json('test_data/rtr_outputs_host_not_exist.json')
    parsed_result = parse_rtr_command_response(response_data, ["1", "2"])
    assert len(parsed_result) == 2
    for res in parsed_result:
        if res.get('HostID') == "1":
            assert res.get('Error') == "Success"
        elif res.get('HostID') == "2":
            assert res.get('Error') == "The host ID was not found."


def test_parse_rtr_stdout_response(mocker):
    from CrowdStrikeFalcon import parse_rtr_stdout_response
    response_data = load_json('test_data/rtr_list_processes_response.json')
    mocker.patch('CrowdStrikeFalcon.fileResult',
                 return_value={'Contents': '', 'ContentsFormat': 'text', 'Type': 3, 'File': 'netstat-1', 'FileID': 'c'})
    parsed_result = parse_rtr_stdout_response(["1"], response_data, "netstat")
    assert parsed_result[0][0].get('Stdout') == "example stdout"
    assert parsed_result[0][0].get('FileName') == "netstat-1"
    assert parsed_result[1][0].get('File') == "netstat-1"


@pytest.mark.parametrize('failed_devices, all_requested_devices, expected_result', [
    ({}, ["id1", "id2"], ""),
    ({'id1': "some error"}, ["id1", "id2"], "Note: you don't see the following IDs in the results as the request was"
                                            " failed for them. \nID id1 failed as it was not found. \n"),
])
def test_add_error_message(failed_devices, all_requested_devices, expected_result):
    from CrowdStrikeFalcon import add_error_message
    assert add_error_message(failed_devices, all_requested_devices) == expected_result


@pytest.mark.parametrize('failed_devices, all_requested_devices', [
    ({'id1': "some error", 'id2': "some error"}, ["id1", "id2"]),
    ({'id1': "some error1", 'id2': "some error2"}, ["id1", "id2"]),
])
def test_add_error_message_raise_error(failed_devices, all_requested_devices):
    from CrowdStrikeFalcon import add_error_message
    with raises(DemistoException,
                match=f'CrowdStrike Falcon The command was failed with the errors: {failed_devices}'):
        add_error_message(failed_devices, all_requested_devices)


def test_rtr_kill_process_command(mocker):
    from CrowdStrikeFalcon import rtr_kill_process_command
    mocker.patch('CrowdStrikeFalcon.init_rtr_batch_session', return_value="1")
    response_data = load_json('test_data/rtr_general_response.json')
    args = {'host_id': "1", 'process_ids': "2,3"}
    mocker.patch('CrowdStrikeFalcon.execute_run_batch_write_cmd_with_timer', return_value=response_data)
    parsed_result = rtr_kill_process_command(args).outputs
    for res in parsed_result:
        assert res.get('Error') == "Success"


@pytest.mark.parametrize('operating_system, expected_result', [
    ("Windows", "rm 'test.txt' --force"),
    ("Linux", "rm 'test.txt' -r -d"),
    ("Mac", "rm 'test.txt' -r -d"),
    ("bla", ""),
])
def test_match_remove_command_for_os(operating_system, expected_result):
    from CrowdStrikeFalcon import match_remove_command_for_os
    assert match_remove_command_for_os(operating_system, "test.txt") == expected_result


def test_rtr_remove_file_command(mocker):
    from CrowdStrikeFalcon import rtr_remove_file_command
    mocker.patch('CrowdStrikeFalcon.init_rtr_batch_session', return_value="1")
    response_data = load_json('test_data/rtr_general_response.json')
    args = {'host_ids': "1", 'file_path': "c:\\test", 'os': "Windows"}
    mocker.patch('CrowdStrikeFalcon.execute_run_batch_write_cmd_with_timer', return_value=response_data)
    parsed_result = rtr_remove_file_command(args).outputs
    for res in parsed_result:
        assert res.get('Error') == "Success"


def test_rtr_read_registry_keys_command(mocker):
    from CrowdStrikeFalcon import rtr_read_registry_keys_command
    mocker.patch('CrowdStrikeFalcon.init_rtr_batch_session', return_value="1")
    response_data = load_json('test_data/rtr_general_response.json')
    args = {'host_ids': "1", 'registry_keys': "key", 'os': "Windows"}
    mocker.patch('CrowdStrikeFalcon.execute_run_batch_write_cmd_with_timer', return_value=response_data)
    mocker.patch('CrowdStrikeFalcon.fileResult',
                 return_value={'Contents': '', 'ContentsFormat': 'text', 'Type': 3, 'File': 'netstat-1', 'FileID': 'c'})
    parsed_result = rtr_read_registry_keys_command(args)
    assert len(parsed_result) == 2
    assert "reg-1key" in parsed_result[0].readable_output


detections = {'resources': [
    {'behavior_id': 'example_behavior_1',
     'detection_ids': ['example_detection'],
     'incident_id': 'example_incident_id',
     'some_field': 'some_example',
     },
    {'behavior_id': 'example_behavior_2',
     'detection_ids': ['example_detection2'],
     'incident_id': 'example_incident_id',
     'some_field': 'some_example2',
     }
]}

DETECTION_FOR_INCIDENT_CASES = [
    (
        detections,
        ['a', 'b'],
        [
            {'incident_id': 'example_incident_id', 'behavior_id': 'example_behavior_1',
             'detection_ids': ['example_detection']},
            {'incident_id': 'example_incident_id', 'behavior_id': 'example_behavior_2',
             'detection_ids': ['example_detection2']}],
        [
            {'behavior_id': 'example_behavior_1',
             'detection_ids': ['example_detection'],
             'incident_id': 'example_incident_id',
             'some_field': 'some_example'},
            {'behavior_id': 'example_behavior_2',
             'detection_ids': ['example_detection2'],
             'incident_id': 'example_incident_id',
             'some_field': 'some_example2'}
        ],
        'CrowdStrike.IncidentDetection',
        '### Detection For Incident\n|behavior_id|detection_ids|incident_id|\n|---|---|---|'
        '\n| example_behavior_1 | example_detection | example_incident_id |\n'
        '| example_behavior_2 | example_detection2 | example_incident_id |\n'),
    ({'resources': []}, [], None, None, None, 'Could not find behaviors for incident zz')
]


@pytest.mark.parametrize(
    'detections, resources, expected_outputs, expected_raw, expected_prefix, expected_md',
    DETECTION_FOR_INCIDENT_CASES)
def test_get_detection_for_incident_command(mocker, detections, resources, expected_outputs, expected_raw,
                                            expected_prefix,
                                            expected_md):
    """
    Given: An incident ID
    When: When running cs-falcon-get-detections-for-incident command
    Then: validates the created command result contains the correct data (whether found or not).
    """

    from CrowdStrikeFalcon import get_detection_for_incident_command

    mocker.patch('CrowdStrikeFalcon.get_behaviors_by_incident',
                 return_value={'resources': resources, 'meta': {'pagination': {'total': len(resources)}}})

    mocker.patch('CrowdStrikeFalcon.get_detections_by_behaviors',
                 return_value=detections)

    res = get_detection_for_incident_command(incident_id='zz')

    assert res.outputs == expected_outputs
    assert res.raw_response == expected_raw
    assert res.readable_output == expected_md
    assert res.outputs_prefix == expected_prefix


@pytest.mark.parametrize('remote_id, close_incident, incident_status, detection_status, mirrored_object, entries',
                         input_data.get_remote_data_command_args)
def test_get_remote_data_command(mocker, remote_id, close_incident, incident_status, detection_status, mirrored_object,
                                 entries):
    """
    Given
        - arguments - id and lastUpdate time set to a lower than incident modification time
        - a raw update (get_incidents_entities and get_detections_entities results)
        - the state of the incident/detection in CrowdStrike Falcon
    When
        - running get_remote_data_command with changes to make
    Then
        - the mirrored_object in the GetRemoteDataResponse contains the modified incident fields
        - the entries in the GetRemoteDataResponse contain expected entries (an incident closure/reopen entry when needed)
    """
    from CrowdStrikeFalcon import get_remote_data_command
    incident_entity = input_data.response_incident.copy()
    incident_entity['status'] = incident_status
    mocker.patch('CrowdStrikeFalcon.get_incidents_entities', return_value={'resources': [incident_entity]})
    detection_entity = input_data.response_detection.copy()
    detection_entity['status'] = detection_status
    mocker.patch('CrowdStrikeFalcon.get_detections_entities', return_value={'resources': [detection_entity]})
    mocker.patch.object(demisto, 'params', return_value={'close_incident': close_incident})

    result = get_remote_data_command({'id': remote_id, 'lastUpdate': '2022-03-08T08:17:09Z'})
    assert result.mirrored_object == mirrored_object
    assert result.entries == entries


def test_find_incident_type():
    """
    Given
        - an incident or detection ID on the remote system
    When
        - running get_remote_data_command or update_remote_system_command when we want to know the relevant incident type
    Then
        - returns the right incident type
    """
    from CrowdStrikeFalcon import find_incident_type, IncidentType
    assert find_incident_type(input_data.remote_incident_id) == IncidentType.INCIDENT
    assert find_incident_type(input_data.remote_detection_id) == IncidentType.DETECTION
    assert find_incident_type('') is None


def test_get_remote_incident_data(mocker):
    """
    Given
        - an incident ID on the remote system
    When
        - running get_remote_data_command with changes to make on an incident
    Then
        - returns the relevant incident entity from the remote system with the relevant incoming mirroring fields
    """
    from CrowdStrikeFalcon import get_remote_incident_data
    incident_entity = input_data.response_incident.copy()
    mocker.patch('CrowdStrikeFalcon.get_incidents_entities', return_value={'resources': [incident_entity.copy()]})
    mirrored_data, updated_object = get_remote_incident_data(input_data.remote_incident_id)
    incident_entity['status'] = 'New'
    assert mirrored_data == incident_entity
    assert updated_object == {'state': 'closed', 'status': 'New', 'tags': ['Objective/Keep Access'],
                              'hosts.hostname': 'SFO-M-Y81WHJ', 'incident_type': 'incident'}


def test_get_remote_detection_data(mocker):
    """
    Given
        - a detection ID on the remote system
    When
        - running get_remote_data_command with changes to make on a detection
    Then
        - returns the relevant detection entity from the remote system with the relevant incoming mirroring fields
    """
    from CrowdStrikeFalcon import get_remote_detection_data
    detection_entity = input_data.response_detection.copy()
    mocker.patch('CrowdStrikeFalcon.get_detections_entities', return_value={'resources': [detection_entity.copy()]})
    mirrored_data, updated_object = get_remote_detection_data(input_data.remote_detection_id)
    detection_entity['severity'] = 2
    assert mirrored_data == detection_entity
    assert updated_object == {'status': 'new', 'severity': 2, 'behaviors.tactic': 'Malware',
                              'behaviors.scenario': 'suspicious_activity',
                              'behaviors.objective': 'Falcon Detection Method',
                              'behaviors.technique': 'Malicious File', 'device.hostname': 'FALCON-CROWDSTR',
                              'incident_type': 'detection'}


@pytest.mark.parametrize('updated_object, entry_content, close_incident', input_data.set_xsoar_incident_entries_args)
def test_set_xsoar_incident_entries(mocker, updated_object, entry_content, close_incident):
    """
    Given
        - the incident status from the remote system
        - the close_incident parameter that was set when setting the integration
    When
        - running get_remote_data_command with changes to make on a incident
    Then
        - adds the relevant entry (closure/reopen) to the entries
    """
    from CrowdStrikeFalcon import set_xsoar_incident_entries
    mocker.patch.object(demisto, 'params', return_value={'close_incident': close_incident})
    entries = []
    set_xsoar_incident_entries(updated_object, entries, input_data.remote_incident_id)
    if entry_content:
        assert entry_content in entries[0].get('Contents')
    else:
        assert entries == []


@pytest.mark.parametrize('updated_object, entry_content, close_incident', input_data.set_xsoar_detection_entries_args)
def test_set_xsoar_detection_entries(mocker, updated_object, entry_content, close_incident):
    """
    Given
        - the detection status from the remote system
        - the close_incident parameter that was set when setting the integration
    When
        - running get_remote_data_command with changes to make on a detection
    Then
        - adds the relevant entry (closure/reopen) to the entries
    """
    from CrowdStrikeFalcon import set_xsoar_detection_entries
    mocker.patch.object(demisto, 'params', return_value={'close_incident': close_incident})
    entries = []
    set_xsoar_detection_entries(updated_object, entries, input_data.remote_incident_id)
    if entry_content:
        assert entry_content in entries[0].get('Contents')
    else:
        assert entries == []


@pytest.mark.parametrize('updated_object, mirrored_data, mirroring_fields, output', input_data.set_updated_object_args)
def test_set_updated_object(updated_object, mirrored_data, mirroring_fields, output):
    """
    Given
        - an entity from the remote system
        - the relevant incoming mirroring fields
    When
        - get-remote-data command runs when mirroring in and determines what the updated object is
    Then
        - the updated object is set correctly, also for nested mirroring fields
    """
    from CrowdStrikeFalcon import set_updated_object
    set_updated_object(updated_object, mirrored_data, mirroring_fields)
    assert updated_object == output


def test_get_modified_remote_data_command(mocker):
    """
    Given
        - arguments - lastUpdate time
        - raw incidents, detection, and idp_detection (results of get_incidents_ids, get_fetch_detections,
          and get_idp_detections_ids)
    When
        - running get_modified_remote_data_command
    Then
        - returns a list of incidents, detections, and idp detections IDs that were modified since the lastUpdate time
    """
    from CrowdStrikeFalcon import get_modified_remote_data_command
    mock_get_incidents = mocker.patch('CrowdStrikeFalcon.get_incidents_ids',
                                      return_value={'resources': [input_data.remote_incident_id]})
    mock_get_detections = mocker.patch('CrowdStrikeFalcon.get_fetch_detections',
                                       return_value={'resources': [input_data.remote_detection_id]})
    mock_get_idp_detections = mocker.patch('CrowdStrikeFalcon.get_idp_detections_ids',
                                           return_value={'resources': [input_data.remote_idp_detection_id]})
    last_update = '2022-03-08T08:17:09Z'
    last_update_idp_detection = '2022-03-08T08:17:09.000000Z'
    result = get_modified_remote_data_command({'lastUpdate': last_update})
    assert mock_get_incidents.call_args.kwargs['last_updated_timestamp'] == last_update
    assert mock_get_detections.call_args.kwargs['last_updated_timestamp'] == last_update
    assert last_update_idp_detection in mock_get_idp_detections.call_args.kwargs['filter_arg']
    assert result.modified_incident_ids == [input_data.remote_incident_id, input_data.remote_detection_id,
                                            input_data.remote_idp_detection_id]


@pytest.mark.parametrize('status',
                         ['new', 'in_progress', 'true_positive', 'false_positive', 'ignored', 'closed', 'reopened'])
def test_update_detection_request_good(mocker, status):
    """
    Given
        - list of detections IDs
        - status to change for the given detection in the remote system, which is one of the permitted statuses
    When
        - running update_remote_system_command
    Then
        - the resolve_detection command is called successfully with the right arguments
    """
    from CrowdStrikeFalcon import update_detection_request
    mock_resolve_detection = mocker.patch('CrowdStrikeFalcon.resolve_detection')
    update_detection_request([input_data.remote_detection_id], status)
    assert mock_resolve_detection.call_args[1]['ids'] == [input_data.remote_detection_id]
    assert mock_resolve_detection.call_args[1]['status'] == status


@pytest.mark.parametrize('status', ['other', ''])
def test_update_detection_request_bad(status):
    """
    Given
        - list of detections IDs
        - status to change for the given detection in the remote system, which is not one of the permitted statuses
    When
        - running update_remote_system_command
    Then
        - an exception is raised
    """
    from CrowdStrikeFalcon import update_detection_request
    with pytest.raises(DemistoException) as de:
        update_detection_request([input_data.remote_detection_id], status)
    assert 'CrowdStrike Falcon Error' in str(de.value)


@pytest.mark.parametrize('args, to_mock, call_args, remote_id, prev_tags, close_in_cs_falcon_param',
                         input_data.update_remote_system_command_args)
def test_update_remote_system_command(mocker, args, to_mock, call_args, remote_id, prev_tags, close_in_cs_falcon_param):
    """
    Given
        - incident or detection changes (one of the mirroring field changed or it was closed in XSOAR)
    When
        - outgoing mirroring triggered by a change in the incident/detection
    Then
        - the relevant incident/detection is updated with the corresponding fields in the remote system
        - the returned result corresponds to the incident/detection ID
    """
    from CrowdStrikeFalcon import update_remote_system_command
    mock_call = mocker.patch(f'CrowdStrikeFalcon.{to_mock}')
    mocker.patch('CrowdStrikeFalcon.get_previous_tags', return_value=prev_tags)
    mocker.patch.object(demisto, 'params', return_value={'close_in_cs_falcon': close_in_cs_falcon_param})
    command_result = update_remote_system_command(args)
    assert command_result == remote_id
    for i, call in enumerate(call_args):
        assert mock_call.call_args_list[i][0] == call


@pytest.mark.parametrize('delta, close_in_cs_falcon_param, to_close', input_data.close_in_cs_falcon_args)
def test_close_in_cs_falcon(mocker, delta, close_in_cs_falcon_param, to_close):
    """
    Given
        - incident or detection changes (one of the mirroring field changed or it was closed in XSOAR)
        - the close_in_cs_falcon parameter that was set when setting the integration
    When
        - outgoing mirroring triggered by a change in the incident/detection
    Then
        - returns true if the incident/detection was closed in XSOAR and the close_in_cs_falcon parameter was set to true
    """
    from CrowdStrikeFalcon import close_in_cs_falcon
    mocker.patch.object(demisto, 'params', return_value={'close_in_cs_falcon': close_in_cs_falcon_param})
    assert close_in_cs_falcon(delta) == to_close


@pytest.mark.parametrize('delta, inc_status, close_in_cs_falcon, detection_request_status',
                         input_data.update_remote_detection_args)
def test_update_remote_detection(mocker, delta, inc_status, close_in_cs_falcon, detection_request_status):
    """
    Given
        - detection changes (one of the mirroring field changed or it was closed in XSOAR)
        - arguments - delta (the change in the relevant fields), XSOAR status and remote detection id
    When
        - outgoing mirroring triggered by a change in the detection
    Then
        - the relevant detection is updated with the corresponding fields in the remote system
    """
    from CrowdStrikeFalcon import update_remote_detection
    mocker.patch.object(demisto, 'params', return_value={'close_in_cs_falcon': close_in_cs_falcon})
    mock_update_detection_request = mocker.patch('CrowdStrikeFalcon.update_detection_request')
    update_remote_detection(delta, inc_status, input_data.remote_detection_id)
    if detection_request_status:
        assert mock_update_detection_request.call_args[0][1] == detection_request_status
    else:
        assert mock_update_detection_request.call_count == 0


def test_update_remote_incident(mocker):
    """
    Given
        - incident changes (one of the mirroring field changed or it was closed in XSOAR)
        - arguments - delta (the change in the relevant fields), XSOAR status and remote incident id
    When
        - outgoing mirroring triggered by a change in the incident
    Then
        - the relevant incident is updated with the corresponding fields in the remote system
    """
    from CrowdStrikeFalcon import update_remote_incident
    mock_update_tags = mocker.patch('CrowdStrikeFalcon.update_remote_incident_tags')
    mock_update_status = mocker.patch('CrowdStrikeFalcon.update_remote_incident_status')
    update_remote_incident({}, IncidentStatus.ACTIVE, input_data.remote_incident_id)
    assert mock_update_tags.called
    assert mock_update_status.called


@pytest.mark.parametrize('delta, inc_status, close_in_cs_falcon, resolve_incident_status',
                         input_data.update_remote_incident_status_args)
def test_update_remote_incident_status(mocker, delta, inc_status, close_in_cs_falcon, resolve_incident_status):
    """
    Given
        - incident status changes
        - arguments - delta (the change in the relevant fields), XSOAR status and remote incident id
    When
        - outgoing mirroring triggered by a change in the incident status
    Then
        - the relevant incident is updated with the corresponding status in the remote system
    """
    from CrowdStrikeFalcon import update_remote_incident_status
    mocker.patch.object(demisto, 'params', return_value={'close_in_cs_falcon': close_in_cs_falcon})
    mock_resolve_incident = mocker.patch('CrowdStrikeFalcon.resolve_incident')
    update_remote_incident_status(delta, inc_status, input_data.remote_incident_id)
    if resolve_incident_status:
        assert mock_resolve_incident.call_args[0][1] == resolve_incident_status
    else:
        assert mock_resolve_incident.call_count == 0


def test_update_remote_incident_tags(mocker):
    """
    Given
        - incident tags changes
        - arguments - delta (the change in the relevant fields) and remote incident id
    When
        - outgoing mirroring triggered by a change in the incident tags
    Then
        - the relevant incident is updated with the corresponding tags (added or removed) in the remote system
    """
    from CrowdStrikeFalcon import update_remote_incident_tags
    mocker.patch('CrowdStrikeFalcon.get_previous_tags', return_value={'tag_stays', 'old_tag'})
    mock_remote_incident_handle_tags = mocker.patch('CrowdStrikeFalcon.remote_incident_handle_tags')
    update_remote_incident_tags({'tag': ['new_tag', 'tag_stays']}, input_data.remote_incident_id)
    assert mock_remote_incident_handle_tags.call_args_list[0][0][0] == {'old_tag'}
    assert mock_remote_incident_handle_tags.call_args_list[0][0][1] == 'delete_tag'
    assert mock_remote_incident_handle_tags.call_args_list[1][0][0] == {'new_tag'}
    assert mock_remote_incident_handle_tags.call_args_list[1][0][1] == 'add_tag'


def test_get_previous_tags(mocker):
    """
    Given
        - incident tags changes
    When
        - outgoing mirroring triggered by a change in the incident tags
    Then
        - returns the current remote system tags
    """
    from CrowdStrikeFalcon import get_previous_tags
    incident_response = {'meta': {'query_time': 0.013811475, 'powered_by': 'incident-api',
                                  'trace_id': '7fce39d4-d695-4aac-bdcf-2d9138bea57c'},
                         'resources': [input_data.response_incident],
                         'errors': []}
    mock_get_incidents_entities = mocker.patch('CrowdStrikeFalcon.get_incidents_entities',
                                               return_value=incident_response)
    assert get_previous_tags(input_data.remote_incident_id) == set(input_data.response_incident["tags"])
    assert mock_get_incidents_entities.call_args[0][0] == [input_data.remote_incident_id]


@pytest.mark.parametrize('tags, action_name', input_data.remote_incident_handle_tags_args)
def test_remote_incident_handle_tags(mocker, tags, action_name):
    """
    Given
        - incident tag changes
    When
        - outgoing mirroring triggered by a change in the incident tags
    Then
        - sends the right request to the remote system
    """
    from CrowdStrikeFalcon import remote_incident_handle_tags
    mock_update_incident_request = mocker.patch('CrowdStrikeFalcon.update_incident_request')
    remote_incident_handle_tags(tags, action_name, input_data.remote_incident_id)
    assert mock_update_incident_request.call_count == len(tags)
    if len(tags):
        assert mock_update_incident_request.call_args[0][2] == action_name


def test_get_mapping_fields_command():
    """
    Given
        - nothing
    When
        - running get_mapping_fields_command
    Then
        - the result fits the expected mapping scheme
    """
    from CrowdStrikeFalcon import get_mapping_fields_command
    result = get_mapping_fields_command()
    assert result.scheme_types_mappings[0].type_name == 'CrowdStrike Falcon Incident'
    assert result.scheme_types_mappings[0].fields.keys() == {'status', 'tag'}
    assert result.scheme_types_mappings[1].type_name == 'CrowdStrike Falcon Detection'
    assert result.scheme_types_mappings[1].fields.keys() == {'status'}


def test_error_in_get_detections_by_behaviors(mocker):
    """
    Given
        - Error occurred in call to get_detections_by_behaviors
    When
        - Run the cs-falcon-get-detections-for-incident command
    Then
        - Assert empty object returned and demisto.error was called
    """

    # prepare
    from CrowdStrikeFalcon import get_detection_for_incident_command
    mocker.patch('CrowdStrikeFalcon.get_behaviors_by_incident',
                 return_value={'resources': [{'dummy': 'test'}], 'meta': {'pagination': {'total': 1}}})

    def excpetion_raiser(*args, **kwargs):
        raise Exception

    mocker.patch('CrowdStrikeFalcon.http_request', side_effect=excpetion_raiser)
    mocker.patch.object(demisto, 'error')

    res = get_detection_for_incident_command(incident_id='zz')
    assert res.readable_output
    demisto.error.assert_called_once_with('Error occurred when trying to get detections by behaviors: ')


ARGS_vulnerability = [
    (
        {'display_remediation_info': 'True',
         'display_evaluation_logic_info': 'True',
         'display_host_info': 'False',
         'limit': '1'}, False,
        None, 'Please add a at least one filter argument'
    ),
    (
        {"cve_severity": "LOW", 'display_remediation_info': 'True',
         'display_evaluation_logic_info': 'True',
         'display_host_info': 'False', 'status': "open,closed"},
        True,  # Valid case
        {"resources":
         [
             {"id": "id1",
              "cid": "cid1",
              "aid": "aid1",
              "created_timestamp": "2021-09-16T15:12:42Z",
              "updated_timestamp": "2022-10-19T00:54:43Z",
              "status": "open",
              "cve": {
               "id": "cveid1",
               "base_score": 3.3,
               "severity": "LOW",
               "exploit_status": 0,
               "exprt_rating": "LOW",
               "remediation_level": "O",
               "spotlight_published_date": "2021-09-15T18:33:00Z",
               "description": "secd",
               "published_date": "2021-09-15T12:15:00Z"}},
             {"id": "ID2",
              "cid": "cid2",
              "aid": "aid2",
              "created_timestamp": "2022-10-12T22:12:49Z",
              "updated_timestamp": "2022-10-18T02:54:43Z",
              "status": "open",
              "cve": {"id": "idcve4",
                        "spotlight_published_date": "2022-10-12T14:57:00Z",
                        "description": "desc3",
                        "published_date": "2022-10-11T19:15:00Z",
                        "exploitability_score": 1.8,
                        "impact_score": 1.4}}
         ]
         },
        '### List Vulnerabilities\n' \
        '|ID|Severity|Status|Base Score|Published Date|Impact Score|Exploitability Score|\n' \
        '|---|---|---|---|---|---|---|\n' \
        '| cveid1 | LOW | open | 3.3 | 2021-09-15T12:15:00Z |  |  |\n' \
        '| idcve4 |  | open |  | 2022-10-11T19:15:00Z | 1.4 | 1.8 |\n'  # args list

    )
]


@pytest.mark.parametrize('args, is_valid, result_key_json, expected_hr', ARGS_vulnerability)
def test_cs_falcon_spotlight_search_vulnerability_command(mocker, args, is_valid, result_key_json, expected_hr):
    """
    Test cs_falcon_spotlight_search_vulnerability_command,
        with a the filters:  cve_severity, status
    Given
     - There is a vulnerability that are found
    When
     - The user is running cs_falcon_spotlight_search_vulnerability_command with an id
    Then
     - Return a CrowdStrike Falcon Vulnerability context output
     - Return an Endpoint context output
     """
    from CrowdStrikeFalcon import cs_falcon_spotlight_search_vulnerability_command
    from CommonServerPython import DemistoException
    mocker.patch("CrowdStrikeFalcon.http_request", return_value=result_key_json)
    if is_valid:
        outputs = cs_falcon_spotlight_search_vulnerability_command(args)
        assert outputs.readable_output == expected_hr
    else:
        with pytest.raises(DemistoException) as e:
            cs_falcon_spotlight_search_vulnerability_command(args)
        assert str(e.value) == expected_hr


def test_cs_falcon_spotlight_search_vulnerability_host_by_command(mocker):
    """
    Test cs_falcon_spotlight_list_host_by_vulnerability_command,
        with a the filters:  cve_severity, status
    Given
     - There is a vulnerability that are found
    When
     - The user is running cs_falcon_spotlight_list_host_by_vulnerability_command with an id
    Then
     - Return a CrowdStrike Falcon Vulnerability context output
     - Return an Endpoint context output
     """
    from CrowdStrikeFalcon import cs_falcon_spotlight_list_host_by_vulnerability_command

    result_key_json = {
        "resources": [
            {
                "id": "id1",
                "cid": "cid1",
                "aid": "aid1",
                "created_timestamp": "2022-01-25T22:44:53Z",
                "updated_timestamp": "2022-10-19T13:56:17Z",
                "status": "open",
                "host_info": {
                    "hostname": "host",
                    "local_ip": "ip_addr",
                    "machine_domain": "",
                    "os_version": "os_ver_example",
                    "ou": "",
                    "site_name": "",
                    "system_manufacturer": "manu_example",
                    "tags": [],
                    "platform": "Windows",
                    "instance_id": "int_id",
                    "service_provider_account_id": "id1_account",
                    "service_provider": "id_ser_prov",
                    "os_build": "1",
                    "product_type_desc": "Server"
                },
                "cve": {
                    "id": "CVE-2013-3900"
                }
            }
        ]
    }
    expected_hr = '### List Vulnerabilities For Host\n'\
                  '|CVE ID|hostname|os Version|Product Type Desc|Local IP|\n' \
                  '|---|---|---|---|---|\n' \
                  '| CVE-2013-3900 | host | os_ver_example | Server | ip_addr |\n'
    args = {'cve_ids': 'CVE-2013-3900', 'limit': 1}
    mocker.patch("CrowdStrikeFalcon.http_request", return_value=result_key_json)

    outputs = cs_falcon_spotlight_list_host_by_vulnerability_command(args)
    assert outputs.readable_output == expected_hr


def test_create_ml_exclusion_command(requests_mock):
    from CrowdStrikeFalcon import create_ml_exclusion_command
    requests_mock.post(
        f'{SERVER_URL}/policy/entities/ml-exclusions/v1',
        json=load_json('test_data/create_ml_exclusion.json')
    )

    results = create_ml_exclusion_command({'value': '/test', 'excluded_from': ['blocking'], 'groups': 123456})

    assert len(results.outputs) == 1
    assert results.outputs[0].get('id') == '123456'
    assert results.outputs[0].get('value') == '/test'


def test_update_ml_exclusion_command_with_args(requests_mock):
    from CrowdStrikeFalcon import update_ml_exclusion_command
    requests_mock.patch(
        f'{SERVER_URL}/policy/entities/ml-exclusions/v1',
        json=load_json('test_data/create_ml_exclusion.json')
    )

    results = update_ml_exclusion_command({'id': 123456, 'value': '/test', 'excluded_from': ['blocking'], 'groups': 123456})

    assert len(results.outputs) == 1
    assert results.outputs[0].get('id') == '123456'
    assert results.outputs[0].get('value') == '/test'


def test_update_ml_exclusion_command_without_args(requests_mock):
    from CrowdStrikeFalcon import update_ml_exclusion_command
    requests_mock.patch(
        f'{SERVER_URL}/policy/entities/ml-exclusions/v1',
        json=load_json('test_data/create_ml_exclusion.json')
    )

    with pytest.raises(Exception) as e:
        update_ml_exclusion_command({'id': 123456})

    assert str(e.value) == 'At least one argument (besides the id argument) should be provided to update the exclusion.'


def test_delete_ml_exclusion_command(requests_mock):
    from CrowdStrikeFalcon import delete_ml_exclusion_command
    requests_mock.delete(
        f'{SERVER_URL}/policy/entities/ml-exclusions/v1',
        json=load_json('test_data/create_ml_exclusion.json')
    )

    results = delete_ml_exclusion_command({'ids': '123456 789456'})

    assert results.readable_output == "The machine learning exclusions with IDs 123456 789456 was successfully deleted."


def test_search_ml_exclusion_command_by_ids(requests_mock):
    from CrowdStrikeFalcon import search_ml_exclusion_command
    requests_mock.get(
        f'{SERVER_URL}/policy/entities/ml-exclusions/v1?ids=123456&ids=789012',
        json=load_json('test_data/create_ml_exclusion.json')
    )

    results = search_ml_exclusion_command({'ids': '123456,789012'})

    assert len(results.outputs) == 1
    assert results.outputs[0].get('id') == '123456'
    assert results.outputs[0].get('value') == '/test'


def test_search_ml_exclusion_command_by_value(requests_mock):
    from CrowdStrikeFalcon import search_ml_exclusion_command
    requests_mock.get(
        f'{SERVER_URL}/policy/queries/ml-exclusions/v1?filter=value%3A%27%2Ftest%27',
        json={'resources': ['123456']}
    )
    requests_mock.get(
        f'{SERVER_URL}/policy/entities/ml-exclusions/v1?ids=123456',
        json=load_json('test_data/create_ml_exclusion.json')
    )

    results = search_ml_exclusion_command({'value': '/test'})

    assert len(results.outputs) == 1
    assert results.outputs[0].get('id') == '123456'
    assert results.outputs[0].get('value') == '/test'


def test_search_ml_exclusion_command_by_value_no_results(requests_mock):
    from CrowdStrikeFalcon import search_ml_exclusion_command
    requests_mock.get(
        f'{SERVER_URL}/policy/queries/ml-exclusions/v1?filter=value%3A%27%2Ftest-mock%27',
        json={}
    )

    results = search_ml_exclusion_command({'value': '/test-mock'})

    assert results.readable_output == 'The arguments/filters you provided did not match any exclusion.'


def test_search_ml_exclusion_command_by_filter(requests_mock):
    from CrowdStrikeFalcon import search_ml_exclusion_command
    requests_mock.get(
        f'{SERVER_URL}/policy/queries/ml-exclusions/v1?filter=value%3A%27%2Ftest%27',
        json={'resources': ['123456']}
    )
    requests_mock.get(
        f'{SERVER_URL}/policy/entities/ml-exclusions/v1?ids=123456',
        json=load_json('test_data/create_ml_exclusion.json')
    )

    results = search_ml_exclusion_command({'filter': 'value:\'/test\''})

    assert len(results.outputs) == 1
    assert results.outputs[0].get('id') == '123456'
    assert results.outputs[0].get('value') == '/test'


def test_create_ioa_exclusion_command(requests_mock):
    from CrowdStrikeFalcon import create_ioa_exclusion_command
    requests_mock.post(
        f'{SERVER_URL}/policy/entities/ioa-exclusions/v1',
        json=load_json('test_data/create_ioa_exclusion.json')
    )

    results = create_ioa_exclusion_command({'exclusion_name': 'test', 'pattern_id': 123456, 'groups': 123456})

    assert len(results.outputs) == 1
    assert results.outputs[0].get('id') == '123456'
    assert results.outputs[0].get('name') == 'test'


def test_update_ioa_exclusion_command_with_args(requests_mock):
    from CrowdStrikeFalcon import update_ioa_exclusion_command
    requests_mock.patch(
        f'{SERVER_URL}/policy/entities/ioa-exclusions/v1',
        json=load_json('test_data/create_ioa_exclusion.json')
    )

    results = update_ioa_exclusion_command({'id': 123456, 'exclusion_name': 'test'})

    assert len(results.outputs) == 1
    assert results.outputs[0].get('id') == '123456'
    assert results.outputs[0].get('name') == 'test'


def test_update_ioa_exclusion_command_without_args(requests_mock):
    from CrowdStrikeFalcon import update_ioa_exclusion_command
    requests_mock.patch(
        f'{SERVER_URL}/policy/entities/ioa-exclusions/v1',
        json=load_json('test_data/create_ioa_exclusion.json')
    )

    with pytest.raises(Exception) as e:
        update_ioa_exclusion_command({'id': 123456})

    assert str(e.value) == 'At least one argument (besides the id argument) should be provided to update the exclusion.'


def test_delete_ioa_exclusion_command(requests_mock):
    from CrowdStrikeFalcon import delete_ioa_exclusion_command
    requests_mock.delete(
        f'{SERVER_URL}/policy/entities/ioa-exclusions/v1',
        json=load_json('test_data/create_ioa_exclusion.json')
    )

    results = delete_ioa_exclusion_command({'ids': '123456, 456789'})

    assert results.readable_output == "The IOA exclusions with IDs 123456 456789 was successfully deleted."


def test_search_ioa_exclusion_command_by_ids(requests_mock):
    from CrowdStrikeFalcon import search_ioa_exclusion_command
    requests_mock.get(
        f'{SERVER_URL}/policy/entities/ioa-exclusions/v1?ids=123456&ids=789012',
        json=load_json('test_data/create_ioa_exclusion.json')
    )

    results = search_ioa_exclusion_command({'ids': '123456,789012'})

    assert len(results.outputs) == 1
    assert results.outputs[0].get('id') == '123456'
    assert results.outputs[0].get('name') == 'test'


def test_search_ioa_exclusion_command_by_name(requests_mock):
    from CrowdStrikeFalcon import search_ioa_exclusion_command
    requests_mock.get(
        f'{SERVER_URL}/policy/queries/ioa-exclusions/v1?filter=name%3A~%27test%27',
        json={'resources': ['123456']}
    )
    requests_mock.get(
        f'{SERVER_URL}/policy/entities/ioa-exclusions/v1?ids=123456',
        json=load_json('test_data/create_ioa_exclusion.json')
    )

    results = search_ioa_exclusion_command({'name': 'test'})

    assert len(results.outputs) == 1
    assert results.outputs[0].get('id') == '123456'
    assert results.outputs[0].get('name') == 'test'


def test_search_ioa_exclusion_command_by_name_no_results(requests_mock):
    from CrowdStrikeFalcon import search_ioa_exclusion_command
    requests_mock.get(
        f'{SERVER_URL}/policy/queries/ioa-exclusions/v1?filter=name%3A~%27test-mock%27',
        json={}
    )

    results = search_ioa_exclusion_command({'name': 'test-mock'})

    assert results.readable_output == 'The arguments/filters you provided did not match any exclusion.'


def test_search_ioa_exclusion_command_by_filter(requests_mock):
    from CrowdStrikeFalcon import search_ioa_exclusion_command
    requests_mock.get(
        f'{SERVER_URL}/policy/queries/ioa-exclusions/v1?filter=name%3A%27test%27',
        json={'resources': ['123456']}
    )
    requests_mock.get(
        f'{SERVER_URL}/policy/entities/ioa-exclusions/v1?ids=123456',
        json=load_json('test_data/create_ioa_exclusion.json')
    )

    results = search_ioa_exclusion_command({'filter': 'name:\'test\''})

    assert len(results.outputs) == 1
    assert results.outputs[0].get('id') == '123456'
    assert results.outputs[0].get('name') == 'test'


def test_list_quarantined_file_command(requests_mock):
    from CrowdStrikeFalcon import list_quarantined_file_command
    requests_mock.get(
        f'{SERVER_URL}/quarantine/queries/quarantined-files/v1?q=hostname%3A%27%5B%27INSTANCE-1%27%5D%27&limit=50',
        json={'resources': ['121212', '171717']}
    )
    requests_mock.post(
        f'{SERVER_URL}/quarantine/entities/quarantined-files/GET/v1',
        json=load_json('test_data/list_quarantine_files.json')
    )

    results = list_quarantined_file_command({'hostname': 'INSTANCE-1'})

    assert len(results.outputs) == 2
    assert results.outputs[0].get('id') == '121212'
    assert results.outputs[1].get('id') == '171717'


def test_list_quarantined_file_command_no_results(requests_mock):
    from CrowdStrikeFalcon import list_quarantined_file_command
    requests_mock.get(
        f'{SERVER_URL}/quarantine/queries/quarantined-files/v1?q=hostname%3A%27%5B%27INSTANCE-1%27%5D%27&limit=50',
        json={}
    )

    results = list_quarantined_file_command({'hostname': 'INSTANCE-1'})

    assert results.readable_output == 'The arguments/filters you provided did not match any files.'


def test_apply_quarantine_file_action_command(requests_mock):
    from CrowdStrikeFalcon import apply_quarantine_file_action_command
    requests_mock.get(
        f'{SERVER_URL}/quarantine/queries/quarantined-files/v1?q=hostname%3A%27%5B%27INSTANCE-1%27%5D%27&limit=50',
        json={'resources': ['121212', '171717']}
    )
    mock_request = requests_mock.patch(
        f'{SERVER_URL}/quarantine/entities/quarantined-files/v1',
        json={}
    )

    results = apply_quarantine_file_action_command({'hostname': 'INSTANCE-1', 'comment': 'Added a test comment.'})

    assert results.readable_output == "The Quarantined File with IDs ['121212', '171717'] was successfully updated."
    assert mock_request.last_request.text == '{"ids": ["121212", "171717"], "comment": "Added a test comment."}'


filter_args = {'key1': 'val1,val2', 'key2': 'val3', 'key3': None}
custom_filter = 'key1:"val1"+key2:["val3","val4"]'


@pytest.mark.parametrize(
    'filter_args, custom_filter, output_filter',
    (
        (filter_args, custom_filter, 'key1:"val1"%2Bkey2:["val3","val4"]%2Bkey1:[\'val1\', \'val2\']%2Bkey2:[\'val3\']'),
        (filter_args, None, 'key1:[\'val1\', \'val2\']%2Bkey2:[\'val3\']'),
        ({}, custom_filter, 'key1:"val1"%2Bkey2:["val3","val4"]')
    )
)
def test_build_cs_falcon_filter(filter_args, custom_filter, output_filter):
    """
    Test build_cs_falcon_filter.

    Given
        - A dictionary filter and a custom filter.

    When
        - Before an cs-falcon query.

    Then
        - Return a merged FQL filter as a single string.
    """
    from CrowdStrikeFalcon import build_cs_falcon_filter

    result = build_cs_falcon_filter(custom_filter, **filter_args)

    assert output_filter == result


@pytest.mark.parametrize(
    'command_args, query_result, entites_result, readable_output',
    (
        ({'wait_for_result': False}, [], {}, 'No scans match the arguments/filter.'),
        ({'wait_for_result': False}, ['123456'], {'resources': [{'id': '123456'}]},
         ('### CrowdStrike Falcon ODS Scans\n'
          '|ID|Status|Severity|File Count|Description|Hosts/Host groups|End time|Start time|Run by|\n'
          '|---|---|---|---|---|---|---|---|---|\n'
          '| 123456 |  |  |  |  |  |  |  |  |\n')),
        ({'wait_for_result': True, 'ids': '123456'}, [], {'resources': [{'status': 'pending'}]}, 'Retrieving scan results:'),
    )
)
def test_cs_falcon_ODS_query_scans_command(mocker, command_args, query_result, entites_result, readable_output):
    """
    Test cs_falcon_ODS_query_scans_command.

    Given
        - A request for a list of ODS endpoint scans by id.

    When
        - The user runs the "cs-falcon-ods-query-scan" command or the "cs-falcon-ods-create-scan".

    Then
        - Get a list of scans from CS Falcon and poll for results if wait_for_results is True.
    """

    from CrowdStrikeFalcon import cs_falcon_ODS_query_scans_command

    mocker.patch.object(ScheduledCommand, 'raise_error_if_not_supported')
    mocker.patch('CrowdStrikeFalcon.get_ODS_scan_ids', return_value=query_result)
    mocker.patch('CrowdStrikeFalcon.ODS_get_scans_by_id_request', return_value=entites_result)

    result = cs_falcon_ODS_query_scans_command(command_args)

    assert result.readable_output == readable_output


@pytest.mark.parametrize(
    'input_params, call_params',
    (
        ({'key1': 'val1', 'key2': None}, 'key1=val1'),
        ({'key1': 'val1', 'key2': 'val2'}, 'key1=val1&key2=val2')
    )
)
def test_ODS_query_scans_request(mocker, input_params, call_params):
    """
    Test ODS_query_scans_request.

    Given
        - A request for a list of ODS endpoint scans by id.

    When
        - The user runs the "cs-falcon-ods-query-scan" command without specifying ids.

    Then
        - Call /ods/queries/scans/v1 with a filter, limit and offset if given and return the ids in response.
    """

    from CrowdStrikeFalcon import ODS_query_scans_request

    http_request = mocker.patch('CrowdStrikeFalcon.http_request')
    ODS_query_scans_request(**input_params)
    http_request.assert_called_with('GET', f'/ods/queries/scans/v1?{call_params}')


def test_ODS_get_scans_by_id_request(mocker):
    """
    Test ODS_get_scans_by_id_request.

    Given
        - A request for info on ODS endpoint scans.

    When
        - The user runs the "cs-falcon-ods-query-scan" command and we obtain a non-empty list of ids.

    Then
        - Call /ods/entities/scans/v1 with the ids and return the response.
    """

    from CrowdStrikeFalcon import ODS_get_scans_by_id_request

    ids_list = ['<id1>', '<id2>', '<id3>']
    ids_string = 'ids=<id1>&ids=<id2>&ids=<id3>'

    http_request = mocker.patch('CrowdStrikeFalcon.http_request')

    ODS_get_scans_by_id_request(ids_list)
    http_request.assert_called_with('GET', f'/ods/entities/scans/v1?{ids_string}')


def test_map_scan_resource_to_UI(mocker):
    """
    Test map_scan_resource_to_UI.

    Given
        - A dictionary response from /ods/entities/scans.

    When
        - The user runs the "cs-falcon-ods-query-scan" command

    Then
        - Return a dict with keys corresponding the cs-falcon UI.
    """
    from CrowdStrikeFalcon import map_scan_resource_to_UI

    resource = {
        "id": "91000dbf0a4e4f5eb2a02528c00fa902",
        "cid": "20879a8064904ecfbb62c118a6a19411",
        "profile_id": "0e313756da21480c8eb5cf37da77a97a",
        "description": "desc3456346",
        "scan_inclusions": [
            "*"
        ],
        "initiated_from": "cloud_scheduled",
        "quarantine": True,
        "cpu_priority": 2,
        "preemption_priority": 15,
        "metadata": [
            {
                "host_id": "046761c46ec84f40b27b6f79ce7cd32c",
                "host_scan_id": "38588c1b29aa9946a3de95e997ad7948",
                "scan_host_metadata_id": "6aec6c04ab2e4c99b4e843637d3e37d0",
                "filecount": {
                    "scanned": 0,
                    "malicious": 0,
                    "quarantined": 0,
                    "skipped": 0,
                    "traversed": 518464
                },
                "status": "completed",
                "started_on": "2023-03-15T15:57:37.59543591Z",
                "completed_on": "2023-03-15T16:02:20.845829991Z",
                "last_updated": "2023-03-15T16:02:20.845909034Z"
            },
            {
                "host_id": "15dbb9d8f06b45fe9f61eb46e829d986",
                "scan_host_metadata_id": "2e99e4fc7a4f4b1e9254e0af210a6994",
                "filecount": {
                    "scanned": 0,
                    "malicious": 0,
                    "quarantined": 0,
                    "skipped": 0,
                    "traversed": 209
                },
                "status": "failed",
                "last_updated": "2023-04-05T02:23:10.316500752Z"
            }
        ],
        "filecount": {},
        "status": "failed",
        "host_groups": [
            "7471ba0636b34cbb8c65fae7979a6a9b"
        ],
        "endpoint_notification": True,
        "pause_duration": 2,
        "max_duration": 2,
        "max_file_size": 60,
        "sensor_ml_level_detection": 2,
        "sensor_ml_level_prevention": 2,
        "cloud_ml_level_detection": 2,
        "cloud_ml_level_prevention": 2,
        "policy_setting": [
            26439818674573,
            26439818674574,
        ],
        "scan_started_on": "2023-03-15T15:57:37.59543591Z",
        "scan_completed_on": "2023-04-18T14:56:38.527255649Z",
        "created_on": "2023-03-15T15:57:37.59543591Z",
        "created_by": "f7acf1bd5d3d4b40afe77546cbbaefde",
        "last_updated": "2023-04-05T02:23:10.316500752Z"
    }
    mapped_resource = {
        'ID': "91000dbf0a4e4f5eb2a02528c00fa902",
        'Status': "failed",
        'Severity': None,
        'Description': "desc3456346",
        'File Count': ('scanned: 0\nmalicious: 0\n'
                       'quarantined: 0\nskipped: 0\ntraversed: 518464'
                       '\n-\nscanned: 0\nmalicious: 0\n'
                       'quarantined: 0\nskipped: 0\ntraversed: 209'),
        'Hosts/Host groups': [
            "7471ba0636b34cbb8c65fae7979a6a9b"
        ],
        'Start time': "2023-03-15T15:57:37.59543591Z",
        'End time': "2023-04-18T14:56:38.527255649Z",
        'Run by': "f7acf1bd5d3d4b40afe77546cbbaefde"
    }

    output = map_scan_resource_to_UI(resource)

    assert output == mapped_resource


@pytest.mark.parametrize(
    'input_params, call_params',
    (
        ({'key1': 'val1', 'key2': None}, 'key1=val1'),
        ({'key1': 'val1', 'key2': 'val2'}, 'key1=val1&key2=val2')
    )
)
def test_ODS_query_scheduled_scans_request(mocker, input_params, call_params):
    """
    Test ODS_query_scheduled_scans_request.

    Given
        - A request for a list of ODS endpoint scheduled scans by id.

    When
        - The user runs the "cs-falcon-ods-query-scheduled-scan" command without specifying ids.

    Then
        - Call /ods/queries/scheduled-scans/v1 with a filter, limit and offset if given and return the ids in response.
    """

    from CrowdStrikeFalcon import ODS_query_scheduled_scans_request

    http_request = mocker.patch('CrowdStrikeFalcon.http_request')
    ODS_query_scheduled_scans_request(**input_params)
    http_request.assert_called_with('GET', f'/ods/queries/scheduled-scans/v1?{call_params}')


def test_ODS_get_scheduled_scans_by_id_request(mocker):
    """
    Test ODS_get_scheduled_scans_by_id_request.

    Given
        - A request for info on ODS endpoint scheduled scans.

    When
        - The user runs the "cs-falcon-ods-query-scheduled-scan" command and we obtain a non-empty list of ids.

    Then
        - Call /ods/entities/scheduled-scans/v1 with the ids and return the response.
    """

    from CrowdStrikeFalcon import ODS_get_scheduled_scans_by_id_request

    ids_list = ['<id1>', '<id2>', '<id3>']
    ids_string = 'ids=<id1>&ids=<id2>&ids=<id3>'

    http_request = mocker.patch('CrowdStrikeFalcon.http_request')

    ODS_get_scheduled_scans_by_id_request(ids_list)
    http_request.assert_called_with('GET', f'/ods/entities/scheduled-scans/v1?{ids_string}')


def test_map_scheduled_scan_resource_to_UI(mocker):
    """
    Test map_scan_resource_to_UI.

    Given
        - A dictionary response from /ods/entities/scheduled-scans.

    When
        - The user runs the "cs-falcon-ods-query-scheduled-scan" command

    Then
        - Return a dict with keys corresponding the cs-falcon UI.
    """
    from CrowdStrikeFalcon import map_scheduled_scan_resource_to_UI

    resource = {
        "id": "9055945bdfbc4b42bf7c9c16976186ca",
        "cid": "20879a8064904ecfbb62c118a6a19411",
        "description": "desc3456346",
        "scan_inclusions": [
            "*"
        ],
        "initiated_from": "cloud_scheduled",
        "quarantine": True,
        "cpu_priority": 2,
        "preemption_priority": 15,
        "metadata": [
            {
                "host_id": "046761c46ec84f40b27b6f79ce7cd32c",
                "last_updated": "2023-05-01T13:54:48.51553853Z"
            }
        ],
        "status": "scheduled",
        "host_groups": [
            "7471ba0636b34cbb8c65fae7979a6a9b"
        ],
        "endpoint_notification": True,
        "pause_duration": 2,
        "max_duration": 2,
        "max_file_size": 60,
        "sensor_ml_level_detection": 2,
        "sensor_ml_level_prevention": 2,
        "cloud_ml_level_detection": 2,
        "cloud_ml_level_prevention": 2,
        "policy_setting": [
            26439818674573,
        ],
        "schedule": {
            "start_timestamp": "2023-06-15T15:57",
            "interval": 0
        },
        "created_on": "2023-05-01T13:54:48.51553853Z",
        "created_by": "f7acf1bd5d3d4b40afe77546cbbaefde",
        "last_updated": "2023-05-01T13:54:48.51553853Z",
        "deleted": False
    }

    mapped_resource = {
        'ID': '9055945bdfbc4b42bf7c9c16976186ca',
        'Hosts targeted': 1,
        'Description': 'desc3456346',
        'Host groups': ['7471ba0636b34cbb8c65fae7979a6a9b'],
        'Start time': '2023-06-15T15:57',
        'Created by': 'f7acf1bd5d3d4b40afe77546cbbaefde',
    }

    output = map_scheduled_scan_resource_to_UI(resource)

    assert output == mapped_resource


@pytest.mark.parametrize(
    'input_params, call_params',
    (
        ({'key1': 'val1', 'key2': None}, 'key1=val1'),
        ({'key1': 'val1', 'key2': 'val2'}, 'key1=val1&key2=val2')
    )
)
def test_ODS_query_scan_hosts_request(mocker, input_params, call_params):
    """
    Test ODS_query_scan_hosts_request.

    Given
        - A request for a list of ODS endpoint scan hosts by id.

    When
        - The user runs the "cs-falcon-ods-query-scan-host" command without specifying ids.

    Then
        - Call /ods/queries/scan-hosts/v1 with a filter, limit and offset if given and return the ids in response.
    """

    from CrowdStrikeFalcon import ODS_query_scan_hosts_request

    http_request = mocker.patch('CrowdStrikeFalcon.http_request')
    ODS_query_scan_hosts_request(**input_params)
    http_request.assert_called_with('GET', f'/ods/queries/scan-hosts/v1?{call_params}')


def test_ODS_get_scan_hosts_by_id_request(mocker):
    """
    Test ODS_get_scan_hosts_by_id_request.

    Given
        - A request for info on ODS endpoint scan hosts.

    When
        - The user runs the "cs-falcon-ods-query-scan-hosts" command and we obtain a non-empty list of ids.

    Then
        - Call /ods/entities/scan-hosts/v1 with the ids and return the response.
    """

    from CrowdStrikeFalcon import ODS_get_scan_hosts_by_id_request

    ids_list = ['<id1>', '<id2>', '<id3>']
    ids_string = 'ids=<id1>&ids=<id2>&ids=<id3>'

    http_request = mocker.patch('CrowdStrikeFalcon.http_request')

    ODS_get_scan_hosts_by_id_request(ids_list)
    http_request.assert_called_with('GET', f'/ods/entities/scan-hosts/v1?{ids_string}')


def test_map_scan_host_resource_to_UI(mocker):
    """
    Test map_scan_resource_to_UI.

    Given
        - A dictionary response from /ods/entities/scan-hosts.

    When
        - The user runs the "cs-falcon-ods-query-scan-host" command

    Then
        - Return a dict with keys corresponding the cs-falcon UI.
    """
    from CrowdStrikeFalcon import map_scan_host_resource_to_UI

    resource = {
        "id": "185a0ad5e159418e8927d956c1a793d8",
        "cid": "3c74ca9ad4k43592ea2adf4ca94k4359",
        "scan_id": "fadde07ee8a44a07988e009b3152e339",
        "profile_id": "ddf8914cca5f4ac595272fe8122e308f",
        "host_id": "82395m302t8zea2u25978416be1973c5",
        "host_scan_id": "7e80aa16a44d30cb819e27144d2603b0",
        "filecount": {
            "scanned": 1021,
            "malicious": 104,
            "quarantined": 0,
            "skipped": 9328
        },
        "status": "completed",
        "severity": 70,
        "started_on": "2022-11-01T18:54:59.39861174Z",
        "completed_on": "2022-11-01T19:08:17.903700092Z",
        "last_updated": "2022-11-01T19:08:17.903732519Z"
    }

    mapped_resource = {
        'ID': "185a0ad5e159418e8927d956c1a793d8",
        'Scan ID': "fadde07ee8a44a07988e009b3152e339",
        'Host ID': "82395m302t8zea2u25978416be1973c5",
        'Filecount': {
            "scanned": 1021,
            "malicious": 104,
            "quarantined": 0,
            "skipped": 9328
        },
        'Status': "completed",
        'Severity': 70,
        'Started on': "2022-11-01T18:54:59.39861174Z",
    }

    output = map_scan_host_resource_to_UI(resource)

    assert output == mapped_resource


@pytest.mark.parametrize(
    'input_params, call_params',
    (
        ({'key1': 'val1', 'key2': None}, 'key1=val1'),
        ({'key1': 'val1', 'key2': 'val2'}, 'key1=val1&key2=val2')
    )
)
def test_ODS_query_malicious_files_request(mocker, input_params, call_params):
    """
    Test ODS_query_malicious_files_request.

    Given
        - A request for a list of ODS endpoint malicious files by id.

    When
        - The user runs the "cs-falcon-ods-query-malicious-file" command without specifying ids.

    Then
        - Call /ods/queries/malicious-files/v1 with a filter, limit and offset if given and return the ids in response.
    """

    from CrowdStrikeFalcon import ODS_query_malicious_files_request

    http_request = mocker.patch('CrowdStrikeFalcon.http_request')
    ODS_query_malicious_files_request(**input_params)
    http_request.assert_called_with('GET', f'/ods/queries/malicious-files/v1?{call_params}')


def test_ODS_get_malicious_files_by_id_request(mocker):
    """
    Test ODS_get_malicious_files_by_id_request.

    Given
        - A request for info on ODS endpoint malicious files.

    When
        - The user runs the "cs-falcon-ods-query-malicious-files" command and we obtain a non-empty list of ids.

    Then
        - Call /ods/entities/malicious-files/v1 with the ids and return the response.
    """

    from CrowdStrikeFalcon import ODS_get_malicious_files_by_id_request

    ids_list = ['<id1>', '<id2>', '<id3>']
    ids_string = 'ids=<id1>&ids=<id2>&ids=<id3>'

    http_request = mocker.patch('CrowdStrikeFalcon.http_request')

    ODS_get_malicious_files_by_id_request(ids_list)
    http_request.assert_called_with('GET', f'/ods/entities/malicious-files/v1?{ids_string}')


def test_map_malicious_file_resource_to_UI(mocker):
    """
    Test map_scan_resource_to_UI.

    Given
        - A dictionary response from /ods/entities/malicious-files.

    When
        - The user runs the "cs-falcon-ods-query-malicious-file" command

    Then
        - Return a dict with keys corresponding the cs-falcon UI.
    """
    from CrowdStrikeFalcon import map_malicious_file_resource_to_UI

    resource = {
        "id": "d684849d4cea435daec706e473743863",
        "cid": "91a0649f84749a38f6d939423bed5576",
        "scan_id": "81c8009a59be4570b5c66f8946559205",
        "host_id": "3c7be1c5ea21849fa5c74ca9842f46a9",
        "host_scan_id": "4f9fea030a0626ed4dc53a7dec70a100",
        "filepath": "C:\\\\Windows\\Malicious\\Mimikatz_newzipp\\Mimikatz\\x86\\mimilib.dll",
        "filename": "mimilib.dll",
        "hash": "9ff1a527861a69b436b51a8d464aaee8d416e39ff1a52aee16e39b436b564a78",
        "pattern_id": 4004,
        "severity": 70,
        "quarantined": True,
        "last_updated": "2022-11-01T17:06:18.900620631Z"
    }
    mapped_resource = {
        'ID': 'd684849d4cea435daec706e473743863',
        'Scan id': '81c8009a59be4570b5c66f8946559205',
        'Filename': 'mimilib.dll',
        'Hash': '9ff1a527861a69b436b51a8d464aaee8d416e39ff1a52aee16e39b436b564a78',
        'Severity': 70,
        'Last updated': '2022-11-01T17:06:18.900620631Z',
    }

    output = map_malicious_file_resource_to_UI(resource)

    assert output == mapped_resource


@pytest.mark.parametrize(
    'args, is_scheduled, expected_result',
    (
        ({'quarantine': 'false', 'schedule_interval': 'every other week',
          'schedule_start_timestamp': 'tomorrow'}, True, {'quarantine': False}),
        ({'cpu_priority': 'Low', 'max_duration': 1}, False, {'cpu_priority': 2, 'max_duration': 1}),
    )
)
def test_make_create_scan_request_body(args, is_scheduled, expected_result):
    """
    Test make_create_scan_request_body.

    Given
        - Arguments to create a scan/scheduled-scan.

    When
        - The user runs the "cs-falcon-ods-create-scan" command

    Then
        - Return a dict to send as the body for a create scan request.
    """

    from CrowdStrikeFalcon import make_create_scan_request_body

    output = make_create_scan_request_body(args, is_scheduled)

    if is_scheduled:
        assert 'hosts' not in output
        assert isinstance(output['schedule']['interval'], int)  # function doesn't enforce this
    else:
        assert 'hosts' in output
        assert 'schedule' not in output

    for key, value in expected_result.items():
        assert output[key] == value


@pytest.mark.parametrize(
    'args, is_error, expected_error_info',
    (
        ({}, True, 'MUST set either hosts OR host_groups.'),
        ({'hosts': 'john doe'}, True, 'MUST set either file_paths OR scan_inclusions.'),
        ({'hosts': 'john doe', 'file_paths': '*'}, False, None),
    )
)
def test_ODS_verify_create_scan_command(args, is_error, expected_error_info):
    """
    Test ODS_verify_create_scan_command.

    Given
        - Arguments to create a scan/scheduled-scan.

    When
        - The user runs the "cs-falcon-ods-create-scan" command

    Then
        - Return a dict to send as the body for a create scan request.
    """
    from CrowdStrikeFalcon import ODS_verify_create_scan_command

    if is_error:
        with pytest.raises(DemistoException) as error_info:
            ODS_verify_create_scan_command(args)
        assert str(error_info.value) == expected_error_info
    else:
        ODS_verify_create_scan_command(args)


def test_cs_falcon_ods_create_scan_command(mocker):
    """
    Test cs_falcon_ods_create_scan_command.

    Given
        - Arguments to create a scan.

    When
        - The user runs the "cs-falcon-ods-create-scan" command

    Then
        - Create an ODS scan.
    """

    from CrowdStrikeFalcon import cs_falcon_ods_create_scan_command

    mocker.patch('CrowdStrikeFalcon.ods_create_scan', return_value={'id': 'random_id'})
    query_scans_command = mocker.patch('CrowdStrikeFalcon.cs_falcon_ODS_query_scans_command')

    cs_falcon_ods_create_scan_command({'interval_in_seconds': 1, 'timeout_in_seconds': 1})

    query_scans_command.assert_called_with({
        'ids': 'random_id',
        'wait_for_result': True,
        'interval_in_seconds': 1,
        'timeout_in_seconds': 1,
    })


def test_cs_falcon_ods_create_scheduled_scan_command(mocker):
    """
    Test cs_falcon_ods_create_scheduled_scan_command.

    Given
        - Arguments to create a scheduled-scan.

    When
        - The user runs the "cs-falcon-ods-create-scheduled-scan" command

    Then
        - Create a scheduled scan.
    """

    from CrowdStrikeFalcon import cs_falcon_ods_create_scheduled_scan_command

    mocker.patch('CrowdStrikeFalcon.ods_create_scan', return_value={'id': 'random_id'})
    result = cs_falcon_ods_create_scheduled_scan_command(
        {'quarantine': 'false', 'schedule_interval': 'every other week'})
    assert result.readable_output == 'Successfully created scheduled scan with ID: random_id'


@pytest.mark.parametrize(
    'args, is_scheduled, body',
    (
        ({'quarantine': 'false', 'schedule_interval': 'every other week',
          'schedule_start_timestamp': 'tomorrow'}, True,
         {'quarantine': False, 'schedule': {'interval': 14, 'start_timestamp': '2020-09-27T17:22'}}),
        ({'cpu_priority': 'Low'}, False, {'cpu_priority': 2}),
    )
)
@freeze_time("2020-09-26 17:22:13 UTC")
def test_ODS_create_scan_request(mocker, args, is_scheduled, body):
    """
    Test ODS_create_scan_request.

    Given
        - Arguments to create a scan/scheduled-scan.

    When
        - The user runs the "cs-falcon-ods-create-scan" command

    Then
        - Create a scan/scheduled-scan.
    """

    from CrowdStrikeFalcon import ODS_create_scan_request

    http_request = mocker.patch('CrowdStrikeFalcon.http_request')
    ODS_create_scan_request(args, is_scheduled)
    http_request.assert_called_with('POST', f'/ods/entities/{"scheduled-scans" if is_scheduled else "scans"}/v1', json=body)


@pytest.mark.parametrize(
    'ids, scans_filter, url_params',
    (
        (['id1', 'id2'], None, 'ids=id1&ids=id2'),
        ([], 'key1:val1+key2:val2', 'filter=key1:val1%2Bkey2:val2'),
        (['id1', 'id2'], 'key1:val1+key2:val2', 'ids=id1&ids=id2&filter=key1:val1%2Bkey2:val2'),
    )
)
def test_ODS_delete_scheduled_scans_request(mocker, ids, scans_filter, url_params):
    """
    Test ODS_delete_scheduled_scans_request.

    Given
        - Arguments to delete a scheduled-scans.

    When
        - The user runs the "cs-falcon-ods-delete-scheduled-scan" command

    Then
        - Delete ODS scheduled scans.
    """

    from CrowdStrikeFalcon import ODS_delete_scheduled_scans_request

    http_request = mocker.patch('CrowdStrikeFalcon.http_request')
    ODS_delete_scheduled_scans_request(ids, scans_filter)
    http_request.assert_called_with('DELETE', f'/ods/entities/scheduled-scans/v1?{url_params}', status_code=500)


class mocker_gql_client:
    def __init__(self, mock_responses, expected_after):
        self.mock_responses = mock_responses
        self.expected_after = expected_after
        self.index = 0

    def execute(self, idp_query, variable_values):
        if 'after' not in variable_values or self.expected_after == variable_values.get('after', ""):
            response = self.mock_responses[self.index]
            self.index += 1
            return response
        return None


@pytest.mark.parametrize("test_case", ["test_case_1", "test_case_2"])
def test_list_identity_entities_command(mocker, test_case):
    """
        Given:
        - test case that point to the relevant test case in the json test data which include:
          args, response mock, expected_after, expected_raw_response_len, expected hr, and expected_ec.
        - Case 1: args with limit=1, some filter args, mock_response with 1 identity entity, and an empty expected_after
        - Case 2: args with limit=50, page=size=1, page=2 mock_response with 2 response each have 1 identity entity,
        and an empty expected_after that matches the endCursor of the first response.

        When:
        - Running list_identity_entities_command.

        Then:
        - Ensure that the response was parsed correctly and right HR, raw_response, and EC are returned.
        - Case 1: Should return the parsed identity from the response and 1 response in the rew_response list.
        - Case 2: Should return onle the second identity entity, and have 2 responses in the rew_response list.
    """
    from CrowdStrikeFalcon import list_identity_entities_command
    import CrowdStrikeFalcon
    test_data = load_json("./test_data/test_list_identity_entities_command.json").get(test_case, {})
    expected_after = test_data.get('expected_after', "")
    mock_responses = test_data.get('mock_responses', "")
    mock_client = mocker_gql_client(mock_responses, expected_after)
    mocker.patch.object(CrowdStrikeFalcon, "create_gql_client", return_value=mock_client)
    args = test_data.get("args", {})
    command_results = list_identity_entities_command(args)
    assert test_data.get('expected_hr') == command_results.readable_output
    assert test_data.get('expected_ec') == command_results.outputs
    assert test_data.get('expected_res_len') == len(command_results.raw_response)


@pytest.mark.parametrize("timeout, expected_timeout", [(60, 60), (None, 30)])
def test_run_batch_write_cmd_timeout_argument(mocker, timeout, expected_timeout):
    """
    Given
        - Different timeout argument
    When
        - Run the run_batch_write_cmd function
    Then
        - Asserst the expected timeout called with the http request function
    """
    from CrowdStrikeFalcon import run_batch_write_cmd
    batch_id = '12345'
    command_type = 'ls'
    full_command = 'ls -l'
    request_mock = mocker.patch('CrowdStrikeFalcon.http_request', return_value={})
    run_batch_write_cmd(batch_id, command_type, full_command, timeout=timeout)
    assert request_mock.call_args[1].get('params').get('timeout') == expected_timeout

<<<<<<< HEAD
# New Tests


def assert_command_results(command_results_to_assert: CommandResults, expected_outputs: list | dict,
                           expected_outputs_key_field: str | list[str],
                           expected_outputs_prefix: str):
    """This function is used to assert the command results object returned from running command using mocked data.
    It checks the three important fields, which are:
    1. outputs
    2. outputs_key_field
    3. outputs_prefix

    Args:
        command_results_to_check (CommandResults): The command results object to assert.
        expected_outputs (list | dict): The expected outputs object.
        expected_outputs_key_field (str | list[str]): The expected outputs key field object.
        expected_outputs_prefix (str): The expected outputs prefix object.
    """
    assert command_results_to_assert.outputs == expected_outputs
    assert command_results_to_assert.outputs_key_field == expected_outputs_key_field
    assert command_results_to_assert. outputs_prefix == expected_outputs_prefix


def test_format_time_to_custom_date_format(mocker: MockerFixture):
    ...


class TestCSFalconCSPMListPolicyDetialsCommand:

    def test_http_request_with_status_code_400_500_207(self, mocker: MockerFixture):
        """
        Validate that the http request of the command cs-falcon-cspm-list-policy-details
        accepts the status codes 500, 400, and 207, since we deal with them manually.
        """
        from CrowdStrikeFalcon import cspm_list_policy_details_request
        http_request_mocker = mocker.patch('CrowdStrikeFalcon.http_request')
        cspm_list_policy_details_request(policy_ids=['1', '2'])
        assert http_request_mocker.call_args_list[0][1].get('status_code') == [500, 400, 207]

    def test_get_policy_details(self, mocker: MockerFixture):
        """
        Given:
            - Policy IDs to retrieve their details.
        When
            - Calling the cs-falcon-cspm-list-policy-details command.
        Then
            - Validate the data of the CommandResults object returned.
        """
        from CrowdStrikeFalcon import cs_falcon_cspm_list_policy_details_command
        raw_response = load_json('test_data/policy_details/policy_details_raw_response.json')
        mocker.patch('CrowdStrikeFalcon.http_request', return_value=raw_response)
        command_results = cs_falcon_cspm_list_policy_details_command(args={'policy_ids': '1,2'})
        expected_context_data = load_json('test_data/policy_details/policy_details_context_data.json')
        assert_command_results(command_results_to_assert=command_results, expected_outputs=expected_context_data,
                               expected_outputs_key_field='ID', expected_outputs_prefix='CrowdStrike.CSPMPolicy')

    def test_get_policy_details_error_500(self, mocker: MockerFixture):
        """
        Given
            - A wrong a policy id.
        When
            - Running the cs-falcon-cspm-list-policy-details command, and receiving a 500 status code.
        Then
            - Validate that we output an error with the correct message.
        """
        from CrowdStrikeFalcon import cs_falcon_cspm_list_policy_details_command
        raw_response = load_json('test_data/policy_details/policy_details_error_500_raw_response.json')
        mocker.patch('CrowdStrikeFalcon.http_request', return_value=raw_response)
        with pytest.raises(DemistoException) as e:
            cs_falcon_cspm_list_policy_details_command(args={'policy_ids': '12123123123123'})
        assert 'Perhaps the policy IDs are invalid?' in str(e)

    def test_get_policy_details_error_400(self, mocker: MockerFixture):
        """
        Given
            - A wrong a policy id.
        When
            - Running the cs-falcon-cspm-list-policy-details command, and receiving a 400 status code.
        Then
            - Validate that we output a warning with the correct message.
        """
        from CrowdStrikeFalcon import cs_falcon_cspm_list_policy_details_command
        raw_response = load_json('test_data/policy_details/policy_details_error_400_raw_response.json')
        mocker.patch('CrowdStrikeFalcon.http_request', return_value=raw_response)
        demisto_results_mocker = mocker.patch.object(demisto, 'results')
        command_results = cs_falcon_cspm_list_policy_details_command(args={'policy_ids': '1,121231'})
        expected_context_data = load_json('test_data/policy_details/policy_details_error_400_context_data.json')
        assert_command_results(command_results_to_assert=command_results, expected_outputs=expected_context_data,
                               expected_outputs_key_field='ID', expected_outputs_prefix='CrowdStrike.CSPMPolicy')
        # Entry type '11' means warning
        assert demisto_results_mocker.call_args_list[0][0][0].get('Type') == 11
        assert 'Invalid policy ID 121231 provided' in demisto_results_mocker.call_args_list[0][0][0].get('Contents')


class TestCSFalconCSPMListServicePolicySettingsCommand:

    def test_http_request_arguments(self, mocker: MockerFixture):
        """
        Validate that the http request of the command cs-falcon-cspm-list-service-policy-settings
        accepts the status code 207, and that the arguments are mapped correctly to the query parameters.
        """
        from CrowdStrikeFalcon import cspm_list_service_policy_settings_request
        http_request_mocker = mocker.patch('CrowdStrikeFalcon.http_request')
        cspm_list_service_policy_settings_request(policy_id='1', cloud_platform='aws', service='IAM')
        assert http_request_mocker.call_args_list[0][1].get('status_code') == [207]
        assert http_request_mocker.call_args_list[0][1].get('params') == {'service': 'IAM', 'policy-id': '1',
                                                                          'cloud-platform': 'aws'}

    def test_get_service_policy_settings(self, mocker: MockerFixture):
        """
        Given:
            - Arguments for the command.
        When
            - Calling the cs-falcon-cspm-list-service-policy-settingss command.
        Then
            - Validate the data of the CommandResults object returned.
        """
        from CrowdStrikeFalcon import cs_falcon_cspm_list_service_policy_settings_command
        raw_response = load_json('test_data/service_policy_settings/policy_settings_raw_response.json')
        mocker.patch('CrowdStrikeFalcon.http_request', return_value=raw_response)
        command_results = cs_falcon_cspm_list_service_policy_settings_command(args={'cloud_platform': 'aws',
                                                                                    'service': 'IAM'})
        expected_context_data = load_json('test_data/service_policy_settings/policy_settings_context_data.json')
        assert_command_results(command_results_to_assert=command_results, expected_outputs=expected_context_data,
                               expected_outputs_key_field='policy_id', expected_outputs_prefix='CrowdStrike.CSPMPolicySetting')

    def test_get_service_policy_settings_manual_pagination(self, mocker: MockerFixture):
        """
        Given:
            - Arguments for the command, with the limit argument.
        When
            - Calling the cs-falcon-cspm-list-service-policy-settings command.
        Then
            - Validate the code does a manual pagination, since the API does not offer it.
        """
        # The raw response in the test data has 2 values, we set a limit of 1 to assert the manual pagination
        from CrowdStrikeFalcon import cs_falcon_cspm_list_service_policy_settings_command
        raw_response = load_json('test_data/service_policy_settings/policy_settings_raw_response.json')
        mocker.patch('CrowdStrikeFalcon.http_request', return_value=raw_response)
        command_results = cs_falcon_cspm_list_service_policy_settings_command(args={'cloud_platform': 'aws',
                                                                                    'service': 'IAM', 'limit': '1'})
        assert isinstance(command_results.outputs, list)
        assert len(command_results.outputs) == 1


class TestCSFalconCSPMUpdatePolicySettingsCommand:

    def test_http_request_arguments(self, mocker: MockerFixture):
        """
        Validate that the http request of the command cs-falcon-cspm-update-policy_settings
        accepts the status code 500, and that the arguments are mapped correctly to the json body.
        """
        from CrowdStrikeFalcon import cspm_update_policy_settings_request
        http_request_mocker = mocker.patch('CrowdStrikeFalcon.http_request')
        cspm_update_policy_settings_request(account_id='12', enabled=True, policy_id=1,
                                            regions=['eu-west', 'eu-east'], severity='high', tag_excluded=False)
        assert http_request_mocker.call_args_list[0][1].get('status_code') == 500
        assert http_request_mocker.call_args_list[0][1].get('json') == {'resources':
                                                                        [{'account_id': '12', 'enabled': True, 'policy_id': 1,
                                                                          'regions': ['eu-west', 'eu-east'], 'severity': 'high',
                                                                          'tag_excluded': False}]}

    def test_update_policy_settings_error_500(self, mocker: MockerFixture):
        """
        Given
            - A wrong a account id.
        When
            - Running the cs-falcon-cspm-update-policy_settings command, and receiving a 500 status code.
        Then
            - Validate that we output an error with the correct message.
        """
        from CrowdStrikeFalcon import cs_falcon_cspm_update_policy_settings_command
        raw_response = load_json('test_data/update_policy_settings/update_settings_error_500_raw_response.json')
        mocker.patch('CrowdStrikeFalcon.http_request', return_value=raw_response)
        with pytest.raises(DemistoException) as e:
            cs_falcon_cspm_update_policy_settings_command(args={'account_id': 'wrong_account_id',
                                                                'policy_id': 1})
        assert 'Perhaps the policy ID or account ID are invalid?' in str(e)

    def test_update_policy_settings(self, mocker: MockerFixture):
        """
        Given:
            - Arguments for the command.
        When
            - Calling the cs-falcon-cspm-update-policy_settings command.
        Then
            - Validate the data of the CommandResults object returned.
        """
        from CrowdStrikeFalcon import cs_falcon_cspm_update_policy_settings_command
        raw_response = load_json('test_data/update_policy_settings/update_settings_raw_response.json')
        mocker.patch('CrowdStrikeFalcon.http_request', return_value=raw_response)
        command_results = cs_falcon_cspm_update_policy_settings_command(args={'policy_id': 1})
        assert isinstance(command_results.readable_output, str)
        assert 'Policy 1 was updated successfully' in command_results.readable_output


class TestCSFalconResolveIdentityDetectionCommand:
    def test_http_request_arguments(self, mocker: MockerFixture):
        """
        Validate http request body of the command cs-falcon-resolve-identity-detection,
        and that the arguments are mapped correctly to the json body.
        """
        from CrowdStrikeFalcon import resolve_identity_detection_request
        http_request_mocker = mocker.patch('CrowdStrikeFalcon.http_request')
        ids = ['1,2']
        action_param_values = {'update_status': 'new', 'assign_to_name': 'bot'}
        action_params_http_body = [{'name': 'update_status', 'value': 'new'}, {'name': 'assign_to_name', 'value': 'bot'}]
        resolve_identity_detection_request(ids=ids, **action_param_values)
        assert http_request_mocker.call_args_list[0][1].get('json') == {'action_parameters': action_params_http_body,
                                                                        'ids': ids}

    def test_resolve_identity_detection(self, mocker: MockerFixture):
        """
        Given:
            - Arguments for the command.
        When
            - Calling the cs-falcon-resolve-identity-detection command.
        Then
            - Validate the data of the CommandResults object returned.
        """
        from CrowdStrikeFalcon import cs_falcon_resolve_identity_detection
        mocker.patch('CrowdStrikeFalcon.http_request', return_value=requests.Response())
        command_results = cs_falcon_resolve_identity_detection(args={'ids': '1,2'})
        assert isinstance(command_results.readable_output, str)
        assert 'IDP Detection(s) 1, 2 were successfully updated' in command_results.readable_output


class TestIOAFetch:
    # Since this integration fetches multiple incidents, the last run object contains a list of
    # last run objects for each incident type, for IOA, that is the 5th position
    @pytest.mark.parametrize('fetch_query, error_message', [('account_id=1', 'A cloud provider is required as part of the IOA fetch query'),
                                                            ("cloud_provider!='aws'", 'An unsupported parameter has been entered'),
                                                            ("cloud_provider='aws'&weird_param=val",
                                                             'An unsupported parameter has been entered'),
                                                            ("cloud_provider='aws'&state=", 'cannot be an empty string'),
                                                            ("cloud_provider='aws'&state:val", 'A query section has wrong format'),
                                                            ("cloud_provider='aws'&state==val", 'A query section has wrong format')])
    def test_validate_ioa_fetch_query_error(self, fetch_query, error_message):
        """
        Given:
            - An incorrect IOA fetch query to validate.
        When
            - Validating the query supplied by the user.
        Then
            - Validate that the correct error message is returned for the incorrect fetch query.
        """
        from CrowdStrikeFalcon import validate_ioa_fetch_query
        with pytest.raises(DemistoException) as e:
            validate_ioa_fetch_query(ioa_fetch_query=fetch_query)
        assert error_message in str(e)

    def test_fetch_query_with_paginating(self, mocker: MockerFixture):
        """
        Given:
            - The query of the last fetch, and the next token.
        When
            - Performing pagination and receiving the next token from the previous run.
        Then
            - Validate that the last fetch query is used in the current run, and the next token is added to the API call.
        """
        from CrowdStrikeFalcon import fetch_incidents
        fetch_query = 'cloud_provider=aws'
        last_fetch_query = f'{fetch_query}&date_time_since=some_time'
        ioa_next_token = 'dummy_token'
        last_run_object: list[dict[str, Any]] = [{}, {}, {}, {},
                                                 {'ioa_next_token': ioa_next_token,
                                                  'last_fetch_query': last_fetch_query, 'last_date_time_since': 'some_date_time'}]
        mocker.patch.object(demisto, 'params',
                            return_value={'fetch_incidents_or_detections': 'Indicator of Attack',
                                          'ioa_fetch_query': fetch_query})
        mocker.patch.object(demisto, 'getLastRun', return_value=last_run_object)
        http_request_mocker = mocker.patch('CrowdStrikeFalcon.http_request')
        fetch_incidents()
        assert last_fetch_query in http_request_mocker.call_args_list[0][1].get('url_suffix')
        assert f'next_token={ioa_next_token}' in http_request_mocker.call_args_list[0][1].get('url_suffix')

    def test_fetch_query_without_pagination(self, mocker: MockerFixture):
        """
        Given:
            - The date_time_since date from the previous fetch, and the fetch query.
        When
            - Performing fetch without pagination.
        Then
            - Validate that the passed date_date_since date is appended to the supplied fetch query.
        """
        from CrowdStrikeFalcon import fetch_incidents
        last_date_time_since = 'some_date_time'
        fetch_query = 'cloud_provider=aws'
        last_run_object: list[dict[str, Any]] = [{}, {}, {}, {},
                                                 {'last_date_time_since': last_date_time_since}]
        mocker.patch.object(demisto, 'params',
                            return_value={'fetch_incidents_or_detections': 'Indicator of Attack',
                                          'ioa_fetch_query': fetch_query})
        mocker.patch.object(demisto, 'getLastRun', return_value=last_run_object)
        http_request_mocker = mocker.patch('CrowdStrikeFalcon.http_request')
        fetch_incidents()
        assert fetch_query in http_request_mocker.call_args_list[0][1].get('url_suffix')
        assert f'date_time_since={last_date_time_since}' in http_request_mocker.call_args_list[0][1].get('url_suffix')

    @pytest.mark.parametrize('next_toke_object, expected_next_token', [({'next_token': 'dummy_token'}, 'dummy_token'),
                                                                       ({}, None)])
    def test_return_values_get_ioa_events(self, mocker: MockerFixture, next_toke_object, expected_next_token):
        """
        Given:
            - The response of the API when a pagination object is returned or not.
        When
            - Doing an API call to retrieve the IOA events.
        Then
            - Validate that we extract the events and next token from the raw response, if they exist.
        """
        from CrowdStrikeFalcon import get_ioa_events_for_fetch
        exepcted_events = ['event_1', 'event_2']
        raw_response = {'meta':
                        {
                            'pagination': next_toke_object
                        },
                        'resources': {'events': exepcted_events}
                        }
        mocker.patch('CrowdStrikeFalcon.http_request', return_value=raw_response)
        events, next_token = get_ioa_events_for_fetch(ioa_fetch_query='some_query', ioa_next_token='not_important')
        assert exepcted_events == events
        assert expected_next_token == next_token

    def test_ioa_events_pagination(self, mocker: MockerFixture):
        """
        Given:
            - 2 responses from the API that includes a pagination object.
        When
            - Fetching incidents, and the fetch limit is greater than the API limit of a single call (If the fetch limit is 4,
            and the API limit is 2, that means in each fetch, we should do 2 API calls, using pagination, to acquire 4 results, or
            until no more results are found).
        Then
            - Validate that we do API calls using the correct pagination arguments, and that we get the next token so it can be used
            in the next fetch round.
        """
        # We saved two responses, where both of them return a next token. We have that the api_limit=2,
        # and the fetch_limit=3, that way, we would need to do a request twice, and on the second request,
        # we would make it while having a limit of 1. We will check the arguments of the method get_ioa_events_for_fetch,
        # and the return values of ioa_events_pagination.
        from CrowdStrikeFalcon import ioa_events_pagination, get_ioa_events_for_fetch
        page_1_raw_response = load_json('test_data/ioa_fetch_incidents.json/ioa_events_page_1_raw_response.json')
        page_2_raw_response = load_json('test_data/ioa_fetch_incidents.json/ioa_events_page_2_raw_response.json')
        mocker.patch('CrowdStrikeFalcon.http_request', side_effect=[page_1_raw_response, page_2_raw_response])
        get_events_for_fetch_mocker = mocker.patch(
            'CrowdStrikeFalcon.get_ioa_events_for_fetch', side_effect=get_ioa_events_for_fetch)
        events, next_token = ioa_events_pagination(ioa_fetch_query='dummy_fetch_query',
                                                   ioa_next_token='dummy_token',
                                                   fetch_limit=3,
                                                   api_limit=2)
        # We retrieved 3 events from the pagination phase, therefore, we assert that we acquire them
        assert events == [{'event_id': 'event_1'}, {'event_id': 'event_2'}, {'event_id': 'event_3'}]
        # The first time we do pagination, we won't have any fetched incidents, and since the fetch limit is 3,
        # and api limit is 2, that means we do an API request to retrieve the first 2 events
        assert get_events_for_fetch_mocker.call_args_list[0][1].get('limit') == 2
        # After the first API request, the second one should use the token that was retrieved from the previous request
        assert get_events_for_fetch_mocker.call_args_list[1][1].get('ioa_next_token') == 'next_token_1'
        # After the first pagination, we would have fetched two incidents, and only 1 incident is left, therefore, we
        # do an API request with a limit of 1 in order to get the last incident of the current round
        assert get_events_for_fetch_mocker.call_args_list[1][1].get('limit') == 1
        # Since there are more results to be returned from the API, we assert that we get the next token so we can
        # use it in the next fetching round
        assert next_token == 'next_token_2'

    def test_no_ioa_events_added_if_found_in_last_run(self, mocker: MockerFixture):
        """
        Given:
            - The event ids of the last fetch run.
        When
            - Converting the fetched events to incidents.
        Then
            - Validate that we do not create incidents of events that have been fetched in the previous round.
        """
        # Make last_event_ids have the values ['1', '2'], and return the values ['2', '3'] when fetching,
        # and once we enter the for loop to go over the fetched events, '2' will not get picked up, since it
        # was already fetched, therfore, we check that in the returned incidents object, only the event with id '3'
        # was added as an incident
        from CrowdStrikeFalcon import fetch_incidents
        last_run_object: list[dict[str, Any]] = [{}, {}, {}, {},
                                                 {'last_event_ids': ['1', '2']}]
        mocker.patch.object(demisto, 'params',
                            return_value={'fetch_incidents_or_detections': 'Indicator of Attack',
                                          'ioa_fetch_query': 'cloud_provider=aws'})
        mocker.patch.object(demisto, 'getLastRun', return_value=last_run_object)
        # The function ioa_events_pagination returns the fetched events, and the next token (for the sake of testing, it is None)
        mocker.patch('CrowdStrikeFalcon.ioa_events_pagination',
                     return_value=([{'event_id': '2', 'event_created': '2023-01-01T00:00:00Z'},
                                    {'event_id': '3', 'event_created': '2023-01-01T00:00:00Z'}], None))
        mocker.patch('CrowdStrikeFalcon.format_time_to_custom_date_format', return_value='2023-01-01T00:00:00Z')
        fetched_incidents = fetch_incidents()
        assert len(fetched_incidents) == 1
        rawJSON = json.loads(fetched_incidents[0].get('rawJSON'))
        assert rawJSON.get('incident_type') == 'ioa_events'
        assert rawJSON.get('event_id') == '3'

    def test_save_fetched_events_when_paginating(self, mocker: MockerFixture):
        """
        Given:
            - The event ids of the last fetch run.
        When
            - Saving the fetched event ids.
        Then
            - Validate that we add the newly fetched event ids to the previous ones, and not override them, when we are
            doing pagination.
        """
        # Make sure that we save all the events that have been fetched throught the whole pagination process,
        # which can span on many fetches. We will have ids in last_event_ids (['1']), and configure that we are
        # doing pagination, and that we fetched event '2', and in the new returned last run, the key last_event_ids
        # has a value of ['1', '2']
        from CrowdStrikeFalcon import fetch_incidents
        last_run_object: list[dict[str, Any]] = [{}, {}, {}, {},
                                                 {'last_event_ids': ['1']}]
        mocker.patch.object(demisto, 'params',
                            return_value={'fetch_incidents_or_detections': 'Indicator of Attack',
                                          'ioa_fetch_query': 'cloud_provider=aws'})
        mocker.patch.object(demisto, 'getLastRun', return_value=last_run_object)
        mocker.patch('CrowdStrikeFalcon.ioa_events_pagination',
                     return_value=([{'event_id': '2', 'event_created': '2023-01-01T00:00:00Z'}], 'next_token'))
        mocker.patch('CrowdStrikeFalcon.format_time_to_custom_date_format', return_value='2023-01-01T00:00:00Z')
        set_last_run_mocker = mocker.patch.object(demisto, 'setLastRun', side_effect=demisto.setLastRun)
        fetch_incidents()
        assert set_last_run_mocker.call_args_list[0][0][0][4].get('last_event_ids') == ['2', '1']

    def test_save_fetched_events_when_starting_pagination(self, mocker: MockerFixture):
        """
        Given:
            - The event ids of the last fetch run.
        When
            - Saving the fetched event ids.
        Then
            - Validate that we add the newly fetched event ids to the previous ones, and not override them, when we are
            going to start pagination in the next fetch run.
        """
        # Make sure that we save all the events that have been fetched before when starting the pagination process.
        # We will have ids in last_event_ids (['1']), and configure that we are, doing pagination, and that we fetched event '2',
        # and in the new returned last run, the key last_event_ids has a value of ['1', '2']
        from CrowdStrikeFalcon import fetch_incidents
        last_run_object: list[dict[str, Any]] = [{}, {}, {}, {},
                                                 {'last_event_ids': ['1'], 'ioa_next_token': 'next_token'}]
        mocker.patch.object(demisto, 'params',
                            return_value={'fetch_incidents_or_detections': 'Indicator of Attack',
                                          'ioa_fetch_query': 'cloud_provider=aws'})
        mocker.patch.object(demisto, 'getLastRun', return_value=last_run_object)
        mocker.patch('CrowdStrikeFalcon.ioa_events_pagination',
                     return_value=([{'event_id': '2', 'event_created': '2023-01-01T00:00:00Z'}], None))
        mocker.patch('CrowdStrikeFalcon.format_time_to_custom_date_format', return_value='2023-01-01T00:00:00Z')
        set_last_run_mocker = mocker.patch.object(demisto, 'setLastRun', side_effect=demisto.setLastRun)
        fetch_incidents()
        assert set_last_run_mocker.call_args_list[0][0][0][4].get('last_event_ids') == ['2', '1']

    def test_fetch_ioa_events(self, mocker: MockerFixture):
        """
        Given:
            - A last run object.
        When
            - Fetching IOA events.
        Then
            - Validate that we construct the correct last run object for the next run by:
                1. The next token is saved.
                2. The largest date_time_since date between the dates of all fetched events is saved.
                3. The fetch query that was used in the API call is saved.
                4. The fetched event ids are saved.
        """
        # A successful fetch of incidents
        from CrowdStrikeFalcon import fetch_incidents
        last_run_object: list[dict[str, Any]] = [{}, {}, {}, {},
                                                 {'last_event_ids': ['1'], 'ioa_next_token': 'next_token',
                                                  'last_fetch_query': 'last_dummy_query',
                                                  'last_date_time_since': '2022-01-01T00:00:00Z'}]
        mocker.patch.object(demisto, 'params',
                            return_value={'fetch_incidents_or_detections': 'Indicator of Attack',
                                          'ioa_fetch_query': 'cloud_provider=aws'})
        mocker.patch.object(demisto, 'getLastRun', return_value=last_run_object)
        mocker.patch('CrowdStrikeFalcon.ioa_events_pagination',
                     return_value=([{'event_id': '3', 'event_created': '2024-01-01T00:00:00Z'},
                                    {'event_id': '2', 'event_created': '2023-01-01T00:00:00Z'}], 'new_next_token'))
        set_last_run_mocker = mocker.patch.object(demisto, 'setLastRun', side_effect=demisto.setLastRun)
        fetched_incidents = fetch_incidents()
        assert set_last_run_mocker.call_args_list[0][0][0][4] == {'ioa_next_token': 'new_next_token',
                                                                  'last_date_time_since': '2024-01-01T00:00:00Z',
                                                                  'last_fetch_query': 'last_dummy_query',
                                                                  'last_event_ids': ['3', '2', '1']}
        assert len(fetched_incidents) == 2


class TestIOMFetch:
    # Since this integration fetches multiple incidents, the last run object contains a list of
    # last run objects for each incident type, for IOM, that is the 4th position
    def test_validate_iom_fetch_query(self):
        """
        Given:
            - An incorrect IOM fetch query to validate.
        When
            - Validating the query supplied by the user.
        Then
            - Validate that the correct error message is returned for the incorrect fetch query.
        """
        from CrowdStrikeFalcon import validate_iom_fetch_query
        with pytest.raises(DemistoException) as e:
            validate_iom_fetch_query(iom_fetch_query='scan_time: >some_time')
        assert 'scan_time is not allowed as part of the IOM fetch query' in str(e)

    def test_fetch_query_with_paginating(self, mocker: MockerFixture):
        """
        Given:
            - The query of the last fetch, and the next token.
        When
            - Performing pagination and receiving the next token from the previous run.
        Then
            - Validate that the last fetch query is used in the current run, and the next token is added to the API call.
        """
        from CrowdStrikeFalcon import fetch_incidents
        fetch_filter = "cloud_provider: 'aws'"
        last_fetch_filter = f'scan_time: some_time+{fetch_filter}'
        iom_next_token = 'dummy_token'
        last_run_object: list[dict[str, Any]] = [{}, {}, {},
                                                 {'iom_next_token': iom_next_token,
                                                  'last_fetch_filter': last_fetch_filter, 'last_scan_time': 'some_date_time'},
                                                 {}]
        mocker.patch.object(demisto, 'params',
                            return_value={'fetch_incidents_or_detections': 'Indicator of Misconfiguration',
                                          'iom_fetch_query': fetch_filter})
        mocker.patch.object(demisto, 'getLastRun', return_value=last_run_object)
        http_request_mocker = mocker.patch('CrowdStrikeFalcon.http_request')
        fetch_incidents()
        assert http_request_mocker.call_args_list[0][1].get('params').get('filter') == last_fetch_filter
        assert http_request_mocker.call_args_list[0][1].get('params').get('next_token') == iom_next_token

    def test_fetch_query_without_pagination_and_not_first_run(self, mocker: MockerFixture):
        """
        Given:
            - The last_scan_time date from the previous fetch, and the fetch query..
        When
            - Performing fetch without pagination, and this is not the first fetch run.
        Then
            - Validate that we append the last_scan_time date, while using '>' in the fetch query.
        """
        from CrowdStrikeFalcon import fetch_incidents
        last_scan_time = 'some_scan_time'
        fetch_filter = "cloud_provider: 'aws'"
        last_run_object: list[dict[str, Any]] = [{}, {}, {},
                                                 {'last_scan_time': last_scan_time},
                                                 {}]
        mocker.patch.object(demisto, 'params',
                            return_value={'fetch_incidents_or_detections': 'Indicator of Misconfiguration',
                                          'iom_fetch_query': fetch_filter})
        mocker.patch.object(demisto, 'getLastRun', return_value=last_run_object)
        http_request_mocker = mocker.patch('CrowdStrikeFalcon.http_request')
        fetch_incidents()
        assert f"scan_time: >'{last_scan_time}'+{fetch_filter}" == \
            http_request_mocker.call_args_list[0][1].get('params').get('filter')

    @freeze_time("2023-01-04T00:00:00Z")
    def test_fetch_query_without_pagination_and_first_run(self, mocker: MockerFixture):
        """
        Given:
            - The fetch query.
        When
            - Performing fetch without pagination, and this is the first fetch run.
        Then
            - Validate that we append the last_scan_time date, while using '>=' in the fetch query.
        """
        from CrowdStrikeFalcon import fetch_incidents
        # The date configured in @freeze_time minues 3 days, which is the default FETCH_TIME
        last_scan_time = '2023-01-01T00:00:00.000000Z'
        fetch_filter = "cloud_provider: 'aws'"
        last_run_object: list[dict[str, Any]] = [{}, {}, {},
                                                 {},
                                                 {}]
        mocker.patch.object(demisto, 'params',
                            return_value={'fetch_incidents_or_detections': 'Indicator of Misconfiguration',
                                          'iom_fetch_query': fetch_filter})
        mocker.patch.object(demisto, 'getLastRun', return_value=last_run_object)
        http_request_mocker = mocker.patch('CrowdStrikeFalcon.http_request')
        fetch_incidents()
        assert f"scan_time: >='{last_scan_time}'+{fetch_filter}" == \
            http_request_mocker.call_args_list[0][1].get('params').get('filter')

    @pytest.mark.parametrize('next_toke_object, expected_next_token', [({'next_token': 'dummy_token'}, 'dummy_token'),
                                                                       ({}, None)])
    def test_return_values_get_iom_resource_ids(self, mocker: MockerFixture, next_toke_object, expected_next_token):
        """
        Given:
            - The response of the API when a pagination object is returned or not.
        When
            - Doing an API call to retrieve the IOM resources.
        Then
            - Validate that we extract the resources and next token from the raw response, if they exist.
        """
        from CrowdStrikeFalcon import get_iom_ids_for_fetch
        exepcted_resource_ids = ['resource_1', 'resource_2']
        raw_response = {'meta':
                        {
                            'pagination': next_toke_object
                        },
                        'resources': exepcted_resource_ids
                        }
        mocker.patch('CrowdStrikeFalcon.http_request', return_value=raw_response)
        resource_ids, next_token = get_iom_ids_for_fetch(filter='some_filter', iom_next_token='not_important')
        assert exepcted_resource_ids == resource_ids
        assert expected_next_token == next_token

    def test_iom_events_pagination(self, mocker: MockerFixture):
        """
        Given:
            - 2 responses from the API that includes a pagination object.
        When
            - Fetching incidents, and the fetch limit is greater than the API limit of a single call (If the fetch limit is 4,
            and the API limit is 2, that means in each fetch, we should do 2 API calls, using pagination, to acquire 4 results, or
            until no more results are found).
        Then
            - Validate that we do API calls using the correct pagination arguments, and that we get the next token so it can be used
            in the next fetch round.
        """
        # Save two responses, where both of them return a next token with them. Make the api_limit=2,
        # and the fetch_limit=3, that way, we would need to do a request twice, and on the second request,
        # we would make it while having a limit of 1. We will check the arguments of the method get_iom_ids_for_fetch,
        # and the return values of iom_ids_pagination.
        from CrowdStrikeFalcon import iom_ids_pagination, get_iom_ids_for_fetch
        page_1_raw_response = load_json('test_data/iom_fetch_incidents/iom_resource_ids_page_1_raw_response.json')
        page_2_raw_response = load_json('test_data/iom_fetch_incidents/iom_resource_ids_page_2_raw_response.json')
        mocker.patch('CrowdStrikeFalcon.http_request', side_effect=[page_1_raw_response, page_2_raw_response])
        get_events_for_fetch_mocker = mocker.patch(
            'CrowdStrikeFalcon.get_iom_ids_for_fetch', side_effect=get_iom_ids_for_fetch)
        events, next_token = iom_ids_pagination(filter='dummy_filter',
                                                iom_next_token='dummy_token',
                                                fetch_limit=3,
                                                api_limit=2)
        # We retrieved 3 events from the pagination phase, therefore, we assert that we acquire them
        assert events == ['resource_1', 'resource_2', 'resource_3']
        # The first time we do pagination, we won't have any fetched incidents, and since the fetch limit is 3,
        # and api limit is 2, that means we do an API request to retrieve the first 2 events
        assert get_events_for_fetch_mocker.call_args_list[0][1].get('limit') == 2
        # After the first API request, the second one should use the token that was retrieved from the previous request
        assert get_events_for_fetch_mocker.call_args_list[1][1].get('iom_next_token') == 'next_token_1'
        # After the first pagination, we would have fetched two incidents, and only 1 incident is left, therefore, we
        # do an API request with a limit of 1 in order to get the last incident of the current round
        assert get_events_for_fetch_mocker.call_args_list[1][1].get('limit') == 1
        # Since there are more results to be returned from the API, we assert that we get the next token so we can
        # use it in the next fetching round
        assert next_token == 'next_token_2'

    def test_no_iom_resources_added_if_found_in_last_run(self, mocker: MockerFixture):
        """
        Given:
            - The resources ids of the last fetch run.
        When
            - Converting the fetched resources to incidents.
        Then
            - Validate that we do not create incidents of resources that have been fetched in the previous round.
        """
        # Make last_resource_ids have the values ['1', '2'], and return the values ['2', '3'] when fetching,
        # and once we enter the for loop to go over the fetched resources, '2' will not get picked up, since it
        # was already fetched, therfore, we check that in the returned incidents object, only the resource with id '3'
        # was added as an incident
        from CrowdStrikeFalcon import fetch_incidents
        last_run_object: list[dict[str, Any]] = [{}, {}, {},
                                                 {'last_resource_ids': ['1', '2']},
                                                 {}]
        mocker.patch.object(demisto, 'params',
                            return_value={'fetch_incidents_or_detections': 'Indicator of Misconfiguration',
                                          'iom_fetch_query': "cloud_provider: 'aws'"})
        mocker.patch.object(demisto, 'getLastRun', return_value=last_run_object)
        # The function iom_ids_pagination returns the ids of the fetched events, and the
        # next token (for the sake of testing, it is None)
        mocker.patch('CrowdStrikeFalcon.iom_ids_pagination', return_value=(['2', '3'], None))
        mocker.patch('CrowdStrikeFalcon.get_iom_resources_for_fetch',
                     return_value=[{'id': '2', 'scan_time': '2023-01-01T00:00:00.00Z'},
                                   {'id': '3', 'scan_time': '2023-01-01T00:00:00.00Z'}])
        mocker.patch('CrowdStrikeFalcon.format_time_to_custom_date_format', return_value='2023-01-01T00:00:00.00Z')
        fetched_incidents = fetch_incidents()
        assert len(fetched_incidents) == 1
        rawJSON = json.loads(fetched_incidents[0].get('rawJSON'))
        assert rawJSON.get('incident_type') == 'iom_configurations'
        assert rawJSON.get('id') == '3'

    def test_save_fetched_resources_when_paginating(self, mocker: MockerFixture):
        """
        Given:
            - The resource ids of the last fetch run.
        When
            - Saving the fetched resource ids.
        Then
            - Validate that we add the newly fetched resource ids to the previous ones, and not override them, when we are
            doing pagination.
        """
        # Make sure that we save all the resources that have been fetched throught the whole pagination process,
        # which can span on many fetches. We will have ids in last_resource_ids (['1']), and configure that we are
        # doing pagination, and that we fetched resource '2', and in the new returned last run, the key last_resource_ids
        # has a value of ['1', '2']
        from CrowdStrikeFalcon import fetch_incidents
        last_run_object: list[dict[str, Any]] = [{}, {}, {},
                                                 {'last_resource_ids': ['1']},
                                                 {}]
        mocker.patch.object(demisto, 'params',
                            return_value={'fetch_incidents_or_detections': 'Indicator of Misconfiguration',
                                          'iom_fetch_query': "cloud_provider: 'aws'"})
        mocker.patch.object(demisto, 'getLastRun', return_value=last_run_object)
        mocker.patch('CrowdStrikeFalcon.iom_ids_pagination', return_value=(['2'], 'next_token'))
        mocker.patch('CrowdStrikeFalcon.get_iom_resources_for_fetch',
                     return_value=[{'id': '2', 'scan_time': '2023-01-01T00:00:00.00Z'}])
        mocker.patch('CrowdStrikeFalcon.format_time_to_custom_date_format', return_value='2023-01-01T00:00:00.00Z')
        set_last_run_mocker = mocker.patch.object(demisto, 'setLastRun', side_effect=demisto.setLastRun)
        fetch_incidents()
        assert set_last_run_mocker.call_args_list[0][0][0][3].get('last_resource_ids') == ['2', '1']

    def test_save_fetched_resources_when_starting_pagination(self, mocker: MockerFixture):
        """
        Given:
            - The resource ids of the last fetch run.
        When
            - Saving the fetched resource ids.
        Then
            - Validate that we add the newly fetched resource ids to the previous ones, and not override them, when we are
            going to start pagination in the next fetch run.
        """
        # Make sure that we save all the resources that have been fetched before when starting the pagination process.
        # We will have ids in last_resource_ids (['1']), and configure that we are, doing pagination, and that we fetched
        # resource '2', and in the new returned last run, the key last_resource_ids has a value of ['1', '2']
        from CrowdStrikeFalcon import fetch_incidents
        last_run_object: list[dict[str, Any]] = [{}, {}, {},
                                                 {'last_resource_ids': ['1'], 'iom_next_token': 'next_token'},
                                                 {}]
        mocker.patch.object(demisto, 'params',
                            return_value={'fetch_incidents_or_detections': 'Indicator of Misconfiguration',
                                          'iom_fetch_query': "cloud_provider: 'aws'"})
        mocker.patch.object(demisto, 'getLastRun', return_value=last_run_object)
        mocker.patch('CrowdStrikeFalcon.iom_ids_pagination', return_value=(['2'], None))
        mocker.patch('CrowdStrikeFalcon.get_iom_resources_for_fetch',
                     return_value=[{'id': '2', 'scan_time': '2023-01-01T00:00:00.00Z'}])
        mocker.patch('CrowdStrikeFalcon.format_time_to_custom_date_format', return_value='2023-01-01T00:00:00.00Z')
        set_last_run_mocker = mocker.patch.object(demisto, 'setLastRun', side_effect=demisto.setLastRun)
        fetch_incidents()
        assert set_last_run_mocker.call_args_list[0][0][0][3].get('last_resource_ids') == ['2', '1']

    def test_fetch_iom_events(self, mocker: MockerFixture):
        """
        Given:
            - A last run object.
        When
            - Fetching IOM resources.
        Then
            - Validate that we construct the correct last run object for the next run by:
                1. The next token is saved.
                2. The largest scan_time date between the dates of all fetched resources is saved.
                3. The fetch query that was used in the API call is saved.
                4. The fetched resource ids are saved.
        """
        # A successful fetch of incidents
        from CrowdStrikeFalcon import fetch_incidents
        last_run_object: list[dict[str, Any]] = [{}, {}, {},
                                                 {'last_resource_ids': ['1'], 'iom_next_token': 'next_token',
                                                  'last_fetch_filter': 'last_dummy_filter',
                                                  'last_scan_time': '2022-01-01T00:00:00.00Z'},
                                                 {}]
        mocker.patch.object(demisto, 'params',
                            return_value={'fetch_incidents_or_detections': 'Indicator of Misconfiguration',
                                          'iom_fetch_query': "cloud_provider: 'aws'"})
        mocker.patch.object(demisto, 'getLastRun', return_value=last_run_object)

        mocker.patch('CrowdStrikeFalcon.iom_ids_pagination', return_value=(['3', '2'], 'new_next_token'))
        mocker.patch('CrowdStrikeFalcon.get_iom_resources_for_fetch',
                     return_value=[{'id': '3', 'scan_time': '2024-01-01T00:00:00.00Z'},
                                   {'id': '2', 'scan_time': '2023-01-01T00:00:00.00Z'}])
        set_last_run_mocker = mocker.patch.object(demisto, 'setLastRun', side_effect=demisto.setLastRun)
        fetched_incidents = fetch_incidents()
        assert set_last_run_mocker.call_args_list[0][0][0][3] == {'iom_next_token': 'new_next_token',
                                                                  'last_scan_time': '2024-01-01T00:00:00.000000Z',
                                                                  'last_fetch_filter': 'last_dummy_filter',
                                                                  'last_resource_ids': ['3', '2', '1']}
        assert len(fetched_incidents) == 2
=======

def test_list_detection_summaries_command_no_results(mocker):
    """
    Test cs-falcon-list-detection-summaries when no detections found

    Given:
     - There is no detection in the system
    When:
     - Searching for detections using cs-falcon-list-detection-summaries command
     - The server returns empty list
    Then:
     - The command not fails
    """
    from CrowdStrikeFalcon import list_detection_summaries_command
    response = {'meta': {'query_time': 0.028057688, }, 'resources': [], 'errors': []}
    mocker.patch('CrowdStrikeFalcon.http_request', return_value=response)
    res = list_detection_summaries_command()
    assert res.readable_output == '### CrowdStrike Detections\n**No entries.**\n'


def test_sort_incidents_summaries_by_ids_order():
    """
    Test sort incidents in the order by incidents ids

    Given:
     - Full incidents response, sorted ids
    When:
     - Searching for detections using fetch_incidents()
    Then:
     - The incidents returned in sorted order
    """
    from CrowdStrikeFalcon import sort_incidents_summaries_by_ids_order
    full_incidents = [{"id": "2", "name": "test2"},
                      {"id": "3", "name": "test3"},
                      {"id": "1", "name": "test1"}]
    res = sort_incidents_summaries_by_ids_order(ids_order=["1", "2", "3"], full_incidents=full_incidents, id_field="id")
    assert res == [{"id": "1", "name": "test1"}, {"id": "2", "name": "test2"},
                   {"id": "3", "name": "test3"},
                   ]
>>>>>>> a0d5e00f
<|MERGE_RESOLUTION|>--- conflicted
+++ resolved
@@ -5498,7 +5498,8 @@
     run_batch_write_cmd(batch_id, command_type, full_command, timeout=timeout)
     assert request_mock.call_args[1].get('params').get('timeout') == expected_timeout
 
-<<<<<<< HEAD
+
+<< << << < HEAD
 # New Tests
 
 
@@ -6269,7 +6270,7 @@
                                                                   'last_fetch_filter': 'last_dummy_filter',
                                                                   'last_resource_ids': ['3', '2', '1']}
         assert len(fetched_incidents) == 2
-=======
+
 
 def test_list_detection_summaries_command_no_results(mocker):
     """
@@ -6308,5 +6309,4 @@
     res = sort_incidents_summaries_by_ids_order(ids_order=["1", "2", "3"], full_incidents=full_incidents, id_field="id")
     assert res == [{"id": "1", "name": "test1"}, {"id": "2", "name": "test2"},
                    {"id": "3", "name": "test3"},
-                   ]
->>>>>>> a0d5e00f
+                   ]