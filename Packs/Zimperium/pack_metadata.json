{
    "name": "Zimperium",
    "description": "Streamline investigation and remediation of mobile alerts, generated alerts based on anomalous or unauthorized activities using the Zimperium pack.",
    "support": "xsoar",
<<<<<<< HEAD
    "currentVersion": "1.1.9",
=======
    "currentVersion": "1.1.10",
>>>>>>> 31726edf
    "author": "Cortex XSOAR",
    "url": "https://www.paloaltonetworks.com/cortex",
    "email": "",
    "created": "2020-06-08T07:42:46Z",
    "categories": [
        "Network Security"
    ],
    "tags": [],
    "useCases": [],
    "keywords": [
        "Mobile"
    ],
    "marketplaces": [
        "xsoar",
        "marketplacev2"
    ]
}<|MERGE_RESOLUTION|>--- conflicted
+++ resolved
@@ -2,11 +2,7 @@
     "name": "Zimperium",
     "description": "Streamline investigation and remediation of mobile alerts, generated alerts based on anomalous or unauthorized activities using the Zimperium pack.",
     "support": "xsoar",
-<<<<<<< HEAD
-    "currentVersion": "1.1.9",
-=======
     "currentVersion": "1.1.10",
->>>>>>> 31726edf
     "author": "Cortex XSOAR",
     "url": "https://www.paloaltonetworks.com/cortex",
     "email": "",
