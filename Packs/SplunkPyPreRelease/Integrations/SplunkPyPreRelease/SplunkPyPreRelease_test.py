--- conflicted
+++ resolved
@@ -1,17 +1,13 @@
 from copy import deepcopy
 import io
 import pytest
-<<<<<<< HEAD
-=======
 from splunklib import client
 from splunklib.binding import AuthenticationError
 
 import SplunkPyPreRelease as splunk
->>>>>>> 29c5161c
 import demistomock as demisto
 from CommonServerPython import *
 from datetime import datetime, timedelta
-import SplunkPyPreRelease as splunk
 
 
 RETURN_ERROR_TARGET = 'SplunkPyPreRelease.return_error'
@@ -1350,7 +1346,96 @@
     assert next_run_time == found_incident_time
 
 
-<<<<<<< HEAD
+@pytest.mark.parametrize(
+    argnames='credentials',
+    argvalues=[{'username': 'test', 'password': 'test'}, {'splunkToken': 'token', 'password': 'test'}]
+)
+def test_module_test(mocker, credentials):
+    """
+    Given:
+        - Credentials for connecting Splunk
+
+    When:
+        - Run test-module command
+
+    Then:
+        - Validate the info method was called
+    """
+
+    # prepare
+    mocker.patch.object(client.Service, 'info')
+    mocker.patch.object(client.Service, 'login')
+    service = client.Service(**credentials)
+    # run
+
+    splunk.test_module(service)
+
+    # validate
+    assert service.info.call_count == 1
+
+
+@pytest.mark.parametrize(
+    argnames='credentials',
+    argvalues=[{'username': 'test', 'password': 'test'}, {'splunkToken': 'token', 'password': 'test'}]
+)
+def test_module__exception_raised(mocker, credentials):
+    """
+    Given:
+        - AuthenticationError was occurred
+
+    When:
+        - Run test-module command
+
+    Then:
+        - Validate the expected message was returned
+    """
+
+    # prepare
+    def exception_raiser():
+        raise AuthenticationError()
+
+    mocker.patch.object(AuthenticationError, '__init__', return_value=None)
+    mocker.patch.object(client.Service, 'info', side_effect=exception_raiser)
+    mocker.patch.object(client.Service, 'login')
+
+    return_error_mock = mocker.patch(RETURN_ERROR_TARGET)
+    service = client.Service(**credentials)
+    # run
+
+    splunk.test_module(service)
+
+    # validate
+    assert return_error_mock.call_args[0][0] == 'Authentication error, please validate your credentials.'
+
+
+def test_module_hec_url(mocker):
+    """
+    Given:
+        - hec_url was is in params
+
+    When:
+        - Run test-module command
+
+    Then:
+        - Validate taht the request.get was called with the expected args
+    """
+
+    # prepare
+
+    mocker.patch.object(demisto, 'params', return_value={'hec_url': 'test_hec_url'})
+    mocker.patch.object(client.Service, 'info')
+    mocker.patch.object(client.Service, 'login')
+    mocker.patch.object(requests, 'get')
+
+    service = client.Service(username='test', password='test')
+    # run
+
+    splunk.test_module(service)
+
+    # validate
+    assert requests.get.call_args[0][0] == 'test_hec_url/services/collector/health'
+
+
 def mock_fetch_notables(mocker, demisto_params):
     splunk.ENABLED_ENRICHMENTS = []
     mocker.patch.object(demisto, 'incidents')
@@ -1531,94 +1616,4 @@
         mock_dt.utcnow.return_value = now
         response_iter += 1
         mocker.patch('splunklib.results.ResultsReader', return_value=response_six_events_with_delay[response_iter:])
-    assert len(returned_incidents) == len(response_six_events_with_delay)
-=======
-@pytest.mark.parametrize(
-    argnames='credentials',
-    argvalues=[{'username': 'test', 'password': 'test'}, {'splunkToken': 'token', 'password': 'test'}]
-)
-def test_module_test(mocker, credentials):
-    """
-    Given:
-        - Credentials for connecting Splunk
-
-    When:
-        - Run test-module command
-
-    Then:
-        - Validate the info method was called
-    """
-
-    # prepare
-    mocker.patch.object(client.Service, 'info')
-    mocker.patch.object(client.Service, 'login')
-    service = client.Service(**credentials)
-    # run
-
-    splunk.test_module(service)
-
-    # validate
-    assert service.info.call_count == 1
-
-
-@pytest.mark.parametrize(
-    argnames='credentials',
-    argvalues=[{'username': 'test', 'password': 'test'}, {'splunkToken': 'token', 'password': 'test'}]
-)
-def test_module__exception_raised(mocker, credentials):
-    """
-    Given:
-        - AuthenticationError was occurred
-
-    When:
-        - Run test-module command
-
-    Then:
-        - Validate the expected message was returned
-    """
-
-    # prepare
-    def exception_raiser():
-        raise AuthenticationError()
-
-    mocker.patch.object(AuthenticationError, '__init__', return_value=None)
-    mocker.patch.object(client.Service, 'info', side_effect=exception_raiser)
-    mocker.patch.object(client.Service, 'login')
-
-    return_error_mock = mocker.patch(RETURN_ERROR_TARGET)
-    service = client.Service(**credentials)
-    # run
-
-    splunk.test_module(service)
-
-    # validate
-    assert return_error_mock.call_args[0][0] == 'Authentication error, please validate your credentials.'
-
-
-def test_module_hec_url(mocker):
-    """
-    Given:
-        - hec_url was is in params
-
-    When:
-        - Run test-module command
-
-    Then:
-        - Validate taht the request.get was called with the expected args
-    """
-
-    # prepare
-
-    mocker.patch.object(demisto, 'params', return_value={'hec_url': 'test_hec_url'})
-    mocker.patch.object(client.Service, 'info')
-    mocker.patch.object(client.Service, 'login')
-    mocker.patch.object(requests, 'get')
-
-    service = client.Service(username='test', password='test')
-    # run
-
-    splunk.test_module(service)
-
-    # validate
-    assert requests.get.call_args[0][0] == 'test_hec_url/services/collector/health'
->>>>>>> 29c5161c
+    assert len(returned_incidents) == len(response_six_events_with_delay)