commonfields:
  id: EWS v2
  version: -1
name: EWS v2
display: EWS v2
category: Messaging
image: data:image/png;base64,iVBORw0KGgoAAAANSUhEUgAAADQAAAAyCAYAAAATIfj2AAAACXBIWXMAAAsTAAALEwEAmpwYAAA7oGlUWHRYTUw6Y29tLmFkb2JlLnhtcAAAAAAAPD94cGFja2V0IGJlZ2luPSLvu78iIGlkPSJXNU0wTXBDZWhpSHpyZVN6TlRjemtjOWQiPz4KPHg6eG1wbWV0YSB4bWxuczp4PSJhZG9iZTpuczptZXRhLyIgeDp4bXB0az0iQWRvYmUgWE1QIENvcmUgNS42LWMxMTEgNzkuMTU4MzI1LCAyMDE1LzA5LzEwLTAxOjEwOjIwICAgICAgICAiPgogICA8cmRmOlJERiB4bWxuczpyZGY9Imh0dHA6Ly93d3cudzMub3JnLzE5OTkvMDIvMjItcmRmLXN5bnRheC1ucyMiPgogICAgICA8cmRmOkRlc2NyaXB0aW9uIHJkZjphYm91dD0iIgogICAgICAgICAgICB4bWxuczp4bXA9Imh0dHA6Ly9ucy5hZG9iZS5jb20veGFwLzEuMC8iCiAgICAgICAgICAgIHhtbG5zOmRjPSJodHRwOi8vcHVybC5vcmcvZGMvZWxlbWVudHMvMS4xLyIKICAgICAgICAgICAgeG1sbnM6cGhvdG9zaG9wPSJodHRwOi8vbnMuYWRvYmUuY29tL3Bob3Rvc2hvcC8xLjAvIgogICAgICAgICAgICB4bWxuczp4bXBNTT0iaHR0cDovL25zLmFkb2JlLmNvbS94YXAvMS4wL21tLyIKICAgICAgICAgICAgeG1sbnM6c3RFdnQ9Imh0dHA6Ly9ucy5hZG9iZS5jb20veGFwLzEuMC9zVHlwZS9SZXNvdXJjZUV2ZW50IyIKICAgICAgICAgICAgeG1sbnM6dGlmZj0iaHR0cDovL25zLmFkb2JlLmNvbS90aWZmLzEuMC8iCiAgICAgICAgICAgIHhtbG5zOmV4aWY9Imh0dHA6Ly9ucy5hZG9iZS5jb20vZXhpZi8xLjAvIj4KICAgICAgICAgPHhtcDpDcmVhdG9yVG9vbD5BZG9iZSBQaG90b3Nob3AgQ0MgMjAxNSAoTWFjaW50b3NoKTwveG1wOkNyZWF0b3JUb29sPgogICAgICAgICA8eG1wOkNyZWF0ZURhdGU+MjAxNi0wMi0xNlQyMDozOTo1NCswMjowMDwveG1wOkNyZWF0ZURhdGU+CiAgICAgICAgIDx4bXA6TW9kaWZ5RGF0ZT4yMDE2LTAzLTA4VDE0OjI1OjQxKzAyOjAwPC94bXA6TW9kaWZ5RGF0ZT4KICAgICAgICAgPHhtcDpNZXRhZGF0YURhdGU+MjAxNi0wMy0wOFQxNDoyNTo0MSswMjowMDwveG1wOk1ldGFkYXRhRGF0ZT4KICAgICAgICAgPGRjOmZvcm1hdD5pbWFnZS9wbmc8L2RjOmZvcm1hdD4KICAgICAgICAgPHBob3Rvc2hvcDpDb2xvck1vZGU+MzwvcGhvdG9zaG9wOkNvbG9yTW9kZT4KICAgICAgICAgPHhtcE1NOkluc3RhbmNlSUQ+eG1wLmlpZDpmZDgyZDE4NC03OWNiLTQ5MDAtOGViNC00YzYyNWIxZjM3MGU8L3htcE1NOkluc3RhbmNlSUQ+CiAgICAgICAgIDx4bXBNTTpEb2N1bWVudElEPnhtcC5kaWQ6ZTBhOGJjMDAtZTZlZS00NGRiLTg4NTYtYzliZWViMjcyYTgxPC94bXBNTTpEb2N1bWVudElEPgogICAgICAgICA8eG1wTU06T3JpZ2luYWxEb2N1bWVudElEPnhtcC5kaWQ6ZTBhOGJjMDAtZTZlZS00NGRiLTg4NTYtYzliZWViMjcyYTgxPC94bXBNTTpPcmlnaW5hbERvY3VtZW50SUQ+CiAgICAgICAgIDx4bXBNTTpIaXN0b3J5PgogICAgICAgICAgICA8cmRmOlNlcT4KICAgICAgICAgICAgICAgPHJkZjpsaSByZGY6cGFyc2VUeXBlPSJSZXNvdXJjZSI+CiAgICAgICAgICAgICAgICAgIDxzdEV2dDphY3Rpb24+Y3JlYXRlZDwvc3RFdnQ6YWN0aW9uPgogICAgICAgICAgICAgICAgICA8c3RFdnQ6aW5zdGFuY2VJRD54bXAuaWlkOmUwYThiYzAwLWU2ZWUtNDRkYi04ODU2LWM5YmVlYjI3MmE4MTwvc3RFdnQ6aW5zdGFuY2VJRD4KICAgICAgICAgICAgICAgICAgPHN0RXZ0OndoZW4+MjAxNi0wMi0xNlQyMDozOTo1NCswMjowMDwvc3RFdnQ6d2hlbj4KICAgICAgICAgICAgICAgICAgPHN0RXZ0OnNvZnR3YXJlQWdlbnQ+QWRvYmUgUGhvdG9zaG9wIENDIDIwMTUgKE1hY2ludG9zaCk8L3N0RXZ0OnNvZnR3YXJlQWdlbnQ+CiAgICAgICAgICAgICAgIDwvcmRmOmxpPgogICAgICAgICAgICAgICA8cmRmOmxpIHJkZjpwYXJzZVR5cGU9IlJlc291cmNlIj4KICAgICAgICAgICAgICAgICAgPHN0RXZ0OmFjdGlvbj5zYXZlZDwvc3RFdnQ6YWN0aW9uPgogICAgICAgICAgICAgICAgICA8c3RFdnQ6aW5zdGFuY2VJRD54bXAuaWlkOjIwNWQ5NmJmLTY5MmUtNDRiMS1hNTMwLWFjN2VjOGRhYjY3MDwvc3RFdnQ6aW5zdGFuY2VJRD4KICAgICAgICAgICAgICAgICAgPHN0RXZ0OndoZW4+MjAxNi0wMi0xOFQxMjo1MzoyNiswMjowMDwvc3RFdnQ6d2hlbj4KICAgICAgICAgICAgICAgICAgPHN0RXZ0OnNvZnR3YXJlQWdlbnQ+QWRvYmUgUGhvdG9zaG9wIENDIDIwMTUgKE1hY2ludG9zaCk8L3N0RXZ0OnNvZnR3YXJlQWdlbnQ+CiAgICAgICAgICAgICAgICAgIDxzdEV2dDpjaGFuZ2VkPi88L3N0RXZ0OmNoYW5nZWQ+CiAgICAgICAgICAgICAgIDwvcmRmOmxpPgogICAgICAgICAgICAgICA8cmRmOmxpIHJkZjpwYXJzZVR5cGU9IlJlc291cmNlIj4KICAgICAgICAgICAgICAgICAgPHN0RXZ0OmFjdGlvbj5zYXZlZDwvc3RFdnQ6YWN0aW9uPgogICAgICAgICAgICAgICAgICA8c3RFdnQ6aW5zdGFuY2VJRD54bXAuaWlkOmZkODJkMTg0LTc5Y2ItNDkwMC04ZWI0LTRjNjI1YjFmMzcwZTwvc3RFdnQ6aW5zdGFuY2VJRD4KICAgICAgICAgICAgICAgICAgPHN0RXZ0OndoZW4+MjAxNi0wMy0wOFQxNDoyNTo0MSswMjowMDwvc3RFdnQ6d2hlbj4KICAgICAgICAgICAgICAgICAgPHN0RXZ0OnNvZnR3YXJlQWdlbnQ+QWRvYmUgUGhvdG9zaG9wIENDIDIwMTUgKE1hY2ludG9zaCk8L3N0RXZ0OnNvZnR3YXJlQWdlbnQ+CiAgICAgICAgICAgICAgICAgIDxzdEV2dDpjaGFuZ2VkPi88L3N0RXZ0OmNoYW5nZWQ+CiAgICAgICAgICAgICAgIDwvcmRmOmxpPgogICAgICAgICAgICA8L3JkZjpTZXE+CiAgICAgICAgIDwveG1wTU06SGlzdG9yeT4KICAgICAgICAgPHRpZmY6T3JpZW50YXRpb24+MTwvdGlmZjpPcmllbnRhdGlvbj4KICAgICAgICAgPHRpZmY6WFJlc29sdXRpb24+NzIwMDAwLzEwMDAwPC90aWZmOlhSZXNvbHV0aW9uPgogICAgICAgICA8dGlmZjpZUmVzb2x1dGlvbj43MjAwMDAvMTAwMDA8L3RpZmY6WVJlc29sdXRpb24+CiAgICAgICAgIDx0aWZmOlJlc29sdXRpb25Vbml0PjI8L3RpZmY6UmVzb2x1dGlvblVuaXQ+CiAgICAgICAgIDxleGlmOkNvbG9yU3BhY2U+NjU1MzU8L2V4aWY6Q29sb3JTcGFjZT4KICAgICAgICAgPGV4aWY6UGl4ZWxYRGltZW5zaW9uPjUyPC9leGlmOlBpeGVsWERpbWVuc2lvbj4KICAgICAgICAgPGV4aWY6UGl4ZWxZRGltZW5zaW9uPjUwPC9leGlmOlBpeGVsWURpbWVuc2lvbj4KICAgICAgPC9yZGY6RGVzY3JpcHRpb24+CiAgIDwvcmRmOlJERj4KPC94OnhtcG1ldGE+CiAgICAgICAgICAgICAgICAgICAgICAgICAgICAgICAgICAgICAgICAgICAgICAgICAgICAgICAgICAgICAgICAgICAgICAgICAgICAgICAgICAgICAgICAgICAgICAgICAgICAKICAgICAgICAgICAgICAgICAgICAgICAgICAgICAgICAgICAgICAgICAgICAgICAgICAgICAgICAgICAgICAgICAgICAgICAgICAgICAgICAgICAgICAgICAgICAgICAgICAgIAogICAgICAgICAgICAgICAgICAgICAgICAgICAgICAgICAgICAgICAgICAgICAgICAgICAgICAgICAgICAgICAgICAgICAgICAgICAgICAgICAgICAgICAgICAgICAgICAgICAgCiAgICAgICAgICAgICAgICAgICAgICAgICAgICAgICAgICAgICAgICAgICAgICAgICAgICAgICAgICAgICAgICAgICAgICAgICAgICAgICAgICAgICAgICAgICAgICAgICAgICAKICAgICAgICAgICAgICAgICAgICAgICAgICAgICAgICAgICAgICAgICAgICAgICAgICAgICAgICAgICAgICAgICAgICAgICAgICAgICAgICAgICAgICAgICAgICAgICAgICAgIAogICAgICAgICAgICAgICAgICAgICAgICAgICAgICAgICAgICAgICAgICAgICAgICAgICAgICAgICAgICAgICAgICAgICAgICAgICAgICAgICAgICAgICAgICAgICAgICAgICAgCiAgICAgICAgICAgICAgICAgICAgICAgICAgICAgICAgICAgICAgICAgICAgICAgICAgICAgICAgICAgICAgICAgICAgICAgICAgICAgICAgICAgICAgICAgICAgICAgICAgICAKICAgICAgICAgICAgICAgICAgICAgICAgICAgICAgICAgICAgICAgICAgICAgICAgICAgICAgICAgICAgICAgICAgICAgICAgICAgICAgICAgICAgICAgICAgICAgICAgICAgIAogICAgICAgICAgICAgICAgICAgICAgICAgICAgICAgICAgICAgICAgICAgICAgICAgICAgICAgICAgICAgICAgICAgICAgICAgICAgICAgICAgICAgICAgICAgICAgICAgICAgCiAgICAgICAgICAgICAgICAgICAgICAgICAgICAgICAgICAgICAgICAgICAgICAgICAgICAgICAgICAgICAgICAgICAgICAgICAgICAgICAgICAgICAgICAgICAgICAgICAgICAKICAgICAgICAgICAgICAgICAgICAgICAgICAgICAgICAgICAgICAgICAgICAgICAgICAgICAgICAgICAgICAgICAgICAgICAgICAgICAgICAgICAgICAgICAgICAgICAgICAgIAogICAgICAgICAgICAgICAgICAgICAgICAgICAgICAgICAgICAgICAgICAgICAgICAgICAgICAgICAgICAgICAgICAgICAgICAgICAgICAgICAgICAgICAgICAgICAgICAgICAgCiAgICAgICAgICAgICAgICAgICAgICAgICAgICAgICAgICAgICAgICAgICAgICAgICAgICAgICAgICAgICAgICAgICAgICAgICAgICAgICAgICAgICAgICAgICAgICAgICAgICAKICAgICAgICAgICAgICAgICAgICAgICAgICAgICAgICAgICAgICAgICAgICAgICAgICAgICAgICAgICAgICAgICAgICAgICAgICAgICAgICAgICAgICAgICAgICAgICAgICAgIAogICAgICAgICAgICAgICAgICAgICAgICAgICAgICAgICAgICAgICAgICAgICAgICAgICAgICAgICAgICAgICAgICAgICAgICAgICAgICAgICAgICAgICAgICAgICAgICAgICAgCiAgICAgICAgICAgICAgICAgICAgICAgICAgICAgICAgICAgICAgICAgICAgICAgICAgICAgICAgICAgICAgICAgICAgICAgICAgICAgICAgICAgICAgICAgICAgICAgICAgICAKICAgICAgICAgICAgICAgICAgICAgICAgICAgICAgICAgICAgICAgICAgICAgICAgICAgICAgICAgICAgICAgICAgICAgICAgICAgICAgICAgICAgICAgICAgICAgICAgICAgIAogICAgICAgICAgICAgICAgICAgICAgICAgICAgICAgICAgICAgICAgICAgICAgICAgICAgICAgICAgICAgICAgICAgICAgICAgICAgICAgICAgICAgICAgICAgICAgICAgICAgCiAgICAgICAgICAgICAgICAgICAgICAgICAgICAgICAgICAgICAgICAgICAgICAgICAgICAgICAgICAgICAgICAgICAgICAgICAgICAgICAgICAgICAgICAgICAgICAgICAgICAKICAgICAgICAgICAgICAgICAgICAgICAgICAgICAgICAgICAgICAgICAgICAgICAgICAgICAgICAgICAgICAgICAgICAgICAgICAgICAgICAgICAgICAgICAgICAgICAgICAgIAogICAgICAgICAgICAgICAgICAgICAgICAgICAgICAgICAgICAgICAgICAgICAgICAgICAgICAgICAgICAgICAgICAgICAgICAgICAgICAgICAgICAgICAgICAgICAgICAgICAgCiAgICAgICAgICAgICAgICAgICAgICAgICAgICAgICAgICAgICAgICAgICAgICAgICAgICAgICAgICAgICAgICAgICAgICAgICAgICAgICAgICAgICAgICAgICAgICAgICAgICAKICAgICAgICAgICAgICAgICAgICAgICAgICAgICAgICAgICAgICAgICAgICAgICAgICAgICAgICAgICAgICAgICAgICAgICAgICAgICAgICAgICAgICAgICAgICAgICAgICAgIAogICAgICAgICAgICAgICAgICAgICAgICAgICAgICAgICAgICAgICAgICAgICAgICAgICAgICAgICAgICAgICAgICAgICAgICAgICAgICAgICAgICAgICAgICAgICAgICAgICAgCiAgICAgICAgICAgICAgICAgICAgICAgICAgICAgICAgICAgICAgICAgICAgICAgICAgICAgICAgICAgICAgICAgICAgICAgICAgICAgICAgICAgICAgICAgICAgICAgICAgICAKICAgICAgICAgICAgICAgICAgICAgICAgICAgICAgICAgICAgICAgICAgICAgICAgICAgICAgICAgICAgICAgICAgICAgICAgICAgICAgICAgICAgICAgICAgICAgICAgICAgIAogICAgICAgICAgICAgICAgICAgICAgICAgICAgICAgICAgICAgICAgICAgICAgICAgICAgICAgICAgICAgICAgICAgICAgICAgICAgICAgICAgICAgICAgICAgICAgICAgICAgCiAgICAgICAgICAgICAgICAgICAgICAgICAgICAgICAgICAgICAgICAgICAgICAgICAgICAgICAgICAgICAgICAgICAgICAgICAgICAgICAgICAgICAgICAgICAgICAgICAgICAKICAgICAgICAgICAgICAgICAgICAgICAgICAgICAgICAgICAgICAgICAgICAgICAgICAgICAgICAgICAgICAgICAgICAgICAgICAgICAgICAgICAgICAgICAgICAgICAgICAgIAogICAgICAgICAgICAgICAgICAgICAgICAgICAgICAgICAgICAgICAgICAgICAgICAgICAgICAgICAgICAgICAgICAgICAgICAgICAgICAgICAgICAgICAgICAgICAgICAgICAgCiAgICAgICAgICAgICAgICAgICAgICAgICAgICAgICAgICAgICAgICAgICAgICAgICAgICAgICAgICAgICAgICAgICAgICAgICAgICAgICAgICAgICAgICAgICAgICAgICAgICAKICAgICAgICAgICAgICAgICAgICAgICAgICAgICAgICAgICAgICAgICAgICAgICAgICAgICAgICAgICAgICAgICAgICAgICAgICAgICAgICAgICAgICAgICAgICAgICAgICAgIAogICAgICAgICAgICAgICAgICAgICAgICAgICAgICAgICAgICAgICAgICAgICAgICAgICAgICAgICAgICAgICAgICAgICAgICAgICAgICAgICAgICAgICAgICAgICAgICAgICAgCiAgICAgICAgICAgICAgICAgICAgICAgICAgICAgICAgICAgICAgICAgICAgICAgICAgICAgICAgICAgICAgICAgICAgICAgICAgICAgICAgICAgICAgICAgICAgICAgICAgICAKICAgICAgICAgICAgICAgICAgICAgICAgICAgICAgICAgICAgICAgICAgICAgICAgICAgICAgICAgICAgICAgICAgICAgICAgICAgICAgICAgICAgICAgICAgICAgICAgICAgIAogICAgICAgICAgICAgICAgICAgICAgICAgICAgICAgICAgICAgICAgICAgICAgICAgICAgICAgICAgICAgICAgICAgICAgICAgICAgICAgICAgICAgICAgICAgICAgICAgICAgCiAgICAgICAgICAgICAgICAgICAgICAgICAgICAgICAgICAgICAgICAgICAgICAgICAgICAgICAgICAgICAgICAgICAgICAgICAgICAgICAgICAgICAgICAgICAgICAgICAgICAKICAgICAgICAgICAgICAgICAgICAgICAgICAgICAgICAgICAgICAgICAgICAgICAgICAgICAgICAgICAgICAgICAgICAgICAgICAgICAgICAgICAgICAgICAgICAgICAgICAgIAogICAgICAgICAgICAgICAgICAgICAgICAgICAgICAgICAgICAgICAgICAgICAgICAgICAgICAgICAgICAgICAgICAgICAgICAgICAgICAgICAgICAgICAgICAgICAgICAgICAgCiAgICAgICAgICAgICAgICAgICAgICAgICAgICAgICAgICAgICAgICAgICAgICAgICAgICAgICAgICAgICAgICAgICAgICAgICAgICAgICAgICAgICAgICAgICAgICAgICAgICAKICAgICAgICAgICAgICAgICAgICAgICAgICAgICAgICAgICAgICAgICAgICAgICAgICAgICAgICAgICAgICAgICAgICAgICAgICAgICAgICAgICAgICAgICAgICAgICAgICAgIAogICAgICAgICAgICAgICAgICAgICAgICAgICAgICAgICAgICAgICAgICAgICAgICAgICAgICAgICAgICAgICAgICAgICAgICAgICAgICAgICAgICAgICAgICAgICAgICAgICAgCiAgICAgICAgICAgICAgICAgICAgICAgICAgICAgICAgICAgICAgICAgICAgICAgICAgICAgICAgICAgICAgICAgICAgICAgICAgICAgICAgICAgICAgICAgICAgICAgICAgICAKICAgICAgICAgICAgICAgICAgICAgICAgICAgICAgICAgICAgICAgICAgICAgICAgICAgICAgICAgICAgICAgICAgICAgICAgICAgICAgICAgICAgICAgICAgICAgICAgICAgIAogICAgICAgICAgICAgICAgICAgICAgICAgICAgICAgICAgICAgICAgICAgICAgICAgICAgICAgICAgICAgICAgICAgICAgICAgICAgICAgICAgICAgICAgICAgICAgICAgICAgCiAgICAgICAgICAgICAgICAgICAgICAgICAgICAgICAgICAgICAgICAgICAgICAgICAgICAgICAgICAgICAgICAgICAgICAgICAgICAgICAgICAgICAgICAgICAgICAgICAgICAKICAgICAgICAgICAgICAgICAgICAgICAgICAgICAgICAgICAgICAgICAgICAgICAgICAgICAgICAgICAgICAgICAgICAgICAgICAgICAgICAgICAgICAgICAgICAgICAgICAgIAogICAgICAgICAgICAgICAgICAgICAgICAgICAgICAgICAgICAgICAgICAgICAgICAgICAgICAgICAgICAgICAgICAgICAgICAgICAgICAgICAgICAgICAgICAgICAgICAgICAgCiAgICAgICAgICAgICAgICAgICAgICAgICAgICAgICAgICAgICAgICAgICAgICAgICAgICAgICAgICAgICAgICAgICAgICAgICAgICAgICAgICAgICAgICAgICAgICAgICAgICAKICAgICAgICAgICAgICAgICAgICAgICAgICAgICAgICAgICAgICAgICAgICAgICAgICAgICAgICAgICAgICAgICAgICAgICAgICAgICAgICAgICAgICAgICAgICAgICAgICAgIAogICAgICAgICAgICAgICAgICAgICAgICAgICAgICAgICAgICAgICAgICAgICAgICAgICAgICAgICAgICAgICAgICAgICAgICAgICAgICAgICAgICAgICAgICAgICAgICAgICAgCiAgICAgICAgICAgICAgICAgICAgICAgICAgICAgICAgICAgICAgICAgICAgICAgICAgICAgICAgICAgICAgICAgICAgICAgICAgICAgICAgICAgICAgICAgICAgICAgICAgICAKICAgICAgICAgICAgICAgICAgICAgICAgICAgICAgICAgICAgICAgICAgICAgICAgICAgICAgICAgICAgICAgICAgICAgICAgICAgICAgICAgICAgICAgICAgICAgICAgICAgIAogICAgICAgICAgICAgICAgICAgICAgICAgICAgICAgICAgICAgICAgICAgICAgICAgICAgICAgICAgICAgICAgICAgICAgICAgICAgICAgICAgICAgICAgICAgICAgICAgICAgCiAgICAgICAgICAgICAgICAgICAgICAgICAgICAgICAgICAgICAgICAgICAgICAgICAgICAgICAgICAgICAgICAgICAgICAgICAgICAgICAgICAgICAgICAgICAgICAgICAgICAKICAgICAgICAgICAgICAgICAgICAgICAgICAgICAgICAgICAgICAgICAgICAgICAgICAgICAgICAgICAgICAgICAgICAgICAgICAgICAgICAgICAgICAgICAgICAgICAgICAgIAogICAgICAgICAgICAgICAgICAgICAgICAgICAgICAgICAgICAgICAgICAgICAgICAgICAgICAgICAgICAgICAgICAgICAgICAgICAgICAgICAgICAgICAgICAgICAgICAgICAgCiAgICAgICAgICAgICAgICAgICAgICAgICAgICAgICAgICAgICAgICAgICAgICAgICAgICAgICAgICAgICAgICAgICAgICAgICAgICAgICAgICAgICAgICAgICAgICAgICAgICAKICAgICAgICAgICAgICAgICAgICAgICAgICAgICAgICAgICAgICAgICAgICAgICAgICAgICAgICAgICAgICAgICAgICAgICAgICAgICAgICAgICAgICAgICAgICAgICAgICAgIAogICAgICAgICAgICAgICAgICAgICAgICAgICAgICAgICAgICAgICAgICAgICAgICAgICAgICAgICAgICAgICAgICAgICAgICAgICAgICAgICAgICAgICAgICAgICAgICAgICAgCiAgICAgICAgICAgICAgICAgICAgICAgICAgICAgICAgICAgICAgICAgICAgICAgICAgICAgICAgICAgICAgICAgICAgICAgICAgICAgICAgICAgICAgICAgICAgICAgICAgICAKICAgICAgICAgICAgICAgICAgICAgICAgICAgICAgICAgICAgICAgICAgICAgICAgICAgICAgICAgICAgICAgICAgICAgICAgICAgICAgICAgICAgICAgICAgICAgICAgICAgIAogICAgICAgICAgICAgICAgICAgICAgICAgICAgICAgICAgICAgICAgICAgICAgICAgICAgICAgICAgICAgICAgICAgICAgICAgICAgICAgICAgICAgICAgICAgICAgICAgICAgCiAgICAgICAgICAgICAgICAgICAgICAgICAgICAgICAgICAgICAgICAgICAgICAgICAgICAgICAgICAgICAgICAgICAgICAgICAgICAgICAgICAgICAgICAgICAgICAgICAgICAKICAgICAgICAgICAgICAgICAgICAgICAgICAgICAgICAgICAgICAgICAgICAgICAgICAgICAgICAgICAgICAgICAgICAgICAgICAgICAgICAgICAgICAgICAgICAgICAgICAgIAogICAgICAgICAgICAgICAgICAgICAgICAgICAgICAgICAgICAgICAgICAgICAgICAgICAgICAgICAgICAgICAgICAgICAgICAgICAgICAgICAgICAgICAgICAgICAgICAgICAgCiAgICAgICAgICAgICAgICAgICAgICAgICAgICAgICAgICAgICAgICAgICAgICAgICAgICAgICAgICAgICAgICAgICAgICAgICAgICAgICAgICAgICAgICAgICAgICAgICAgICAKICAgICAgICAgICAgICAgICAgICAgICAgICAgICAgICAgICAgICAgICAgICAgICAgICAgICAgICAgICAgICAgICAgICAgICAgICAgICAgICAgICAgICAgICAgICAgICAgICAgIAogICAgICAgICAgICAgICAgICAgICAgICAgICAgICAgICAgICAgICAgICAgICAgICAgICAgICAgICAgICAgICAgICAgICAgICAgICAgICAgICAgICAgICAgICAgICAgICAgICAgCiAgICAgICAgICAgICAgICAgICAgICAgICAgICAgICAgICAgICAgICAgICAgICAgICAgICAgICAgICAgICAgICAgICAgICAgICAgICAgICAgICAgICAgICAgICAgICAgICAgICAKICAgICAgICAgICAgICAgICAgICAgICAgICAgICAgICAgICAgICAgICAgICAgICAgICAgICAgICAgICAgICAgICAgICAgICAgICAgICAgICAgICAgICAgICAgICAgICAgICAgIAogICAgICAgICAgICAgICAgICAgICAgICAgICAgICAgICAgICAgICAgICAgICAgICAgICAgICAgICAgICAgICAgICAgICAgICAgICAgICAgICAgICAgICAgICAgICAgICAgICAgCiAgICAgICAgICAgICAgICAgICAgICAgICAgICAgICAgICAgICAgICAgICAgICAgICAgICAgICAgICAgICAgICAgICAgICAgICAgICAgICAgICAgICAgICAgICAgICAgICAgICAKICAgICAgICAgICAgICAgICAgICAgICAgICAgICAgICAgICAgICAgICAgICAgICAgICAgICAgICAgICAgICAgICAgICAgICAgICAgICAgICAgICAgICAgICAgICAgICAgICAgIAogICAgICAgICAgICAgICAgICAgICAgICAgICAgICAgICAgICAgICAgICAgICAgICAgICAgICAgICAgICAgICAgICAgICAgICAgICAgICAgICAgICAgICAgICAgICAgICAgICAgCiAgICAgICAgICAgICAgICAgICAgICAgICAgICAgICAgICAgICAgICAgICAgICAgICAgICAgICAgICAgICAgICAgICAgICAgICAgICAgICAgICAgICAgICAgICAgICAgICAgICAKICAgICAgICAgICAgICAgICAgICAgICAgICAgICAgICAgICAgICAgICAgICAgICAgICAgICAgICAgICAgICAgICAgICAgICAgICAgICAgICAgICAgICAgICAgICAgICAgICAgIAogICAgICAgICAgICAgICAgICAgICAgICAgICAgICAgICAgICAgICAgICAgICAgICAgICAgICAgICAgICAgICAgICAgICAgICAgICAgICAgICAgICAgICAgICAgICAgICAgICAgCiAgICAgICAgICAgICAgICAgICAgICAgICAgICAgICAgICAgICAgICAgICAgICAgICAgICAgICAgICAgICAgICAgICAgICAgICAgICAgICAgICAgICAgICAgICAgICAgICAgICAKICAgICAgICAgICAgICAgICAgICAgICAgICAgICAgICAgICAgICAgICAgICAgICAgICAgICAgICAgICAgICAgICAgICAgICAgICAgICAgICAgICAgICAgICAgICAgICAgICAgIAogICAgICAgICAgICAgICAgICAgICAgICAgICAgICAgICAgICAgICAgICAgICAgICAgICAgICAgICAgICAgICAgICAgICAgICAgICAgICAgICAgICAgICAgICAgICAgICAgICAgCiAgICAgICAgICAgICAgICAgICAgICAgICAgICAgICAgICAgICAgICAgICAgICAgICAgICAgICAgICAgICAgICAgICAgICAgICAgICAgICAgICAgICAgICAgICAgICAgICAgICAKICAgICAgICAgICAgICAgICAgICAgICAgICAgICAgICAgICAgICAgICAgICAgICAgICAgICAgICAgICAgICAgICAgICAgICAgICAgICAgICAgICAgICAgICAgICAgICAgICAgIAogICAgICAgICAgICAgICAgICAgICAgICAgICAgICAgICAgICAgICAgICAgICAgICAgICAgICAgICAgICAgICAgICAgICAgICAgICAgICAgICAgICAgICAgICAgICAgICAgICAgCiAgICAgICAgICAgICAgICAgICAgICAgICAgICAgICAgICAgICAgICAgICAgICAgICAgICAgICAgICAgICAgICAgICAgICAgICAgICAgICAgICAgICAgICAgICAgICAgICAgICAKICAgICAgICAgICAgICAgICAgICAgICAgICAgICAgICAgICAgICAgICAgICAgICAgICAgICAgICAgICAgICAgICAgICAgICAgICAgICAgICAgICAgICAgICAgICAgICAgICAgIAogICAgICAgICAgICAgICAgICAgICAgICAgICAgICAgICAgICAgICAgICAgICAgICAgICAgICAgICAgICAgICAgICAgICAgICAgICAgICAgICAgICAgICAgICAgICAgICAgICAgCiAgICAgICAgICAgICAgICAgICAgICAgICAgICAgICAgICAgICAgICAgICAgICAgICAgICAgICAgICAgICAgICAgICAgICAgICAgICAgICAgICAgICAgICAgICAgICAgICAgICAKICAgICAgICAgICAgICAgICAgICAgICAgICAgICAgICAgICAgICAgICAgICAgICAgICAgICAgICAgICAgICAgICAgICAgICAgICAgICAgICAgICAgICAgICAgICAgICAgICAgIAogICAgICAgICAgICAgICAgICAgICAgICAgICAgICAgICAgICAgICAgICAgICAgICAgICAgICAgICAgICAgICAgICAgICAgICAgICAgICAgICAgICAgICAgICAgICAgICAgICAgCiAgICAgICAgICAgICAgICAgICAgICAgICAgICAgICAgICAgICAgICAgICAgICAgICAgICAgICAgICAgICAgICAgICAgICAgICAgICAgICAgICAgICAgICAgICAgICAgICAgICAKICAgICAgICAgICAgICAgICAgICAgICAgICAgICAgICAgICAgICAgICAgICAgICAgICAgICAgICAgICAgICAgICAgICAgICAgICAgICAgICAgICAgICAgICAgICAgICAgICAgIAogICAgICAgICAgICAgICAgICAgICAgICAgICAgICAgICAgICAgICAgICAgICAgICAgICAgICAgICAgICAgICAgICAgICAgICAgICAgICAgICAgICAgICAgICAgICAgICAgICAgCiAgICAgICAgICAgICAgICAgICAgICAgICAgICAgICAgICAgICAgICAgICAgICAgICAgICAgICAgICAgICAgICAgICAgICAgICAgICAgICAgICAgICAgICAgICAgICAgICAgICAKICAgICAgICAgICAgICAgICAgICAgICAgICAgICAgICAgICAgICAgICAgICAgICAgICAgICAgICAgICAgICAgICAgICAgICAgICAgICAgICAgICAgICAgICAgICAgICAgICAgIAogICAgICAgICAgICAgICAgICAgICAgICAgICAgICAgICAgICAgICAgICAgICAgICAgICAgICAgICAgICAgICAgICAgICAgICAgICAgICAgICAgICAgICAgICAgICAgICAgICAgCiAgICAgICAgICAgICAgICAgICAgICAgICAgICAgICAgICAgICAgICAgICAgICAgICAgICAgICAgICAgICAgICAgICAgICAgICAgICAgICAgICAgICAgICAgICAgICAgICAgICAKICAgICAgICAgICAgICAgICAgICAgICAgICAgICAgICAgICAgICAgICAgICAgICAgICAgICAgICAgICAgICAgICAgICAgICAgICAgICAgICAgICAgICAgICAgICAgICAgICAgIAogICAgICAgICAgICAgICAgICAgICAgICAgICAgICAgICAgICAgICAgICAgICAgICAgICAgICAgICAgICAgICAgICAgICAgICAgICAgICAgICAgICAgICAgICAgICAgICAgICAgCiAgICAgICAgICAgICAgICAgICAgICAgICAgICAgICAgICAgICAgICAgICAgICAgICAgICAgICAgICAgICAgICAgICAgICAgICAgICAgICAgICAgICAgICAgICAgICAgICAgICAKICAgICAgICAgICAgICAgICAgICAgICAgICAgICAgICAgICAgICAgICAgICAgICAgICAgICAgICAgICAgICAgICAgICAgICAgICAgICAgICAgICAgICAgICAgICAgICAgICAgIAogICAgICAgICAgICAgICAgICAgICAgICAgICAgICAgICAgICAgICAgICAgICAgICAgICAgICAgICAgICAgICAgICAgICAgICAgICAgICAgICAgICAgICAgICAgICAgICAgICAgCiAgICAgICAgICAgICAgICAgICAgICAgICAgICAgICAgICAgICAgICAgICAgICAgICAgICAgICAgICAgICAgICAgICAgICAgICAgICAgICAgICAgICAgICAgICAgICAgICAgICAKICAgICAgICAgICAgICAgICAgICAgICAgICAgICAgICAgICAgICAgICAgICAgICAgICAgICAgICAgICAgICAgICAgICAgICAgICAgICAgICAgICAgICAgICAgICAgICAgICAgIAogICAgICAgICAgICAgICAgICAgICAgICAgICAgICAgICAgICAgICAgICAgICAgICAgICAgICAgICAgICAgICAgICAgICAgICAgICAgICAgICAgICAgICAgICAgICAgICAgICAgCiAgICAgICAgICAgICAgICAgICAgICAgICAgICAgICAgICAgICAgICAgICAgICAgICAgICAgICAgICAgICAgICAgICAgICAgICAgICAgICAgICAgICAgICAgICAgICAgICAgICAKICAgICAgICAgICAgICAgICAgICAgICAgICAgICAgICAgICAgICAgICAgICAgICAgICAgICAgICAgICAgICAgICAgICAgICAgICAgICAgICAgICAgICAgICAgICAgICAgICAgIAogICAgICAgICAgICAgICAgICAgICAgICAgICAgICAgICAgICAgICAgICAgICAgICAgICAgICAgICAgICAgICAgICAgICAgICAgICAgICAgICAgICAgICAgICAgICAgICAgICAgCiAgICAgICAgICAgICAgICAgICAgICAgICAgICAgICAgICAgICAgICAgICAgICAgICAgICAgICAgICAgICAgICAgICAgICAgICAgICAgICAgICAgICAgICAgICAgICAgICAgICAKICAgICAgICAgICAgICAgICAgICAgICAgICAgICAgICAgICAgICAgICAgICAgICAgICAgICAgICAgICAgICAgICAgICAgICAgICAgICAgICAgICAgICAgICAgICAgICAgICAgIAogICAgICAgICAgICAgICAgICAgICAgICAgICAgICAgICAgICAgICAgICAgICAgICAgICAgICAgICAgICAgICAgICAgICAgICAgICAgICAgICAgICAgICAgICAgICAgICAgICAgCiAgICAgICAgICAgICAgICAgICAgICAgICAgICAgICAgICAgICAgICAgICAgICAgICAgICAgICAgICAgICAgICAgICAgICAgICAgICAgICAgICAgICAgICAgICAgICAgICAgICAKICAgICAgICAgICAgICAgICAgICAgICAgICAgICAgICAgICAgICAgICAgICAgICAgICAgICAgICAgICAgICAgICAgICAgICAgICAgICAgICAgICAgICAgICAgICAgICAgICAgIAogICAgICAgICAgICAgICAgICAgICAgICAgICAgICAgICAgICAgICAgICAgICAgICAgICAgICAgICAgICAgICAgICAgICAgICAgICAgICAgICAgICAgICAgICAgICAgICAgICAgCiAgICAgICAgICAgICAgICAgICAgICAgICAgICAgICAgICAgICAgICAgICAgICAgICAgICAgICAgICAgICAgICAgICAgICAgICAgICAgICAgICAgICAgICAgICAgICAgICAgICAKICAgICAgICAgICAgICAgICAgICAgICAgICAgICAgICAgICAgICAgICAgICAgICAgICAgICAgICAgICAgICAgICAgICAgICAgICAgICAgICAgICAgICAgICAgICAgICAgICAgIAogICAgICAgICAgICAgICAgICAgICAgICAgICAgICAgICAgICAgICAgICAgICAgICAgICAgICAgICAgICAgICAgICAgICAgICAgICAgICAgICAgICAgICAgICAgICAgICAgICAgCiAgICAgICAgICAgICAgICAgICAgICAgICAgICAgICAgICAgICAgICAgICAgICAgICAgICAgICAgICAgICAgICAgICAgICAgICAgICAgICAgICAgICAgICAgICAgICAgICAgICAKICAgICAgICAgICAgICAgICAgICAgICAgICAgICAgICAgICAgICAgICAgICAgICAgICAgICAgICAgICAgICAgICAgICAgICAgICAgICAgICAgICAgICAgICAgICAgICAgICAgIAogICAgICAgICAgICAgICAgICAgICAgICAgICAgCjw/eHBhY2tldCBlbmQ9InciPz5dCXKaAAAAIGNIUk0AAHolAACAgwAA+f8AAIDpAAB1MAAA6mAAADqYAAAXb5JfxUYAAAxBSURBVHjaxJp5cF3Vfcc/59ztvaenfcOWLUuyjJcYMAZMTYpJp0CSmRQ8BBoohEwJDQ1NG9JpmUxImU5op8mUDCHNjJOSsLVliYNJvOC0jF2bBlwT8G7jDVmLJUvW+p7efu89p3/cp8WWbUlPSn1mpKt35+ne+/0t39/39ztXPLm1ncU1Yf79w14WV4e5b2UVz+8+y86WOE/cOo9YxuP53WcpCRk8+skreH1vP1lf8a1b6/j53n42fzTIQ6tqqI5a/HhXD9+4+Qoqiyxe29PH8b4sT9+xwHzzQN/C/WfS82+cX7Q05/rhm5pL/8XzdZqLrIgt2d2W4IX3e7EMwaWWr6HUlvzFzXModgxMClgCMKRA5u8VsSRFjmGFTVlzaiBb3h3LXdWfcD/RPphZ9tArJxpjSXfeUE5VvP1Br2ysi5xqqAmvS2XVBa8dtgR7u1L8+qMhbENO+9mmBEjnARQ5BrYpyfgqNJzx52RcdZUlxaJX9vQtCgkWn+rPNj/ZEqvVOWUhBUgBSgdHCYQNIo4xbEmhL2T5kCnZfybJ28diWIZACAoHpAFTCkKWxDQC6zumxDHl3JApmnsTbs2Wg/0rWnvTy471p5e8cyI2N+eqEl8jPFeB1mDK4OFDxjhLiPNMc5EwsyT7ulJsOTKEFGPenzYg2xBEHUNELFnZn/LKD3Qmm3qGcjdkXbXoiS1tC92cP38g7c2J55R1oCUOhgQzfzchgviz5USXTmOFLcmBMyk2HxlEzAAMgLm7LfH1HUeHPtM6lG3oiOfmv/BudxHkLat08MAj4RM2me0VMgMwmw4PIsR5Di0E0J6O4Yc7e9LLcYzgarYMQEwIl9lftiE43J1i0+GZhdn4JW1TJnDMIP5HslDzO1+2IemM5fjlwQFEPgBmY0kuw9IaTAMcKcl5elYDwbwcgJSGyrDFoOUjxwVGoTVRCjFagM3L4R3bELokJHE99aibUzdnpXBnYByR0jrbE3dfb6oMvV0YIJ3/pQGVf0qdD2BTTmpRAFdpBtPuqt6B7L2EjZlZydM89Vb7F37wx023TA7IVcHPSN2RY0fLlJSGDYptg4gtGXZ92mO5KcWQ0uBrsoEhxMXRKw3+JRhACrAFyZQXbR/Mrr40IE+xsj7KmqYSriixqIzaFDmSYsegJGRQ7BhEHYMiWxKyJFs/GuKB54+Cc2mLCxHUn/KQSWXUot/18yw70fKGhJpSG3Ue80oBsYxHysvXSgGeryeplDnF56+p4Fu3zZ+S5yPW5KTpa03YMvj9xmJW1Rdxz8oqntnexb/u7IKQOca7rqIybPLjP2lmdUMx3nmITCnYfjLGgy+fGK2XQqDMyQI+6029KE2VrQwRyJ2wJSkNmfzk3oVEbMkPtneCbYDSmEKw7r5m7r6m8qLXubYuijTFOd6bNil4StObcFGcGyECQW/SnRg2F+EUpTWeAk9rIqbkmbsaUWh+uK0LtObJOxu4Z0UAJuMpVJ53LCmw8x7JeGrmdailP8Md644wmPWR45JZCEHaU2BdOn+kEKRcn12tCfa0D/Pau938+e3zeeD6as4mPEh7/NHqWr556zwANhwc4Nn/6sCTAp1T3LCohGfvapq9wur5cGbYJZ7xJ2o9waQaRgC+gr6Uy8f9Wd47GWd/7GPW7+tj0/5+6uYV8cO7m7AMwYYD/Xzp5RMkkm6g8NM+ZsScXaUgBJhGXhYXqFlEPqltM1DwyZxi094+kIJn726iodxhw8EBHnzpOElXQZE5WvNCkxDPtAEpDcmsD9m8h0RemhuyMIAjql7Bvatq+PzVlbz10SBfevEYyZwK1P+4pM+NyxvHFDMHFHUkn1pUykDaRwtQvkYI6Iy7dA+7hcldT1NRavPPaxvY+XGcL754nETWh/HeEEFdXFQVHj21vzOJGgFdKKAF5Q5bvroMXwXe0joA9P0dXXx7QytTkTE6z5b+SAOZU3zltnl0D+dY+9wRhpIeJaU2ylMkEi44JuQUn7m2imfuagRgx8k4X1/fMsGABbUPhgioM2QKwpYkZEqsKU5oNEG7UB21KI+YgayyJTtOxLjzp0cZSnoA3N5cwv/81VWsXVkNrg+uIuNr+hIu+zqT3P/iUQaS7gTtOHtqW089ByO2wU0LilleG2Hv6SQb3u/lf1vieV1mgIbNBwdYVV/Mm19ewmt7+vjmxlZ27OljdU8aIeBM3A2+O9McynqK07EcppSELIElBYYUZH01paI6gt31NcWOwS8eWsIDpuSVXT0wQskCMj48/kYLwzmf73y2njULS/jbX53ilXd7gtwKGRc0YgGFNcttPzpEylWEHSMIO1PSl/YmTn8uWFghlfPZfjLO4a4kEVPy/P3NlIYN1r3THVzD0yA0OAZPbWzD9TX/9LkF/MeDi7lhQQl/t7E1II0LeEgWElmJrM9g0qNrKEtLX4bDZ1L0xN0pDQYEAq0h6/u0DWb46kvHuOtnRzFGxmNpjyW1IZ67bxERxwDH4LtbO/j2W+0APHbLHN74ylLqK0OBG2cKaGQMjCGChDRlEALTrEGGEDimBMvgrQMD/Oi/O8FVNNaE2fzIsgBbIq8QbMk/bmrjb37VitZw++Iytn1tOSsXFI/1aoUCUlqPFdZswD54QbdW0LRIMJoPdWUOG/5sKdVRiyc2t6GlYLQBDBl8f2s73912GoDmqhDfW9swIW2nDagsbHLH1ZXctKyclY0lNFSGqAwblDoSUxQIKONTXWyx/uGlrKgr4vGNrXT1ps+lZClASn59dGj0VFXUQlrnKolpk0Jdqc3P/3RxIEN8TV8yEKo5X/P0tk7+bVfP2Gx7KmhyPrVVIV7/8lJWN0TZeGiA597pRjgmWumxNjs/s3DGgfSUnhAUM6pDtiGYW2IztyT4PL/MZkKvfAnaTqQ9KoosXnt4KbcsLKEzluMv17egPMX31jaRdBXf2dga/IMA0j7prD8DcarPtcik8xR/cjAKjWMKrplbRJlj8MUba1jdUIyvNV9b30L76SQrlpXx+B/WAbC8NsKZeBZDCnxf01QdmgEgx+DVff0MZXwWlNlURy2uKLGpK7OpiJjYpqRonIB0psB0WoNjSBorHBornNHzT/3naX75YS+UWLT2pPnJrh4eWV3LPddWTjoSmzogQ3DodIJDp4bHmrf86KosZFAdMWkod6gstqivdNjdkTxXIU9xvfzbs/zD1o4g9wzBUFbx6KsnSWd9HvvU3EuGPFqfA23yHDLlud/SEEt5xJIubb3wwanhscGjLScFJPKDl+O9GU4PZPnFvj5e+KAXX2iQecYyBcqHv36zlUNnUjRVOpw/PjAl7OlMoRRgzIQUxMg2S2HdqiTQfUd6Umw/NsS6rR1QbgcN4nnRoTX87DfdY/tUF2oMx80Atb5Mw/qxFlyKUYq/GDtOpg+Dpgx8RU2x1XF5AAmwTUnEFKIsbKZkSPozGP5LS5Nbvbxi4+81FG8xL4d7PKWFJWFRbfiZG5aUPVdkS6/Qy/lKy6oiM/PYmjmHXHWZQs5Xmu5hF09xRCk9Ycw73Wu5viaVUxiGvDyApBDE0h5pV6Fnef9TZlwVxtP/L/uq43PIzXumOmrhqtm7uVxZF/2wrtzuEOCNtgO+Hjv+joBqHbzTs6o+SlnIwPNn50bm566ueHQg51fe31BcMb/UvnLzkcHrDnanFhc7RmMi5dX1Z/zaTCqfs+a47epZ2Lb2VSCDVtVHeb89yVDam/RlpUkBZVyVzbiqa16Z3bVsTuTQe22JDdVRi6fvbDB3now3bDsx1HjblWX1x7vT1xzoTi3rjOcafU/PyXkq7KFRbn4fYgSsYFpe9bXGMSU31hexuz1BLONjzsBY5kihc31NxlV4SqM0ZFzlZT110jLFyS+sqGLnqTidSVeuaS6JfPrKsoZX9/Vd/V7r8MKF5c6iRNpf3BrLNvYn3Gp8PTYiVuP+FpdmKtsMPLW7LUE8WzgocyqxPpz1SecUrq+VZYhENGQcsk1xCOCRT86hdSgTfWN/f9Xff7a+uq0/e91vTsWWtQ/lmqOmbOpPunOSni7JZIKW3fe1o/REYaB8hWUIrp8f5f2OYRJZVRAos5Bk9pUORC6QzPmkcyrhKZ34RG2k1TTkbz/sSnB9fZRvrJlb/NIHZ5u3nYjXXbsk0oynrku5yrANgZ7QrwefI2HJHywsZWdLnETWR07zJYb/GwDJaUeJWJ4ZZgAAAABJRU5ErkJggg==
description: Exchange Web Services and Office 365 (mail)
detaileddescription: |-
  For Office 365, use https://outlook.office365.com/EWS/Exchange.asmx (default) as the Server  URL.
  For on-premise exchange server, we recommend to use server IP address

  To fetch emails from a specific folder, folder path needs to be specified. You can also use exchange folder ID (use !ews-find-folders command first to get the folder ID). Inbox is the default folder.

  In case of authentication error, make sure the user has full access permissions to the mailbox. For more information, read "How to config EWS Permissions" in the integration documentation.
configuration:
- display: 'Exchange URL or Server IP address '
  name: ewsServer
  defaultvalue: https://outlook.office365.com/EWS/Exchange.asmx/
  type: 0
  required: true
- display: 'Authentication: Email address (for office365) or DOMAIN\USERNAME (e.g.
    DEMISTO.INT\admin)'
  name: credentials
  defaultvalue: ""
  type: 9
  required: true
- display: Default Target Mailbox
  name: defaultTargetMailbox
  defaultvalue: ""
  type: 0
  required: true
- display: Server Version (2007,2010,2010_SP2,2013,2016)
  name: defaultServerVersion
  defaultvalue: "2013"
  type: 0
  required: true
- display: Authentication Type (NTLM or Basic or Digest). Use Basic for Office365.
  name: authType
  defaultvalue: NTLM
  type: 0
  required: true
- display: Has impersonation rights.
  name: impersonation
  defaultvalue: "false"
  type: 8
  required: false
- display: Do not validate server certificate (insecure)
  name: insecure
  defaultvalue: "true"
  type: 8
  required: false
- display: Use system proxy settings
  name: proxy
  defaultvalue: "false"
  type: 8
  required: false
- display: Fetch incidents
  name: isFetch
  defaultvalue: ""
  type: 8
  required: false
- display: Incident type
  name: incidentType
  defaultvalue: ""
  type: 13
  required: false
- display: Folder name to fetch incidents from or Exchange Folder ID. Support also
    sub-folders (e.g. Inbox\Phishing)
  name: folder
  defaultvalue: Inbox
  type: 0
  required: false
- display: HTTP requests to exchange server timeout
  name: requestTimeout
  defaultvalue: "120"
  type: 0
  required: false
script:
  script: |
    import sys, traceback, json, os, hashlib
    from datetime import timedelta
    from cStringIO import StringIO
    import logging, warnings

    # Define utf8 as default encoding
    reload(sys)
    sys.setdefaultencoding('utf8')

    # Ignore warnings print to stdout
    warnings.filterwarnings("ignore")

    # Collect exchange debug log to a stringIO
    log_stream = StringIO()
    logging.basicConfig(stream=log_stream, level=logging.DEBUG)

    from exchangelib.errors import ErrorItemNotFound, ResponseMessageError, TransportError, \
        ErrorFolderNotFound
    from exchangelib.items import Item, Message
    from exchangelib.services import EWSService, EWSAccountService
    from exchangelib.util import create_element, add_xml_child
    from exchangelib.transport import MNS, TNS
    from exchangelib import IMPERSONATION, DELEGATE, Account, ServiceAccount, \
        EWSDateTime, EWSTimeZone, Configuration, NTLM, DIGEST, BASIC, FileAttachment, ItemAttachment, \
        Version, Folder, HTMLBody, Body
    from exchangelib.version import EXCHANGE_2007, EXCHANGE_2010, EXCHANGE_2010_SP2, EXCHANGE_2013, EXCHANGE_2016
    from exchangelib.protocol import BaseProtocol, NoVerifyHTTPAdapter

    # consts
    VERSIONS = {
        '2007': EXCHANGE_2007,
        '2010': EXCHANGE_2010,
        '2010_SP2': EXCHANGE_2010_SP2,
        '2013': EXCHANGE_2013,
        '2016': EXCHANGE_2016
    }

    ATTACHMENT_ID = "attachmentId"
    ATTACHMENT_ORIGINAL_ITEM_ID = 'originalItemId'
    NEW_ITEM_ID = 'newItemId'
    MESSAGE_ID = "messageId"
    ITEM_ID = "itemId"
    ACTION = "action"
    MAILBOX = "mailbox"
    MAILBOX_ID = "mailboxId"

    MOVED_TO_MAILBOX = "movedToMailbox"
    MOVED_TO_FOLDER = "movedToFolder"

    FILE_ATTACHMENT_TYPE = 'FileAttachment'
    ITEM_ATTACHMENT_TYPE = 'ItemAttachment'
    ATTACHMENT_TYPE = 'attachmentType'

    TOIS_PATH = '/root/Top of Information Store/'

    ENTRY_CONTEXT = "EntryContext"
    CONTEXT_UPDATE_EWS_ITEM = "EWS.Items(val.{0} == obj.{0} || (val.{1} && obj.{1} && val.{1} == obj.{1}))".format(ITEM_ID,
                                                                                                                   MESSAGE_ID)
    CONTEXT_UPDATE_EWS_ITEM_FOR_ATTACHMENT = "EWS.Items(val.{0} == obj.{1})".format(ITEM_ID, ATTACHMENT_ORIGINAL_ITEM_ID)
    CONTEXT_UPDATE_ITEM_ATTACHMENT = ".ItemAttachments(val.{0} == obj.{0})".format(ATTACHMENT_ID)
    CONTEXT_UPDATE_FILE_ATTACHMENT = ".FileAttachments(val.{0} == obj.{0})".format(ATTACHMENT_ID)

    LAST_RUN_TIME = "lastRunTime"
    LAST_RUN_IDS = "ids"
    LAST_RUN_FOLDER = "folderName"

    ITEMS_RESULTS_HEADERS = ['sender', 'subject', 'hasAttachments', 'datetimeReceived', 'receivedBy', 'author',
                             'toRecipients', ]

    # Load integratoin params from demisto
    USE_PROXY = demisto.params()['proxy']
    NON_SECURE = demisto.params()['insecure']
    AUTH_METHOD_STR = demisto.params()['authType'].lower()
    VERSION_STR = demisto.params()['defaultServerVersion']
    EWS_SERVER = demisto.params()['ewsServer']
    USERNAME = demisto.params()['credentials']['identifier']
    ACCOUNT_EMAIL = demisto.params().get('defaultTargetMailbox', None)
    if not ACCOUNT_EMAIL:
        if "@" in USERNAME:
            ACCOUNT_EMAIL = USERNAME
        if "\\" in USERNAME:
            user_domain = USERNAME.split("\\")
            if len(user_domain) == 2:
                ACCOUNT_EMAIL = user_domain[1] + "@" + user_domain[0]
    if ACCOUNT_EMAIL is None:
        raise Exception("Provide a valid email address")
    PASSWORD = demisto.params()['credentials']['password']
    FOLDER_NAME = demisto.params().get('folder', 'Inbox')
    ACCESS_TYPE = IMPERSONATION if demisto.params()['impersonation'] else DELEGATE
    FETCH_ALL_HISTORY = demisto.params().get('fetchAllHistory', False)
    IS_TEST_MODULE = False
    BaseProtocol.TIMEOUT = int(demisto.params().get('requestTimeout', 120))

    def str_to_unicode(obj):
        res_obj = None
        if isinstance(obj, dict):
            res_obj = {k: str_to_unicode(v) for k, v in obj.iteritems()}
        elif isinstance(obj, list):
            res_obj = [str_to_unicode(e) for e in obj]
        elif isinstance(obj, str):
            res_obj = unicode(obj, "utf-8")
        return res_obj if res_obj else obj

    def filter_dict_null(d):
        if isinstance(d, dict):
            return dict((k, v) for k, v in d.items() if v is not None)
        return d


    def get_entry_for_object(title, context_key, obj, headers=None):
        if len(obj) == 0:
            return "There is no output results"
        obj = filter_dict_null(obj)
        if isinstance(obj, list):
            obj = map(filter_dict_null, obj)
        if headers and isinstance(obj, dict):
            headers = list(set(headers).intersection(set(obj.keys())))

        return {
            'Type': entryTypes['note'],
            'Contents': obj,
            'ContentsFormat': formats['json'],
            'ReadableContentsFormat': formats['markdown'],
            'HumanReadable': tableToMarkdown(title, obj, headers),
            ENTRY_CONTEXT: {
                context_key: obj
            }
        }


    def get_auth_method(auth_method):
        auth_method = auth_method.lower()
        if auth_method == 'ntlm':
            return NTLM
        elif auth_method == 'basic':
            return BASIC
        elif auth_method == 'digest':
            return DIGEST
        raise Exception("%s auth method is not supported. Choose one of %s" % (auth_method, 'ntlm\\basic\\digest'))


    def get_items_from_mailbox(account, item_ids):
        if type(item_ids) is not list:
            item_ids = [item_ids]
        items = map(lambda x: Item(item_id=x), item_ids)
        result = list(account.fetch(ids=items))
        result = [x for x in result if not isinstance(x, ErrorItemNotFound)]
        if len(result) != len(item_ids):
            raise Exception("One or more items did not found. Check the input item ids")
        for item in result:
            item.folder = Folder(account=account)
        return result


    def get_item_from_mailbox(account, item_id):
        result = get_items_from_mailbox(account, [item_id])
        if len(result) == 0:
            raise Exception("ItemId %s not found" % str(item_id))
        return result[0]


    def get_version(version_str):
        if version_str not in VERSIONS:
            raise Exception("%s is unsupported version: %s. Choose one of" % (version_str, "\\".join(VERSIONS.keys())))
        return Version(VERSIONS[version_str])


    def get_folder_by_path(account, path):
        # handle exchange folder id
        if len(path) == 120:
            folders_map = account.root._folders_map
            if path in folders_map:
                return account.root._folders_map[path]

        path = path.replace("/", "\\")
        path = path.split('\\')
        folder_result = account.inbox.parent
        for sub_folder_name in path:
            folder_filter_by_name = [x for x in folder_result.children if x.name.lower() == sub_folder_name.lower()]
            if len(folder_filter_by_name) == 0:
                raise Exception("No such folder %s" % path)
            folder_result = folder_filter_by_name[0]

        return folder_result


    def prepare():
        if NON_SECURE:
            BaseProtocol.HTTP_ADAPTER_CLS = NoVerifyHTTPAdapter

        if not USE_PROXY:
            def remove_from_dict(d, key):
                if key in d:
                    del d[key]

            remove_from_dict(os.environ, 'HTTP_PROXY')
            remove_from_dict(os.environ, 'http_proxy')
            remove_from_dict(os.environ, 'HTTPS_PROXY')
            remove_from_dict(os.environ, 'https_proxy')

            os.environ['NO_PROXY'] = EWS_SERVER

        version = get_version(VERSION_STR)
        credentials = ServiceAccount(username=USERNAME, password=PASSWORD, max_wait=0)
        config_args = {
            'credentials': credentials,
            'auth_type': get_auth_method(AUTH_METHOD_STR),
            'version': version
        }
        if 'http' in EWS_SERVER.lower():
            config_args['service_endpoint'] = EWS_SERVER
        else:
            config_args['server'] = EWS_SERVER
        config = Configuration(**config_args)
        return config


    class MarkAsJunk(EWSAccountService):
        SERVICE_NAME = 'MarkAsJunk'

        def call(self, item_id, move_item):
            elements = list(self._get_elements(payload=self.get_payload(item_id=item_id, move_item=move_item)))
            for element in elements:
                if isinstance(element, ResponseMessageError):
                    return element.message
            return "Success"

        def get_payload(self, item_id, move_item):
            junk = create_element('m:%s' % self.SERVICE_NAME,
                                  IsJunk="true",
                                  MoveItem="true" if move_item else "false")

            items_list = create_element('m:ItemIds')
            item_element = create_element("t:ItemId", Id=item_id)
            items_list.append(item_element)
            junk.append(items_list)

            return junk


    class GetSearchableMailboxes(EWSService):
        SERVICE_NAME = 'GetSearchableMailboxes'
        element_container_name = '{%s}SearchableMailboxes' % MNS

        @staticmethod
        def parse_element(element):
            return {
                MAILBOX: element.find("{%s}PrimarySmtpAddress" % TNS).text,
                MAILBOX_ID: element.find("{%s}ReferenceId" % TNS).text,
                'displayName': element.find("{%s}DisplayName" % TNS).text,
                'isExternal': element.find("{%s}IsExternalMailbox" % TNS).text,
                'externalEmailAddress': element.find("{%s}ExternalEmailAddress" % TNS).text
            }

        def call(self):
            if self.protocol.version.build < EXCHANGE_2013:
                raise NotImplementedError('%s is only supported for Exchange 2013 servers and later' % self.SERVICE_NAME)
            elements = self._get_elements(payload=self.get_payload())
            return map(lambda x: self.parse_element(x), elements)

        def get_payload(self):
            element = create_element(
                'm:%s' % self.SERVICE_NAME,
            )
            return element


    class SearchMailboxes(EWSService):
        SERVICE_NAME = 'SearchMailboxes'
        element_container_name = '{%s}SearchMailboxesResult/{%s}Items' % (MNS, TNS)

        @staticmethod
        def parse_element(element):
            to_recipients = element.find('{%s}ToRecipients' % TNS)
            if to_recipients:
                to_recipients = map(lambda x: x.text if x is not None else None, to_recipients)

            result = {
                ITEM_ID: element.find('{%s}Id' % TNS).attrib['Id'] if element.find('{%s}Id' % TNS) is not None else None,
                MAILBOX: element.find('{%s}Mailbox/{%s}PrimarySmtpAddress' % (TNS, TNS)).text if element.find(
                    '{%s}Mailbox/{%s}PrimarySmtpAddress' % (TNS, TNS)) is not None else None,
                'subject': element.find("{%s}Subject" % TNS).text if element.find(
                    "{%s}Subject" % TNS) is not None else None,
                'toRecipients': to_recipients,
                'sender': element.find("{%s}Sender" % TNS).text if element.find("{%s}Sender" % TNS) is not None else None,
                'hasAttachments': element.find("{%s}HasAttachment" % TNS).text if element.find(
                    "{%s}HasAttachment" % TNS) is not None else None,
                'datetimeSent': element.find("{%s}SentTime" % TNS).text if element.find(
                    "{%s}SentTime" % TNS) is not None else None,
                'datetimeReceived': element.find("{%s}ReceivedTime" % TNS).text if element.find(
                    "{%s}ReceivedTime" % TNS) is not None else None
            }

            return result

        def call(self, query, mailboxes):
            query = query.replace(".", "\\.")
            if self.protocol.version.build < EXCHANGE_2013:
                raise NotImplementedError('%s is only supported for Exchange 2013 servers and later' % self.SERVICE_NAME)
            elements = list(self._get_elements(payload=self.get_payload(query, mailboxes)))
            return map(lambda x: self.parse_element(x), elements)

        def get_payload(self, query, mailboxes):
            def get_mailbox_search_scope(mailbox_id):
                mailbox_search_scope = create_element("t:MailboxSearchScope")
                add_xml_child(mailbox_search_scope, "t:Mailbox", mailbox_id)
                add_xml_child(mailbox_search_scope, "t:SearchScope", "All")
                return mailbox_search_scope

            mailbox_query_element = create_element("t:MailboxQuery")
            add_xml_child(mailbox_query_element, "t:Query", query)
            mailboxes_scopes = []
            for mailbox in mailboxes:
                mailboxes_scopes.append(get_mailbox_search_scope(mailbox))
            add_xml_child(mailbox_query_element, "t:MailboxSearchScopes", mailboxes_scopes)

            element = create_element('m:%s' % self.SERVICE_NAME)
            add_xml_child(element, "m:SearchQueries", mailbox_query_element)
            add_xml_child(element, "m:ResultType", "PreviewOnly")

            return element


    def get_searchable_mailboxes(protocol):
        searchable_mailboxes = GetSearchableMailboxes(protocol=protocol).call()
        return get_entry_for_object("Searchable mailboxes", 'EWS.Mailboxes', searchable_mailboxes)


    def search_mailboxes(protocol, filter, limit=100, mailbox_search_scope=None, email_addresses=None):
        mailbox_ids = []
        limit = int(limit)
        if mailbox_search_scope is not None and email_addresses is not None:
            raise Exception("Use one of the arguments - mailbox-search-scope or email-addresses, not both")
        if email_addresses:
            email_addresses = email_addresses.split(",")
            all_mailboxes = get_searchable_mailboxes(protocol)[ENTRY_CONTEXT]['EWS.Mailboxes']
            for email_address in email_addresses:
                for mailbox in all_mailboxes:
                    if email_address.lower() == mailbox[MAILBOX].lower():
                        mailbox_ids.append(mailbox[MAILBOX_ID])
            if len(mailbox_ids) != len(email_addresses):
                raise Exception("Did not found one or some of the specified email addresses")
        elif mailbox_search_scope:
            mailbox_ids = mailbox_search_scope if type(mailbox_search_scope) is list else [mailbox_search_scope]
        else:
            entry = get_searchable_mailboxes(protocol)
            mailboxes = entry[ENTRY_CONTEXT]['EWS.Mailboxes']
            mailbox_ids = map(lambda x: x[MAILBOX_ID], mailboxes)

        try:
            search_results = SearchMailboxes(protocol=protocol).call(filter, mailbox_ids)
            search_results = search_results[:limit]
        except TransportError, e:
            if "ItemCount>0<" in str(e):
                return "No results for search query: " + filter
            else:
                raise e

        return get_entry_for_object("Search mailboxes results",
                                    CONTEXT_UPDATE_EWS_ITEM,
                                    search_results)


    def get_account(account_email, access_type=ACCESS_TYPE):
        return Account(
            primary_smtp_address=account_email, autodiscover=False, config=config, access_type=access_type,
        )


    def get_last_run():
        last_run = demisto.getLastRun()
        if not last_run or last_run.get(LAST_RUN_FOLDER) != FOLDER_NAME:
            last_run = {
                LAST_RUN_TIME: None,
                LAST_RUN_FOLDER: FOLDER_NAME,
                LAST_RUN_IDS: None
            }
        if LAST_RUN_TIME in last_run and last_run[LAST_RUN_TIME] is not None:
            last_run[LAST_RUN_TIME] = EWSDateTime.from_string(last_run[LAST_RUN_TIME])

        return last_run


    def fetch_last_emails(account, folder_name='Inbox', since_datetime=None, exclude_ids=None):
        qs = get_folder_by_path(account, folder_name)
        if since_datetime:
            qs = qs.filter(datetime_received__gte=since_datetime)
        else:
            if not FETCH_ALL_HISTORY:
                last_10_min = EWSDateTime.now(tz=EWSTimeZone.timezone('UTC')) - timedelta(minutes=10)
                qs = qs.filter(datetime_received__gte=last_10_min)
        qs = qs.filter().only(*map(lambda x: x.name, Message.FIELDS))
        result = qs.all()
        result = [x for x in result if isinstance(x, Message)]
        if exclude_ids and len(exclude_ids) > 0:
            exclude_ids = set(exclude_ids)
            result = [x for x in result if x.message_id not in exclude_ids]
        return result


    def keys_to_camel_case(value):
        def str_to_camel_case(snake_str):
            components = snake_str.split('_')
            return components[0] + "".join(x.title() for x in components[1:])

        if value is None:
            return None
        if isinstance(value, list):
            return map(keys_to_camel_case, value)
        if isinstance(value, dict):
            return dict((keys_to_camel_case(k),
                         keys_to_camel_case(v) if isinstance(v, (list, dict)) else v)
                        for (k, v) in value.items())

        return str_to_camel_case(value)


    def parse_item_as_dict(item, email_address, camel_case=False, compact_fields=False):
        def parse_object_as_dict(object):
            raw_dict = {}
            if object is not None:
                for field in object.FIELDS:
                    raw_dict[field.name] = getattr(object, field.name, None)
            return raw_dict

        def parse_attachment_as_raw_json(attachment):
            raw_dict = parse_object_as_dict(attachment)
            if raw_dict['attachment_id']:
                raw_dict['attachment_id'] = parse_object_as_dict(raw_dict['attachment_id'])
            if raw_dict['last_modified_time']:
                raw_dict['last_modified_time'] = raw_dict['last_modified_time'].ewsformat()
            return raw_dict

        def parse_folder_as_json(folder):
            raw_dict = parse_object_as_dict(folder)
            if 'parent_folder_id' in raw_dict:
                raw_dict['parent_folder_id'] = parse_folder_as_json(raw_dict['parent_folder_id'])
            if 'effective_rights' in raw_dict:
                raw_dict['effective_rights'] = parse_object_as_dict(raw_dict['effective_rights'])
            return raw_dict

        raw_dict = {}
        for field, value in item.__dict__.items():
            if type(value) in [str, unicode, int, float, bool, Body, HTMLBody, None]:
                try:
                    if isinstance(value, basestring):
                        value.encode('utf-8')
                    raw_dict[field] = value
                except:
                    pass

        if getattr(item, 'attachments', None):
            raw_dict['attachments'] = map(lambda x: parse_attachment_as_dict(item.item_id, x), item.attachments)

        for time_field in ['datetime_sent', 'datetime_created', 'datetime_received', 'last_modified_time',
                           'reminder_due_by']:
            value = getattr(item, time_field, None)
            if value:
                raw_dict[time_field] = value.ewsformat()

        for dict_field in ['effective_rights', 'parent_folder_id', 'conversation_id', 'author',
                           'extern_id', 'received_by', 'received_representing', 'reply_to', 'sender', 'folder']:
            value = getattr(item, dict_field, None)
            if value:
                raw_dict[dict_field] = parse_object_as_dict(value)

        for list_dict_field in ['headers', 'cc_recipients', 'to_recipients']:
            value = getattr(item, list_dict_field, None)
            if value:
                raw_dict[list_dict_field] = map(lambda x: parse_object_as_dict(x), value)

        if getattr(item, 'folder', None):
            raw_dict['folder'] = parse_folder_as_json(item.folder)
            folder_path = item.folder.absolute[len(TOIS_PATH):] if item.folder.absolute.startswith(TOIS_PATH) else item.folder.absolute
            raw_dict['folder_path'] = folder_path

        if compact_fields:
            new_dict = {}
            for field in ['datetime_created', 'datetime_received', 'datetime_sent', 'sender',
                          'has_attachments', 'importance', 'item_id', 'message_id', 'last_modified_time',
                          'size', 'subject', 'text_body', 'headers', 'body', 'folder_path']:
                if field in raw_dict:
                    new_dict[field] = raw_dict.get(field)
            for field in ['received_by', 'author', 'sender']:
                if field in raw_dict:
                    new_dict[field] = raw_dict.get(field, {}).get('email_address')
            for field in ['to_recipients']:
                if field in raw_dict:
                    new_dict[field] = map(lambda x: x.get('email_address'), raw_dict[field])
            attachments = raw_dict.get('attachments')
            if attachments and len(attachments) > 0:
                file_attachments = [x for x in attachments if x[ATTACHMENT_TYPE] == FILE_ATTACHMENT_TYPE]
                if len(file_attachments) > 0:
                    new_dict['FileAttachments'] = file_attachments
                item_attachments = [x for x in attachments if x[ATTACHMENT_TYPE] == ITEM_ATTACHMENT_TYPE]
                if len(item_attachments) > 0:
                    new_dict['ItemAttachments'] = item_attachments

            raw_dict = new_dict

        if camel_case:
            raw_dict = keys_to_camel_case(raw_dict)

        if email_address:
            raw_dict[MAILBOX] = email_address
        return raw_dict


    def parse_incident_from_item(item):
        incident = {}
        labels = []

        incident['details'] = item.text_body or item.body
        incident['name'] = item.subject
        labels.append({'type': 'Email/subject', 'value': item.subject})
        incident['occurred'] = item.datetime_created.ewsformat()

        # handle recipients
        if item.to_recipients:
            for recipient in item.to_recipients:
                labels.append({'type': 'Email', 'value': recipient.email_address})

        # handle cc
        if item.cc_recipients:
            for recipient in item.cc_recipients:
                labels.append({'type': 'Email/cc', 'value': recipient.email_address})
        # handle email from
        if item.sender:
            labels.append({'type': 'Email/from', 'value': item.sender.email_address})

        # email format
        email_format = ''
        if item.text_body:
            labels.append({'type': 'Email/text', 'value': item.text_body})
            email_format = 'text'
        if item.body:
            labels.append({'type': 'Email/html', 'value': item.body})
            email_format = 'HTML'
        labels.append({'type': 'Email/format', 'value': email_format})

        # handle attachments
        if item.attachments:
            incident['attachment'] = [];
            for attachment in item.attachments:
                file_result = None
                if isinstance(attachment, FileAttachment):
                    # file attachment
                    label_attachment_type = 'attachments'
                    label_attachment_id_type = 'attachmentId'

                    # save the attachment
                    file_result = fileResult(attachment.name, attachment.content)

                    # check for error
                    if file_result['Type'] == entryTypes['error']:
                        demisto.error(file_result['Contents'])
                        raise Exception(file_result['Contents'])

                    # save attachment to incident
                    incident['attachment'].append({
                        'path': file_result['FileID'],
                        'name': attachment.name
                    })

                else:
                    # other item attachment
                    label_attachment_type = 'attachmentItems'
                    label_attachment_id_type = 'attachmentItemsId'

                    # save the attachment
                    file_result = fileResult(attachment.name + ".eml", attachment.item.mime_content)

                    inner_file_result = None
                    for inner_attachment in attachment.item.attachments:
                        if isinstance(inner_attachment, FileAttachment):
                            inner_file_result = fileResult(inner_attachment.name, inner_attachment.content)
                            incident['attachment'].append({
                                'path': inner_file_result['FileID'],
                                'name': inner_attachment.name
                            })
                        else:
                            inner_file_result = fileResult(inner_attachment.name + ".eml", inner_attachment.item.mime_content)
                            incident['attachment'].append({
                                'path': inner_file_result['FileID'],
                                'name': inner_attachment.name + ".eml"
                            })

                    # check for error
                    if file_result['Type'] == entryTypes['error']:
                        demisto.error(file_result['Contents'])
                        raise Exception(file_result['Contents'])

                    # save attachment to incident
                    incident['attachment'].append({
                        'path': file_result['FileID'],
                        'name': attachment.name + ".eml"
                    })


                labels.append({'type': label_attachment_type, 'value': attachment.name})
                labels.append({'type': label_attachment_id_type, 'value': attachment.attachment_id.id})



        # handle headers
        if item.headers:
            for header in item.headers:
                labels.append({'type': 'Email/Header/' + header.name, 'value': header.value})

        # handle item id
        if item.message_id:
            labels.append({'type': 'Email/MessageId', 'value': item.message_id})

        if item.item_id:
            labels.append({'type': 'Email/ID', 'value': item.item_id})
            labels.append({'type': 'Email/itemId', 'value': item.item_id})

        # handle conversion id
        if item.conversation_id:
            labels.append({'type': 'Email/ConversionID', 'value': item.conversation_id.id})

        incident['labels'] = labels
        incident['rawJSON'] = json.dumps(parse_item_as_dict(item, None), ensure_ascii=False)

        return incident


    def fetch_emails_as_incidents(account, folder_name):
        start_time = EWSDateTime.now(tz=EWSTimeZone.timezone('UTC'))
        last_run = get_last_run()
        last_emails = fetch_last_emails(account, folder_name, last_run.get(LAST_RUN_TIME), last_run.get(LAST_RUN_IDS))

        ids = []
        incidents = []
        for item in last_emails:
            if item.message_id:
                ids.append(item.message_id)
                incident = parse_incident_from_item(item)
                incidents.append(incident)

        new_last_run = {
            LAST_RUN_TIME: start_time.ewsformat(),
            LAST_RUN_FOLDER: folder_name,
            LAST_RUN_IDS: ids
        }

        demisto.setLastRun(new_last_run)
        return incidents


    def get_entry_for_file_attachment(item_id, attachment):
        entry = fileResult(attachment.name, attachment.content)
        ec = {
            CONTEXT_UPDATE_EWS_ITEM_FOR_ATTACHMENT + CONTEXT_UPDATE_FILE_ATTACHMENT: parse_attachment_as_dict(item_id,
                                                                                                              attachment)
        }
        entry[ENTRY_CONTEXT] = filter_dict_null(ec)
        return entry


    def parse_attachment_as_dict(item_id, attachment):
        return {
            ATTACHMENT_ORIGINAL_ITEM_ID: item_id,
            ATTACHMENT_ID: attachment.attachment_id.id,
            'attachmentName': attachment.name,
            'attachmentSHA256': hashlib.sha256(attachment.content if isinstance(attachment, FileAttachment) else attachment.item.mime_content).hexdigest(),
            'attachmentContentType': attachment.content_type,
            'attachmentContentId': attachment.content_id,
            'attachmentContentLocation': attachment.content_location,
            'attachmentSize': attachment.size,
            'attachmentLastModifiedTime': attachment.last_modified_time.ewsformat(),
            'attachmentIsInline': attachment.is_inline,
            ATTACHMENT_TYPE: FILE_ATTACHMENT_TYPE if isinstance(attachment, FileAttachment) else ITEM_ATTACHMENT_TYPE
        }


    def get_entry_for_item_attachment(item_id, attachment, target_email):
        item = attachment.item
        dict_result = parse_attachment_as_dict(item_id, attachment)
        dict_result.update(parse_item_as_dict(item, target_email, camel_case=True, compact_fields=True))
        title = 'EWS get attachment got item for "%s", "%s"' % (target_email, attachment.name)

        return get_entry_for_object(title, CONTEXT_UPDATE_EWS_ITEM_FOR_ATTACHMENT + CONTEXT_UPDATE_ITEM_ATTACHMENT,
                                    dict_result)


    def get_attachments_for_item(item_id, account, attachment_ids=None):
        item = get_item_from_mailbox(account, item_id)
        attachments = []
        if attachment_ids and not isinstance(attachment_ids, list):
            attachment_ids = attachment_ids.split(",")
        if item:
            if item.attachments:
                for attachment in item.attachments:
                    if attachment_ids and attachment.attachment_id.id not in attachment_ids:
                        continue
                    attachments.append(attachment)

        else:
            raise Exception('Message item not found: ' + item_id)

        if attachment_ids and len(attachments) < len(attachment_ids):
            raise Exception('Some attachment id did not found for message:' + str(attachment_ids))

        return attachments


    def delete_attachments_for_message(item_id, target_mailbox=None, attachment_ids=None):
        account = get_account(target_mailbox or ACCOUNT_EMAIL)
        attachments = get_attachments_for_item(item_id, account, attachment_ids)
        deleted_file_attachments = []
        deleted_item_attachments = []
        for attachment in attachments:
            attachment_deleted_action = {
                ATTACHMENT_ID: attachment.attachment_id.id,
                ACTION: 'deleted'
            }
            if isinstance(attachment, FileAttachment):
                deleted_file_attachments.append(attachment_deleted_action)
            else:
                deleted_item_attachments.append(attachment_deleted_action)
            attachment.detach()

        entries = []
        if len(deleted_file_attachments) > 0:
            entry = get_entry_for_object("Deleted file attachments",
                                         "EWS.Items" + CONTEXT_UPDATE_FILE_ATTACHMENT,
                                         deleted_file_attachments)
            entries.append(entry)
        if len(deleted_item_attachments) > 0:
            entry = get_entry_for_object("Deleted item attachments",
                                         "EWS.Items" + CONTEXT_UPDATE_ITEM_ATTACHMENT,
                                         deleted_item_attachments)
            entries.append(entry)

        return entries

    def get_inner_attachments(item_attachment):
        entries = []
        for attachment in item_attachment.item.attachments:
            if isinstance(attachment, FileAttachment):
                entries.append(fileResult(attachment.name, attachment.content))
            else:
                entries.append(fileResult(attachment.name + ".eml", attachment.item.mime_content))
        return entries


    def fetch_attachments_for_message(item_id, target_mailbox=None, attachment_ids=None):
        account = get_account(target_mailbox or ACCOUNT_EMAIL)
        attachments = get_attachments_for_item(item_id, account, attachment_ids)
        entries = []
        for attachment in attachments:
            if isinstance(attachment, FileAttachment):
                entries.append(get_entry_for_file_attachment(item_id, attachment))
            else:
                entries.append(get_entry_for_item_attachment(item_id, attachment, account.primary_smtp_address))
                entries.append(fileResult(attachment.name + ".eml", attachment.item.mime_content))
                entries.extend(get_inner_attachments(attachment))

        return entries

    def move_item_between_mailboxes(item_id, destination_mailbox, destination_folder_path, source_mailbox=None):
        source_account = get_account(source_mailbox or ACCOUNT_EMAIL)
        destination_account = get_account(destination_mailbox or ACCOUNT_EMAIL)
        destination_folder = get_folder_by_path(destination_account, destination_folder_path)
        item = get_item_from_mailbox(source_account, item_id)
        source_account.bulk_move(ids=[item], to_folder=destination_folder)
        move_result = {
            MOVED_TO_MAILBOX: destination_mailbox,
            MOVED_TO_FOLDER: destination_folder_path,
        }

        return {
          'Type': entryTypes['note'],
          'Contents': "Item was moved successfully.",
          'ContentsFormat': formats['text'],
          ENTRY_CONTEXT: {
             "EWS.Items(val.itemId === '%s')" % (item_id,): move_result
          }
        }

    def move_item(item_id, target_folder_path, target_mailbox=None):
        account = get_account(target_mailbox or ACCOUNT_EMAIL)
        target_folder = get_folder_by_path(account, target_folder_path)
        item = get_item_from_mailbox(account, item_id)
        item.move(target_folder)
        move_result = {
            NEW_ITEM_ID: item.item_id,
            ITEM_ID: item_id,
            MESSAGE_ID: item.message_id,
            ACTION: 'moved'
        }

        return get_entry_for_object('Moved items',
                                    CONTEXT_UPDATE_EWS_ITEM,
                                    move_result)


    def delete_items(item_ids, delete_type, target_mailbox=None):
        account = get_account(target_mailbox or ACCOUNT_EMAIL)
        deleted_items = []
        if type(item_ids) != list:
            item_ids = item_ids.split(",")
        items = get_items_from_mailbox(account, item_ids)
        delete_type = delete_type.lower()

        for item in items:
            item_id = item.item_id
            if delete_type == 'trash':
                item.move_to_trash()
            elif delete_type == 'soft':
                item.soft_delete()
            elif delete_type == 'hard':
                item.delete()
            else:
                raise Exception('invalid delete type: %s. Use "trash" \\ "soft" \\ "hard"' % delete_type)
            deleted_items.append({
                ITEM_ID: item_id,
                MESSAGE_ID: item.message_id,
                ACTION: '%s-deleted' % delete_type
            })

        return get_entry_for_object('Deleted items (%s delete type)' % delete_type,
                                    CONTEXT_UPDATE_EWS_ITEM,
                                    deleted_items)


    def prepare_args(d):
        return dict((k.replace("-", "_"), v) for k, v in d.items())


    def get_limited_number_of_messages_from_qs(qs, limit):
        count = 0
        results = []
        for item in qs:
            if count == limit:
                break
            if isinstance(item, Message):
                count += 1
                results.append(item)
        return results


    def search_items_in_mailbox(query, folder_path=None, limit=100, target_mailbox=None):
        account = get_account(target_mailbox or ACCOUNT_EMAIL)
        limit = int(limit)
        if folder_path:
            folders = [get_folder_by_path(account, folder_path)]
        else:
            folders = account.inbox.parent.walk()

        items = []
        for folder in folders:
            if Message not in folder.supported_item_models:
                continue
            items_qs = folder.filter(query).only(*map(lambda x: x.name, Message.FIELDS))
            items += get_limited_number_of_messages_from_qs(items_qs, limit)
            if len(items) >= limit:
                break
        items = items[:limit]
        searched_items_result = map(lambda item: parse_item_as_dict(item, account.primary_smtp_address, camel_case=True, compact_fields=True), items)

        return get_entry_for_object('Searched items',
                                    CONTEXT_UPDATE_EWS_ITEM,
                                    searched_items_result,
                                    headers=ITEMS_RESULTS_HEADERS)


    def get_out_of_office_state(target_mailbox=None):
        account = get_account(target_mailbox or ACCOUNT_EMAIL)
        oof = account.oof_settings
        oof_dict = {
            'state': oof.state,
            'externalAudience': getattr(oof, 'external_audience', None),
            'start': oof.start.ewsformat() if oof.start else None,
            'end': oof.end.ewsformat() if oof.end else None,
            'internalReply': getattr(oof, 'internal_replay', None),
            'externalReply': getattr(oof, 'external_replay', None),
            MAILBOX: account.primary_smtp_address
        }
        return get_entry_for_object("Out of office state for %s" % account.primary_smtp_address,
                                    'Account.Email(val.Address == obj.{0}).OutOfOffice'.format(MAILBOX),
                                    oof_dict)


    def recover_soft_delete_item(message_ids, target_folder_path="Inbox", target_mailbox=None):
        account = get_account(target_mailbox or ACCOUNT_EMAIL)
        target_folder = get_folder_by_path(account, target_folder_path)
        recovered_messages = []
        if type(message_ids) != list:
            message_ids = message_ids.split(",")
        items_to_recover = account.recoverable_items_deletions.filter(message_id__in=message_ids).all()
        if len(items_to_recover) != len(message_ids):
            raise Exception("Some message ids are missing in recoverable items directory")
        for item in items_to_recover:
            item.move(target_folder)
            recovered_messages.append({
                ITEM_ID: item.item_id,
                MESSAGE_ID: item.message_id,
                ACTION: 'recovered'
            })
        return get_entry_for_object("Recovered messages",
                                    CONTEXT_UPDATE_EWS_ITEM,
                                    recovered_messages)


    def get_contacts(limit, target_mailbox=None):
        def parse_physical_address(address):
            result = {}
            for attr in ['city', 'country', 'label', 'state', 'street', 'zipcode']:
                result[attr] = getattr(address, attr, None)
            return result

        def parse_phone_number(phone_number):
            result = {}
            for attr in ['label', 'phone_number']:
                result[attr] = getattr(phone_number, attr, None)
            return result

        def parse_contact(contact):
            contact_dict = dict((k, v if not isinstance(v, EWSDateTime) else v.ewsformat())
                                for k, v in contact.__dict__.items()
                                if isinstance(v, basestring) or isinstance(v, EWSDateTime))
            if contact.physical_addresses:
                contact_dict['physical_addresses'] = map(parse_physical_address, contact.physical_addresses)
            if contact.phone_numbers:
                contact_dict['phone_numbers'] = map(parse_phone_number, contact.phone_numbers)
            if contact.email_addresses and len(contact.email_addresses) > 0:
                contact_dict['emailAddresses'] = map(lambda x: x.email, contact.email_addresses)
            contact_dict = keys_to_camel_case(contact_dict)
            contact_dict = dict((k, v) for k, v in contact_dict.items() if v)
            del contact_dict['mimeContent']
            contact_dict['originMailbox'] = target_mailbox
            return contact_dict

        account = get_account(target_mailbox or ACCOUNT_EMAIL)
        contacts = []
        count = 0
        for contact in account.contacts.all():
            if count >= limit:
                break
            contacts.append(parse_contact(contact))
        return get_entry_for_object('Email contacts for %s' % target_mailbox,
                                    'Account.Email(val.Address == obj.originMailbox).EwsContacts',
                                    contacts)


    def create_folder(new_folder_name, folder_path, target_mailbox=None):
        account = get_account(target_mailbox or ACCOUNT_EMAIL)
        full_path = "%s\\%s" % (folder_path, new_folder_name)
        try:
            if get_folder_by_path(account, full_path):
                return "Folder %s was already exist" % full_path
        except:
            pass
        parent_folder = get_folder_by_path(account, folder_path)
        f = Folder(parent=parent_folder, name=new_folder_name)
        f.save()
        get_folder_by_path(account, full_path)
        return "Folder %s created successfully" % full_path


    def mark_item_as_junk(item_id, move_items, target_mailbox=None):
        account = get_account(target_mailbox or ACCOUNT_EMAIL)
        move_items = (move_items.lower() == "yes")
        ews_result = MarkAsJunk(account=account).call(item_id=item_id, move_item=move_items)
        mark_as_junk_result = {
            ITEM_ID: item_id,
        }
        if ews_result == "Success":
            mark_as_junk_result[ACTION] = 'marked-as-junk'
        else:
            raise Exception("Failed mark-item-as-junk with error: " + ews_result)

        return get_entry_for_object('Mark item as junk',
                                    CONTEXT_UPDATE_EWS_ITEM,
                                    mark_as_junk_result)


    def find_folders(target_mailbox=None):
        account = get_account(target_mailbox or ACCOUNT_EMAIL)
        folders = []
        for f in account.root.walk():
            folder = {
                'name': f.name,
                'totalCount': f.total_count,
                'unreadCount': f.unread_count,
                'id': f.folder_id,
                'childrenFolderCount': f.child_folder_count,
                'changeKey': f.changekey
            }
            folders.append(folder)
        folders_tree = account.root.tree()

        return {
            'Type': entryTypes['note'],
            'Contents': folders,
            'ContentsFormat': formats['json'],
            'ReadableContentsFormat': formats['text'],
            'HumanReadable': folders_tree,
            ENTRY_CONTEXT: {
                'EWS.Folders(val.id == obj.id)': folders
            }
        }


    def get_items_from_folder(folder_path, limit=100, target_mailbox=None):
        account = get_account(target_mailbox or ACCOUNT_EMAIL)
        limit = int(limit)
        folder = get_folder_by_path(account, folder_path)
        qs = folder.filter().order_by('-datetime_created')
        items = get_limited_number_of_messages_from_qs(qs, limit)
        items_result = map(lambda item: parse_item_as_dict(item, account.primary_smtp_address, camel_case=True, compact_fields=True), items)
        hm_headers = ['sender', 'subject', 'hasAttachments', 'datetimeReceived',
                      'receivedBy', 'author', 'toRecipients', ]
        return get_entry_for_object('Items in folder ' + folder_path,
                                    CONTEXT_UPDATE_EWS_ITEM,
                                    items_result,
                                    headers=hm_headers)


    def get_items(item_ids, target_mailbox=None):
        account = get_account(target_mailbox or ACCOUNT_EMAIL)
        if type(item_ids) != list:
            item_ids = item_ids.split(",")

        items = get_items_from_mailbox(account, item_ids)
        items = [x for x in items if isinstance(x, Message)]
        items_as_incidents = map(lambda x: parse_incident_from_item(x), items)
        items_to_context = map(lambda x: parse_item_as_dict(x, account.primary_smtp_address, True, True), items)

        return {
            'Type': entryTypes['note'],
            'Contents': items_as_incidents,
            'ContentsFormat': formats['json'],
            'ReadableContentsFormat': formats['markdown'],
            'HumanReadable': tableToMarkdown('Get items', items_to_context, ITEMS_RESULTS_HEADERS),
            ENTRY_CONTEXT: {
                CONTEXT_UPDATE_EWS_ITEM: items_to_context
            }
        }


    def test_module():
        try:
            global IS_TEST_MODULE
            IS_TEST_MODULE = True
            account = get_account(ACCOUNT_EMAIL)
            if not account.root.effective_rights.read:
                raise Exception("Success to authenticate, but user has no permissions to read from the mailbox. "
                                "Need to delegate the user permissions to the mailbox - "
                                "please read integration documentation and follow the instructions")
            get_folder_by_path(account, FOLDER_NAME).test_access()
        except ErrorFolderNotFound, e:
            if "Top of Information Store" in e.message:
                raise Exception(
                    "Success to authenticate, but user probably has no permissions to read from the specific folder."
                    "Check user permissions. You can try !ews-find-folders command to "
                    "get all the folders structure that the user has permissions to")
        demisto.results('ok')


    def encode_and_submit_results(obj):
        demisto.results(str_to_unicode(obj))

    try:
        config = prepare()
        args = prepare_args(demisto.args())

        if demisto.command() == 'test-module':
            test_module()
        elif demisto.command() == 'fetch-incidents':
            incidents = fetch_emails_as_incidents(get_account(ACCOUNT_EMAIL), FOLDER_NAME)
            demisto.incidents(str_to_unicode(incidents))
        elif demisto.command() == 'ews-get-attachment':
            encode_and_submit_results(fetch_attachments_for_message(**args))
        elif demisto.command() == 'ews-delete-attachment':
            encode_and_submit_results(delete_attachments_for_message(**args))
        elif demisto.command() == 'ews-get-searchable-mailboxes':
            encode_and_submit_results(get_searchable_mailboxes(config.protocol))
        elif demisto.command() == 'ews-search-mailboxes':
            encode_and_submit_results(search_mailboxes(config.protocol, **args))
        elif demisto.command() == 'ews-move-item-between-mailboxes':
            encode_and_submit_results(move_item_between_mailboxes(**args))
        elif demisto.command() == 'ews-move-item':
            encode_and_submit_results(move_item(**args))
        elif demisto.command() == 'ews-delete-items':
            encode_and_submit_results(delete_items(**args))
        elif demisto.command() == 'ews-search-mailbox':
            encode_and_submit_results(search_items_in_mailbox(**args))
        elif demisto.command() == 'ews-get-contacts':
            encode_and_submit_results(get_contacts(**args))
        elif demisto.command() == 'ews-get-out-of-office':
            encode_and_submit_results(get_out_of_office_state(**args))
        elif demisto.command() == 'ews-recover-messages':
            encode_and_submit_results(recover_soft_delete_item(**args))
        elif demisto.command() == 'ews-create-folder':
            encode_and_submit_results(create_folder(**args))
        elif demisto.command() == 'ews-mark-item-as-junk':
            encode_and_submit_results(mark_item_as_junk(**args))
        elif demisto.command() == 'ews-find-folders':
            encode_and_submit_results(find_folders(**args))
        elif demisto.command() == 'ews-get-items-from-folder':
            encode_and_submit_results(get_items_from_folder(**args))
        elif demisto.command() == 'ews-get-items':
            encode_and_submit_results(get_items(**args))


    except Exception, e:
        import time

        time.sleep(2)
        debug_log = log_stream.getvalue()
        error_message = ""
        if "Status code: 401" in debug_log:
            error_message = "Got unauthorized from the server. " \
                            "Check credentials are correct and authentication method are supported. "

            error_message += "You can try using 'domain\\username' as username for authentication. " if AUTH_METHOD_STR.lower() == 'ntlm' else ''
        if "Status code: 503" in debug_log:
            error_message = "Got timeout from the server. " \
                            "Probably the server is not reachable with the current settings. " \
                            "Check proxy parameter. If you are using server URL - change to server IP address. "
        error_message = error_message + "\n" + e.message
        stacktrace = traceback.format_exc()
        if stacktrace:
            error_message += "\nFull stacktrace:\n" + stacktrace

        if debug_log:
            if IS_TEST_MODULE:
                error_message += "\nFull debug log:\n" + debug_log
            else:
                demisto.info(error_message + "\nFull debug log:\n" + debug_log)

        raise Exception(error_message)
  type: python
  commands:
  - name: ews-get-attachment
    arguments:
    - name: item-id
      required: true
      description: The ID of the email message to get the attachments.
    - name: target-mailbox
      description: The mailbox where this attachment was found. Use the default mailbox
        if empty, otherwise user might has to be with impersonation rights to this
        mailbox.
    - name: attachment-ids
      description: The attachments ids to get. If none - all attachments will be retrieve
        from the message. Support multiple attachments with comma-separated value
        or array.
      isArray: true
    outputs:
    - contextPath: EWS.Items.FileAttachments.attachmentId
      description: The attachment ID. Used for file attachments only.
      type: string
    - contextPath: EWS.Items.FileAttachments.attachmentName
      description: The attachment name. Used for file attachments only.
      type: string
    - contextPath: EWS.Items.FileAttachments.attachmentSHA256
      description: The attached file SHA256.
      type: string
    - contextPath: EWS.Items.FileAttachments.attachmentLastModifiedTime
      description: The attachment last modified time. Used for file attachments only.
      type: date
    - contextPath: EWS.Items.ItemAttachments.datetimeCreated
      description: The attached email created time.
      type: date
    - contextPath: EWS.Items.ItemAttachments.datetimeReceived
      description: The attached email received time.
      type: date
    - contextPath: EWS.Items.ItemAttachments.datetimeSent
      description: The attached email sent time.
      type: date
    - contextPath: EWS.Items.ItemAttachments.receivedBy
      description: The attached email received by address.
      type: string
    - contextPath: EWS.Items.ItemAttachments.subject
      description: The attached email subject.
      type: string
    - contextPath: EWS.Items.ItemAttachments.textBody
      description: The attached email body (as text).
      type: string
    - contextPath: EWS.Items.ItemAttachments.headers
      description: The attached email headers.
    - contextPath: EWS.Items.ItemAttachments.hasAttachments
      description: Is attached email has attachments?
      type: boolean
    - contextPath: EWS.Items.ItemAttachments.itemId
      description: The attached email item id.
      type: string
    - contextPath: EWS.Items.ItemAttachments.toRecipients
      description: The attached email to recipients addresses (list)
    - contextPath: EWS.Items.ItemAttachments.body
      description: The attached email body (as HTML).
      type: string
    - contextPath: EWS.Items.ItemAttachments.attachmentSHA256
      description: The attached email SHA256 (as EML file).
      type: string
    - contextPath: EWS.Items.ItemAttachments.FileAttachments.attachmentSHA256
      description: SHA256 of the attached files inside of the attached email.
      type: string
    - contextPath: EWS.Items.ItemAttachments.ItemAttachments.attachmentSHA256
      description: SHA256 of the attached emails inside of the attached email.
      type: string
    description: Get the actual attachments from an item (email message). Usually
      use only item-id argument to get all the attachment of a message.
  - name: ews-delete-attachment
    arguments:
    - name: item-id
      required: true
      description: The ID of the email message to get the attachments.
    - name: target-mailbox
      description: The mailbox where this attachment was found. Use the default mailbox
        if empty, otherwise user might has to be with impersonation rights to this
        mailbox.
    - name: attachment-ids
      description: The attachment id to delete. If none - all attachments will be
        delete from the message. Support multiple attachments with comma-separated
        value or array.
      isArray: true
    outputs:
    - contextPath: EWS.Items.FileAttachments.attachmentId
      description: The id of the deleted attachment in case of file attachment.
      type: string
    - contextPath: EWS.Items.ItemAttachments.attachmentId
      description: The id of the deleted attachment in case of other attachment (like
        "email").
      type: string
    - contextPath: EWS.Items.FileAttachments.action
      description: 'The deletion action in case of file attachment, constant value:
        ''deleted''.'
      type: string
    - contextPath: EWS.Items.ItemAttachments.action
      description: 'The deletion action in case of other attachment (like "email"),
        constant value: ''deleted''.'
      type: string
    description: Delete attachments for an item (email message).
  - name: ews-get-searchable-mailboxes
    arguments: []
    outputs:
    - contextPath: EWS.Mailboxes.mailbox
      description: Searchable mailboxes addresses.
      type: string
    - contextPath: EWS.Mailboxes.mailboxId
      description: Searchable mailboxes ids.
      type: string
    - contextPath: EWS.Mailboxes.displayName
      description: Searchable mailboxes - display name of the email.
      type: string
    - contextPath: EWS.Mailboxes.isExternal
      description: Searchable mailboxes - is mailbox external?
      type: boolean
    - contextPath: EWS.Mailboxes.externalEmailAddress
      description: Searchable mailboxes - external email address.
      type: string
    description: Get searchable mailboxes. Notice that this command requires eDiscovery
      permissions to the exchange - read EWSv2 documentation for more information.
  - name: ews-search-mailboxes
    arguments:
    - name: filter
      required: true
      description: The filter query to search.
    - name: mailbox-search-scope
      description: The mailboxes ids to search for. If empty - search in all searchable
        mailboxes.
      isArray: true
    - name: limit
      description: Maximum number of results.
      defaultValue: "250"
    - name: email_addresses
      description: Email addresses - support comma separated values or array.
      isArray: true
    outputs:
    - contextPath: EWS.Items.itemId
      description: The item id.
      type: string
    - contextPath: EWS.Items.mailbox
      description: The mailbox address where the item has been found.
      type: string
    - contextPath: EWS.Items.subject
      description: Email subject.
      type: string
    - contextPath: EWS.Items.toRecipients
      description: Email to recipients addresses (list).
    - contextPath: EWS.Items.sender
      description: Sender email address
      type: string
    - contextPath: EWS.Items.hasAttachments
      description: Does email has attachments?
      type: boolean
    - contextPath: EWS.Items.datetimeSent
      description: Email sent time
      type: date
    - contextPath: EWS.Items.datetimeReceived
      description: Email receive time
      type: date
    description: Search over multiple mailboxes or all exchange mailboxes. Use one
      of mailbox-search-scope or email-addresses to search in specific mailboxes.
      Notice that this command requires eDiscovery permissions to the exchange - read
      EWSv2 documentation for more information.
  - name: ews-move-item
    arguments:
    - name: item-id
      required: true
      description: The item id to move.
    - name: target-folder-path
      required: true
      description: The target folder to move the item to. Complex path can be used,
        e.g. Inbox\Phishing.
    - name: target-mailbox
      description: The mailbox to apply the command on.
    outputs:
    - contextPath: EWS.Items.newItemID
      description: The new item id after move.
      type: string
    - contextPath: EWS.Items.messageID
      description: The item message id.
      type: string
    - contextPath: EWS.Items.itemId
      description: The original item id.
      type: string
    - contextPath: EWS.Items.action
      description: The action, value will be 'moved'.
      type: string
    description: Move an item to another folder in the mailbox.
  - name: ews-delete-items
    arguments:
    - name: item-ids
      required: true
      description: The item ids to delete.
    - name: delete-type
      required: true
      description: 'Deletion type, choose one of: trash, soft, hard.'
      defaultValue: soft
    - name: target-mailbox
      description: The mailbox to apply the command on.
    outputs:
    - contextPath: EWS.Items.itemId
      description: The deleted item id.
      type: string
    - contextPath: EWS.Items.messageId
      description: The deleted message id.
      type: string
    - contextPath: EWS.Items.action
      description: 'The deletion action, one of the following: ''trash-deleted'',
        ''soft-deleted'', ''hard-deleted''.'
      type: string
    description: Delete items from mailbox.
  - name: ews-search-mailbox
    arguments:
    - name: query
      required: true
      description: 'The search query string. Syntax here: https://msdn.microsoft.com/en-us/library/ee693615.aspx'
    - name: folder-path
      description: The folder path to search in. If empty - search over all the folders
        in the mailbox.
      defaultValue: Inbox
    - name: limit
      description: Maximum number of results.
      defaultValue: "100"
    - name: target-mailbox
      description: The mailbox to apply the search on.
    outputs:
    - contextPath: EWS.Items.itemId
      description: The email item id.
      type: string
    - contextPath: EWS.Items.hasAttachments
      description: Does email has attachments.
      type: boolean
    - contextPath: EWS.Items.datetimeReceived
      description: Email received time.
      type: date
    - contextPath: EWS.Items.datetimeSent
      description: Email sent time.
      type: date
    - contextPath: EWS.Items.headers
      description: Email headers (list).
    - contextPath: EWS.Items.sender
      description: Email sender mail address.
      type: string
    - contextPath: EWS.Items.subject
      description: Email subject
      type: string
    - contextPath: EWS.Items.textBody
      description: Email body (as text)
      type: string
    - contextPath: EWS.Items.size
      description: Email size.
      type: number
    - contextPath: EWS.Items.toRecipients
      description: Email recipients addresses (list).
    - contextPath: EWS.Items.receivedBy
      description: Email received by address.
    - contextPath: EWS.Items.messageId
      description: Email message id.
      type: string
    - contextPath: EWS.Items.body
      description: Email HTML body.
      type: string
    - contextPath: EWS.Items.FileAttachments.attachmentId
      description: Attachment id for file attachment.
      type: unknown
    - contextPath: EWS.Items.ItemAttachments.attachmentId
      description: Attachment id for item attachment.
      type: unknown
    - contextPath: EWS.Items.FileAttachments.attachmentName
      description: Attachment name for file attachment.
      type: unknown
    - contextPath: EWS.Items.ItemAttachments.attachmentName
      description: Attachment name for item attachment.
      type: unknown
    description: Search items in a specific mailbox. Notice that a proper permissions
      needed for this operation to search in another target mailbox than the default.
  - name: ews-get-contacts
    arguments:
    - name: target-mailbox
      description: The mailbox to get the contacts from.
    - name: limit
      description: Maximum number of results to fetch
      defaultValue: "100"
    outputs:
    - contextPath: Account.Email.EwsContacts.displayName
      description: The contact name.
    - contextPath: Account.Email.EwsContacts.lastModifiedTime
      description: The contact last modified time.
    - contextPath: Account.Email.EwsContacts.emailAddresses
      description: The contact phone numbers.
    - contextPath: Account.Email.EwsContacts.physicalAddresses
      description: The contact physical addresses.
    - contextPath: Account.Email.EwsContacts.phoneNumbers.phoneNumber
      description: The contact email addresses.
    description: Get contacts for mailbox.
  - name: ews-get-out-of-office
    arguments:
    - name: target-mailbox
      required: true
      description: The mailbox to get out-of-office status.
    outputs:
    - contextPath: Account.Email.OutOfOffice.state
      description: 'Out-of-office state. Result can be: Enabled, Scheduled, Disabled.'
    - contextPath: Account.Email.OutOfOffice.externalAudience
      description: 'Out-of-office external audience. Result can be: None, Known, All.'
    - contextPath: Account.Email.OutOfOffice.start
      description: Out-of-office start date.
    - contextPath: Account.Email.OutOfOffice.end
      description: Out-of-office end date.
    - contextPath: Account.Email.OutOfOffice.internalReply
      description: Out-of-office internal replay.
    - contextPath: Account.Email.OutOfOffice.externalReply
      description: Out-of-office external replay.
    - contextPath: Account.Email.OutOfOffice.mailbox
      description: Out-of-office mailbox.
    description: Get out-of-office status for a mailbox.
  - name: ews-recover-messages
    arguments:
    - name: message-ids
      required: true
      description: The messages ids. Comma-separate value. Usually use the output
        of py-ews-delete-items.
    - name: target-folder-path
      required: true
      description: The folder path to recover the messages to.
      defaultValue: Inbox
    - name: target-mailbox
      description: The mailbox where the messages found. Use the default mailbox if
        empty, otherwise user might has to be with impersonation rights to this mailbox.
    outputs:
    - contextPath: EWS.Items.itemId
      description: The recovered item id.
    - contextPath: EWS.Items.messageId
      description: The recovered message id.
    - contextPath: EWS.Items.action
      description: The value will be 'recovered'.
    description: Recover messages that has beed soft-deleted.
  - name: ews-create-folder
    arguments:
    - name: new-folder-name
      required: true
      description: The new folder name.
    - name: folder-path
      required: true
      description: Path to locate the new folder. Exchange folder ID is also supported.
      defaultValue: Inbox
    - name: target-mailbox
      description: The mailbox.
    description: Create a new folder in a mailbox.
  - name: ews-mark-item-as-junk
    arguments:
    - name: item-id
      required: true
      description: The item id to mark as junk.
    - name: move-items
      auto: PREDEFINED
      predefined:
      - "yes"
      - "no"
      description: Move the item from the original folder to junk folder.
      defaultValue: "yes"
    - name: target-mailbox
      description: 'Use the default mailbox if empty, otherwise user might has to
        be with impersonation rights to this mailbox. '
    description: 'Mark an item as junk - usually use to block an email address, as
      described here: https://msdn.microsoft.com/en-us/library/office/dn481311(v=exchg.150).aspx'
  - name: ews-find-folders
    arguments:
    - name: target-mailbox
      description: The mailbox to apply the command on.
    outputs:
    - contextPath: EWS.Folders.name
      description: Folder name
      type: string
    - contextPath: EWS.Folders.id
      description: Folder id
      type: string
    - contextPath: EWS.Folders.totalCount
      description: Number of items in folder
    - contextPath: EWS.Folders.unreadCount
      description: Number of unread items in folder
      type: number
    - contextPath: EWS.Folders.changeKey
      description: Folder change key
      type: number
    - contextPath: EWS.Folders.childrenFolderCount
      description: Number of sub-folders
      type: number
    description: Get folders information for a mailbox. Only folders with read permissions
      will be return as a result. Notice that your visual folders on the mailbox (like
      Inbox, etc) is under the folder "Top of Information Store".
  - name: ews-get-items-from-folder
    arguments:
    - name: folder-path
      required: true
      description: The folder path to get the items from.
    - name: limit
      description: Maximum number of items to fetch.
      defaultValue: "100"
    - name: target-mailbox
      description: The mailbox to apply the command on.
    outputs:
    - contextPath: EWS.Items.itemId
      description: The email item id.
      type: string
    - contextPath: EWS.Items.hasAttachments
      description: Does email has attachments.
      type: boolean
    - contextPath: EWS.Items.datetimeReceived
      description: Email received time.
      type: date
    - contextPath: EWS.Items.datetimeSent
      description: Email sent time.
      type: date
    - contextPath: EWS.Items.headers
      description: Email headers (list).
    - contextPath: EWS.Items.sender
      description: Email sender mail address.
      type: string
    - contextPath: EWS.Items.subject
      description: Email subject
      type: string
    - contextPath: EWS.Items.textBody
      description: Email body (as text)
      type: string
    - contextPath: EWS.Items.size
      description: Email size.
      type: number
    - contextPath: EWS.Items.toRecipients
      description: Email recipients addresses (list).
    - contextPath: EWS.Items.receivedBy
      description: Email received by address.
    - contextPath: EWS.Items.messageId
      description: Email message id.
      type: string
    - contextPath: EWS.Items.body
      description: Email HTML body.
      type: string
    - contextPath: EWS.Items.FileAttachments.attachmentId
      description: Attachment id for file attachment.
      type: unknown
    - contextPath: EWS.Items.ItemAttachments.attachmentId
      description: Attachment id for item attachment.
      type: unknown
    - contextPath: EWS.Items.FileAttachments.attachmentName
      description: Attachment name for file attachment.
      type: unknown
    - contextPath: EWS.Items.ItemAttachments.attachmentName
      description: Attachment name for item attachment.
      type: unknown
    description: Get items from a specific folder in a mailbox. The items will return
      order by created time, first item is the most recent item.
  - name: ews-get-items
    arguments:
    - name: item-ids
      required: true
      description: The item ids. List or comma-separated value are supported.
      isArray: true
    - name: target-mailbox
      description: The mailbox to apply the command on.
    outputs:
    - contextPath: EWS.Items.itemId
      description: The email item id.
      type: string
    - contextPath: EWS.Items.hasAttachments
      description: Does email has attachments.
      type: boolean
    - contextPath: EWS.Items.datetimeReceived
      description: Email received time.
      type: date
    - contextPath: EWS.Items.datetimeSent
      description: Email sent time.
      type: date
    - contextPath: EWS.Items.headers
      description: Email headers (list).
    - contextPath: EWS.Items.sender
      description: Email sender mail address.
      type: string
    - contextPath: EWS.Items.subject
      description: Email subject
      type: string
    - contextPath: EWS.Items.textBody
      description: Email body (as text)
      type: string
    - contextPath: EWS.Items.size
      description: Email size.
      type: number
    - contextPath: EWS.Items.toRecipients
      description: Email recipients addresses (list).
    - contextPath: EWS.Items.receivedBy
      description: Email received by address.
    - contextPath: EWS.Items.messageId
      description: Email message id.
      type: string
    - contextPath: EWS.Items.body
      description: Email HTML body.
      type: string
    - contextPath: EWS.Items.FileAttachments.attachmentId
      description: Attachment id for file attachment.
      type: unknown
    - contextPath: EWS.Items.ItemAttachments.attachmentId
      description: Attachment id for item attachment.
      type: unknown
    - contextPath: EWS.Items.FileAttachments.attachmentName
      description: Attachment name for file attachment.
      type: unknown
    - contextPath: EWS.Items.ItemAttachments.attachmentName
      description: Attachment name for item attachment.
      type: unknown
    description: Get items by id.
  - name: ews-move-item-between-mailboxes
    arguments:
    - name: item-id
      required: true
      description: The item id to move.
    - name: destination-folder-path
      required: true
      description: The folder in the destination mailbox to move the item to. Complex
        path can be used, e.g. Inbox\Phishing.
    - name: destination-mailbox
      required: true
      description: The mailbox to move the item to.
    - name: source-mailbox
      description: The mailbox to move the item from (conventionally called "target-mailbox"
        - the target mailbox to apply the command on).
    outputs:
    - contextPath: EWS.Items.movedToMailbox
      description: The mailbox that the item was moved to.
      type: string
    - contextPath: EWS.Items.movedToFolder
      description: The folder that the item was moved to.
      type: string
    - contextPath: EWS.Items.action
      description: The action, value will be 'moved'.
      type: string
    description: Move an item from one mailbox to another.
  dockerimage: demisto/py-ews
  isfetch: true
<<<<<<< HEAD
releaseNotes: "Fixed encoding problem"
=======
releaseNotes: "Added command: ews-move-between-mailboxes. When fetching emails, email attachments will be saved in warroom. ews-get-attachment on an attached email message (ItemAttachment) will now save it and all of it's attachments as downloadable files to the warroom."
>>>>>>> 615ddd4f
<|MERGE_RESOLUTION|>--- conflicted
+++ resolved
@@ -1753,8 +1753,4 @@
     description: Move an item from one mailbox to another.
   dockerimage: demisto/py-ews
   isfetch: true
-<<<<<<< HEAD
-releaseNotes: "Fixed encoding problem"
-=======
-releaseNotes: "Added command: ews-move-between-mailboxes. When fetching emails, email attachments will be saved in warroom. ews-get-attachment on an attached email message (ItemAttachment) will now save it and all of it's attachments as downloadable files to the warroom."
->>>>>>> 615ddd4f
+releaseNotes: "Added command: ews-move-between-mailboxes. When fetching emails, email attachments will be saved in warroom. ews-get-attachment on an attached email message (ItemAttachment) will now save it and all of it's attachments as downloadable files to the warroom. Fixed encoding problem."