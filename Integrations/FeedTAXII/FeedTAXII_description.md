TAXII Feed integration is a TAXII client that is built to ingest indicators from TAXII feeds. The integration will fetch new indicators after they are published.

# Connect the TAXII Feed Integration to a TAXII Server
To connect the TAXII Feed integration to a TAXII server you'll need to configure the following parameters.
* **Discovery Service** - Available TAXII services and their use can be communicated via the TAXII Discovery Service. The Discovery Service provides a requester with a list of TAXII Services and how these Services can be invoked.
* **Collection** - A Collection is an interface to a logical repository of CTI objects provided by a TAXII Server. This will usually be the feed name.
* **Subscription ID** (Optional) - TAXII defines Subscription IDs. When a Consumer successfully establishes a subscription on a TAXII Server, the server assigns that
subscription a *Subscription ID* value. From then on, both the Consumer and the Server refer to this subscription in messages using this Subscription ID value.
* **Poll Service** (Optional) - Used by a TAXII Client to request information from a TAXII Server. If not provided, will be fetched from the discovery service.
<<<<<<< HEAD

# Authentication
* **Username + Password** - Username and Password for TAXII servers that require basic authentication. 
These fields also support the use of API key headers. To use API key headers, specify the header name and value in the following format:
`_header:<header_name>` in the **Username** field and the header value in the **Password** field.
=======
* **API Key + API Header** (Optional) - API key value and the header name to be presented to the TAXII server for authentication.


## Step by step configuration
As an example, we'll use the public TAXII threat intelligence feed by Abuse_ch accessible via _Hail a TAXII_. These are the feed instance configuration parameters for our example.

**Indicator Reputation** - Because this is just an example, we can leave the default value. Ordinarily you would set the reputation based on the specific feed's information about what type of indicators they are returning, i.e., whether they are good or bad.

**Source Reliability** - Because this is just an example, we can leave the default value. Ordinarily you would set the reliability according to your level of trust in this feed.

**Indicator Expiration Method** - For this example, we can leave the default value here. Ordinarily you would set the value according to the type of feed you were fetching from. As an example, let's that you are a customer of a Cloud Services provider and you want to add the URLs from which that provider serves up many of the services you use to your network firewall exclusion list. Assuming that that same Cloud Services provider maintains an up-to-date feed of the URLs from which they currently provide service, you would probably want to configure a feed integration instance with this parameter set to `Expire indicators when they disappear from feed` so that you don't continue to mark a given URL with a `Good` reputation after it is no longer being used by your Cloud Services provider.

**Feed Fetch Interval** - For this example, we can leave the default value here.

**Discovery Service** - Enter `http://hailataxii.com/taxii-discovery-service`.

**Collection** - Enter `guest.Abuse_ch`.

**Subscription ID** - No need to enter a value here for this example since the TAXII server we are addressing does not require it so we'll leave it blank.

**Username** - Enter `guest`.

**Password** - Enter `guest`.

**Request Timeout** - Let's increase the number to `80` seconds since the request may take a while to complete.

**Poll Service** - We don't have to enter a value here for this example because the poll service will be determined dynamically in the integration code if it is not explicitly provided.

**API Key** - We don't have to enter a value here for this example because the TAXII server we are addressing doesn't require an API key.

**API Header Name** - We don't have to enter a value here for this example because the TAXII server we are addressing doesn't require an API header name.

**First Fetch Time** - Since this example feed isn't very high volume, let's enter `500 days`  to make sure we fetch a sufficient number of indicators.

Click the `Test` button and ensure that a green `Success` message is returned.

Now we have successfully configured an instance for the TAXII threat intelligence feed by Abuse_ch accessible via _Hail a TAXII_, once we enable `Fetches indicators` the instance will start pulling indicators.

By clicking `Mapping` in the integration instance, we can map indicator data returned by the feed to actual indicator fields in Cortex XSOAR.
We can use `Set up a new classification rule` using actual data from the feed.
>>>>>>> 786a1c10
<|MERGE_RESOLUTION|>--- conflicted
+++ resolved
@@ -7,14 +7,11 @@
 * **Subscription ID** (Optional) - TAXII defines Subscription IDs. When a Consumer successfully establishes a subscription on a TAXII Server, the server assigns that
 subscription a *Subscription ID* value. From then on, both the Consumer and the Server refer to this subscription in messages using this Subscription ID value.
 * **Poll Service** (Optional) - Used by a TAXII Client to request information from a TAXII Server. If not provided, will be fetched from the discovery service.
-<<<<<<< HEAD
 
 # Authentication
 * **Username + Password** - Username and Password for TAXII servers that require basic authentication. 
 These fields also support the use of API key headers. To use API key headers, specify the header name and value in the following format:
 `_header:<header_name>` in the **Username** field and the header value in the **Password** field.
-=======
-* **API Key + API Header** (Optional) - API key value and the header name to be presented to the TAXII server for authentication.
 
 
 ## Step by step configuration
@@ -53,5 +50,4 @@
 Now we have successfully configured an instance for the TAXII threat intelligence feed by Abuse_ch accessible via _Hail a TAXII_, once we enable `Fetches indicators` the instance will start pulling indicators.
 
 By clicking `Mapping` in the integration instance, we can map indicator data returned by the feed to actual indicator fields in Cortex XSOAR.
-We can use `Set up a new classification rule` using actual data from the feed.
->>>>>>> 786a1c10
+We can use `Set up a new classification rule` using actual data from the feed.